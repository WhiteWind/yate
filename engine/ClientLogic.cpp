--- conflicted
+++ resolved
@@ -6302,16 +6302,6 @@
 bool FtManager::updateFtFinished(const String& notifyId, NamedList& params,
     bool dropChan, const String* file, const String* contact, bool* terminated)
 {
-<<<<<<< HEAD
-    Lock lck(s_mutex);
-    for (ObjList* o = s_items.skipNull(); o; ) {
-	PendingRequest* req = static_cast<PendingRequest*>(o->get());
-	if (req->account() != account)
-	    o = o->skipNext();
-	else {
-	    o->remove();
-	    o = o->skipNull();
-=======
     if (terminated && *terminated)
 	return false;
     String tmp;
@@ -6332,7 +6322,6 @@
 	    file = itemParams.getParam(YSTRING("file"));
 	    if (!file)
 		file = &tmp;
->>>>>>> e57134e4
 	}
 	if (dropChan)
 	    chan = itemParams.getParam(YSTRING("channel"));
@@ -6363,109 +6352,6 @@
     return updateFileTransferItem(false,notifyId,p);
 }
 
-<<<<<<< HEAD
-// Remove all contacts's requests
-void PendingRequest::cancel(ClientContact* c, const String& res)
-{
-    if (!c)
-	return;
-    String s;
-    buildIdNoType(s,*c,res,String::empty(),false);
-    s << "_";
-    Lock lck(s_mutex);
-    for (ObjList* o = s_items.skipNull(); o; ) {
-	PendingRequest* req = static_cast<PendingRequest*>(o->get());
-	int pos = req->requestId().find("_");
-	if (pos <= 0 || s != req->requestId().substr(pos + 1,s.length()))
-	    o = o->skipNext();
-	else {
-	    o->remove();
-	    o = o->skipNull();
-	}
-    }
-}
-
-// Build request id
-void PendingRequest::buildIdNoType(String& buf, const String& acc, const String& target,
-    const String& res, const String& extra, bool addTime)
-{
-    if (!acc)
-	return;
-    buf << acc.hash();
-    if (target)
-	buf << "_" << target.hash();
-    if (res)
-	buf << "_" << res.hash();
-    if (extra)
-	buf << "_" << extra.hash();
-    if (addTime)
-	buf << "_" << (unsigned int)Time::msecNow();
-}
-
-// Start a request, consume the objects
-bool PendingRequest::start(PendingRequest* r, Message* m, u_int64_t delayUs)
-{
-    if (!(r && m)) {
-	TelEngine::destruct(r);
-	TelEngine::destruct(m);
-	return false;
-    }
-    Lock lck(s_mutex);
-    if (!find(r->toString())) {
-	s_items.append(r);
-	if (delayUs && r->setPendingMsg(m,delayUs))
-	    return true;
-	lck.drop();
-	Engine::enqueue(m);
-    }
-    else {
-	lck.drop();
-	TelEngine::destruct(r);
-	TelEngine::destruct(m);
-    }
-    return true;
-}
-
-
-/*
- * SharedPendingRequest
- */
-// Build message for request
-Message* SharedPendingRequest::buildMessage()
-{
-    Message* m = PendingRequest::buildMessageTo("file.info","query");
-    if (m_dir) {
-	m->addParam("dir",m_what);
-	m->addParam("rsm_index",String(m_index));
-	m->addParam("rsm_max",String(s_fileInfoMax));
-    }
-    else
-	m->addParam("file",m_what);
-    return m;
-}
-
-// Start a request
-bool SharedPendingRequest::start(const String& account, const String& contact,
-    const String& inst, const String& what, bool dir, unsigned int index,
-    u_int64_t delayUs)
-{
-    String s;
-    buildId(s,SharedQuery,account,contact,inst,what);
-    SharedPendingRequest* r = new SharedPendingRequest(s,account,contact,inst);
-    r->m_dir = dir;
-    r->m_what = what;
-    r->m_index = index;
-    Message* m = r->buildMessage();
-    return PendingRequest::start(r,m,delayUs);
-}
-
-
-/*
- * ContactChatNotify
- */
-// Check for timeout. Reset the timer if a notification is returned
-ContactChatNotify::State ContactChatNotify::timeout(Time& time)
-=======
 // Retrieve a file transfer item
 // Delete the item from list. Drop the channel
 bool FtManager::getFileTransferItem(const String& id, NamedList& params, Window* w)
@@ -6505,7 +6391,6 @@
 
 // Hide file transfer empty file transfer window
 void FtManager::hideEmptyFtWindow(Window* w)
->>>>>>> e57134e4
 {
     if (!w) {
 	if (Client::valid())
