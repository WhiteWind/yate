; Trunking notes:
; Trunking can be enabled when routing by a 'trunkout' parameter for outgoing calls
;  and 'trunkin' parameter for incoming calls.
; When registering a line to a remote server trunking can be enabled using a 'trunking'
;  parameter set in 'user.login' message
; The following parameters can be set in 'user.login' to override the defaults:
;  trunk_timestamps, trunk_sendinterval, trunk_maxlen, trunk_efficient_use,
;  trunk_nominits_sync_use_ts, trunk_nominits_ts_diff_restart
; When setting trunking parameters for a call the order is:
;  - init with configured parameters value
;  - override with parameters set for line (outgoing calls only)
;  - override parameters set when routing
; IMPORTANT: When a call is set to send trunked data all parameters related to
;  trunk (timestamps use, send interval, max packet length) are ignored if there
;  is another call using trunking with the same remote ip/port.
;  TAKE CARE WHEN SETTING TRUNKING PARAMETERS IN MORE THEN 1 PLACE FOR THE SAME
;   REMOTE IP/PORT !!! 
; When routing a call to iax module a specific listener can be specfied:
;  1: Its name can be set in 'oconnection_id' parameter.
;    The name of the listener created from 'general' section is 'iaxengine'
;  2: Local ip/port can be specified in 'oip_transport_localip' and
;   'oip_transport_localport'. The port defaults to 4569 if missing.
;  If a non empty connection id or local address is specified and a valid listener
;   is not found the call will fail


[general]
; This section sets global variables of the implementation
; It also sets the default listener named 'iaxengine'
; Unless specified all parameters are listener specific

; port: int: UDP port for incoming connections
;port=4569

; addr: ipaddress: IP address to bind to
;addr=0.0.0.0

; force_bind: boolean: Try to use a random port if failed to bind on configured one
; Defaults to yes
;force_bind=yes

; default: boolean: Specifiy if this is the default transport to use when none specified
; Defaults to yes (unlike the other listeners)
;default=yes

; numtype: string:  Default calling number type for outgoing calls
; This parameter is applied on reload
; It can be overridden from routing by 'callernumtype' parameter
; Values: unknown,international,national,net-specific,subscriber,abbreviated,reserved
; Defaults to unknown if missing or incorrect
;numtype=unknown

; presentation: string: Default number presentation for outgoing calls
; This parameter is applied on reload
; It can be overridden from routing by 'callerpres' parameter
; Values: allowed, restricted, unavailable
; Defaults to allowed if missing or incorrect
;presentation=allowed

; screening: string:  Default number screening for outgoing calls
; This parameter is applied on reload
; It can be overridden from routing by 'callerscreening' parameter
; Values: user-provided, user-provided-passed, user-provided-failed, network-provided
; Defaults to user-provided if missing or incorrect
;screening=user-provided

; trunk_timestamps: boolean: Configure how trunked audio data is sent, enable it for
;  trunked data with timestamps and disable it to send trunked data without timestamps
; This parameter is applied on reload
; It can be overridden when routing by 'trunkin_timestamps' for incoming calls
;  or 'trunkout_timestamps' for outgoing calls
; This parameter is applied when a new trunk is created (a trunked call is created and
;  there is no trunk for the same remote address)
; Defaults to yes
;trunk_timestamps=yes

; trunk_sendinterval: integer: Interval, in milliseconds, to send trunked trunked audio data
; The interval is measured from the first packet put in a trunk
; Trunked data is sent when this interval ellapses or the buffer is full
; This parameter is applied on reload
; It can be overridden when routing by 'trunkin_sendinterval' for incoming calls
;  or 'trunkout_sendinterval' for outgoing calls
; This parameter is applied when a new trunk is created (a trunked call is created and
;  there is no trunk for the same remote address)
; Minimum allowed value is 5
; Defaults to 20
;trunk_sendinterval=20

; trunk_maxlen: integer: Maximum value for trunked data frames.
; This value includes the length if trunk frame header (8 bytes)
; Trunked data is sent when the send interval ellapses or the buffer is full
; This parameter is applied on reload
; It can be overridden when routing by 'trunkin_maxlen' for incoming calls
;  or 'trunkout_maxlen' for outgoing calls
; This parameter is applied when a new trunk is created (a trunked call is created and
;  there is no trunk for the same remote address)
; Minimum allowed value is 20
; Defaults to 1400
;trunk_maxlen=1400

; trunk_efficient_use: boolean: Use the trunk efficiently: don't send trunking data when
;  there is only 1 call using it
; This parameter is applied on reload
; It can be overridden when routing by 'trunkin_efficient_use' for incoming calls
;  or 'trunkout_efficient_use' for outgoing calls
; Defaults to no
;trunk_efficient_use=0

; trunk_nominits_sync_use_ts: boolean: Configure how to re-build timestamps when
;  processing incoming trunked audio without miniframe timestamps
; When enabled the transaction will use trunk timestamp and last received full voice
;  frame time and timestamp to build miniframe timestamps
; When disabled the transaction will use the time difference between current time and
;  last received full voice frame to build the miniframe timestamps
; This parameter is applied on reload
; It can be overridden when routing by 'trunkin_nominits_sync_use_ts' for incoming calls
;  or 'trunkout_nominits_sync_use_ts' for outgoing calls
; Defaults to yes
;trunk_nominits_sync_use_ts=yes

; trunk_nominits_ts_diff_restart: integer: The difference (in milliseconds) between
;  current timestamp and first timestamp of incoming trunked audio data without miniframe
;  timestamps at which to restart timestamps build data
; This value is used when received trunk timestamp is older then first timestamp
; If the difference is less then this value the miniframes will be dropped
; This will deal with trunk timestamp wraparound or restarted by remote party
; This parameter is ignored if trunk_nominits_sync_use_ts is disabled
; This parameter is applied on reload
; It can be overridden when routing by 'trunkin_nominits_ts_diff_restart' for incoming
;  calls or 'trunkout_nominits_ts_diff_restart' for outgoing calls
; Minimum allowed value is 1000
; Defaults to 5000
;trunk_nominits_ts_diff_restart=5000

; calltoken_in: boolean: Use call token ip address authentication on incoming calls
; Note: If the caller don't support the call token IAX extension the call request
;  will be ignored anyway
; This parameter is applied on reload
; Defaults to no
;calltoken_in=no

; calltoken_out: boolean: Offer call token ip address authentication on outgoing calls
; This is not a listener specific parameter, it will be applied for all listeners
; This parameter is applied on reload and can be overridden from routing
; Defaults to yes
;calltoken_out=yes

; calltoken_rejectmissing: boolean: Reject incoming calls without call token support
;  when calltoken_in is enabled
; If disabled the requests will be ignored (dropped)
; This parameter is applied on reload
; Defaults to yes
;calltoken_rejectmissing=yes

; retrans_count: integer: The number of frame retransmissions
; This parameter is applied on reload for new calls only
; Allowed interval: 1..10
; Defaults to 4
;retrans_count=4

; retrans_interval: integer: The first frame retransmission interval in milliseconds
; This parameter is applied on reload for new calls only
; Allowed interval: 200..5000
; Defaults to 500
;retrans_interval=500

; ping_interval: integer: The interval, in milliseconds, to send ping
; This parameter is applied on reload for new calls only
; Minimum allowed value is 10000
; Defaults to 20000
;ping_interval=20000

; adjust_ts_out_threshold: integer: The difference, in milliseconds, between sent audio data
;  timestamp and transaction timestamp at which audio data timestamp will be adjusted
; Its value will be rouded up to a multiple of 10
; This value is applied on reload for new calls only
; It can be overridden from routing
; Defaults to 120
; Allowed interval: 20 .. 300
;adjust_ts_out_threshold=120

; adjust_ts_out_over: integer: Interval, in milliseconds, to adjust sent audio data
;  timestamp on data overrun (the sender transmits data on a rate greater then expected)
; When applied the packets will be dropped until data timestamp will be at least at the
;  value of last sent packet timestamp
; NOTE: Choose values greater the packet time to drop more packets at a time.
;  Lower values will drop less packets in a row but this will happen more frequently
; Its value will be rouded up to a multiple of 10
; This value is applied on reload for new calls only
; It can be overridden from routing
; It can't be greater then adjust_ts_out_threshold
; Defaults to 120
; Allowed interval: 10 .. adjust_ts_out_threshold
;adjust_ts_out_over=120

; adjust_ts_out_under: integer: Interval, in milliseconds, to adjust sent audio data
;  timestamp on data underrun (the sender transmits data on a rate less then expected)
; Its value will be rouded up to a multiple of 10
; This value is applied on reload for new calls only
; It can be overridden from routing
; It can't be greater then 2 * adjust_ts_out_threshold - 1
; Defaults to 60
; Allowed interval: 10 .. 2 * adjust_ts_out_threshold - 1
;adjust_ts_out_under=60

; challenge_timeout: integer: Interval, in milliseconds, in which a remote party should
;  reply with credentials when we are challenging it
; This value is applied on reload
; Minimum allowed value is 5000
; Defaults to 30000
;challenge_timeout=30000

; tos: keyword: Type Of Service to set in outgoing UDP packets
; numeric TOS value or: lowdelay, throughput, reliability, mincost
;tos=0

; read_threads: int: Number of threads that read packets from socket
;read_threads=1 in client mode, 3 in server mode

; event_threads: int: Number of threads that process events
;event_threads=1 in client mode, 3 in server mode

; trunk_threads: int: Number of threads that service trunked voice packets
;trunk_threads=1

; thread: keyword: Default priority of the data service threads (socket listener and data trunking)
; Can be one of: lowest, low, normal, high, highest
; It is a bad idea to set a low priority for anything but testing
;thread=normal

; maxchans: int: Maximum number of channels running at once
; This is not a listener specific parameter, it will be applied for all listeners
; A value of 0 specifies that there is no limit enforced.
; Defaults to the value set by the maxchans setting from yate.conf
;maxchans=

; printmsg: boolean: Print sent/received frames to output if the module's debug
;  level is at least 9
; This parameter is applied on reload
; Defaults to yes
;printmsg=yes


[registrar]
; Controls the behaviour when acting as registrar

; expires_min: int: Minimum allowed expiration time in seconds
; This parameter is applied on reload
; Minimum allowed value is 1
; Defaults to 60 if missing
;expires_min=60

; expires_max: int: Value used to limit the expiration time to something sane
; This parameter is applied on reload
; Minimum allowed value is the value set in expires_min
; Defaults to 3600 if missing
;expires_max=3600

; expires_def: int: Default expiration time if not present in register requests
; This parameter is applied on reload
; The value is checked to be between expires_min and expires_max
; Defaults to 60 if missing
;expires_def=60


[formats]
; This section allows to individually enable or disable the codecs

; default: bool: Default enabling state for codecs
;default=enable

; preferred: string: Preferred format to use
;preferred=

; slin: bool: Uncompressed 16-bit signed linear
;slin=enable

; mulaw: bool: Companded-only G711 mu-law
;mulaw=enable

; alaw: bool: Companded-only G711 a-law
;alaw=enable

; gsm: bool: European GSM 06.10
;gsm=enable

; gsmhr: bool: European GSM 06.20 (GSM Half Rate)
;gsmhr=enable

; lpc10: bool: LPC 10
;lpc10=enable

<<<<<<< HEAD
; ilbc30: bool: ilbc30
;ilbc30=enable

; speex: bool: SpeeX
;speex=enable

; g723: bool: g723
;g723=enable

; g729: bool: g729
;g729=enable

; adpcm: bool: adpcm
;adpcm=enable

; g726: bool: G.726 RFC3551
;g726=enable

; g726aal2: bool: G.726 AAL2
;g726aal2=enable

; g722: bool: g722
;g722=enable

; amr: bool: amr
;amr=enable

; Video formats

; jpeg: bool: JPEG
;jpeg=enable

; png: bool: PNG
;png=enable

; h261: bool: H.261
;h261=enable

; h263: bool: H.263
;h263=enable

; h263p: bool: H.263+
;h263p=enable

; h264: bool: H.264
;h264=enable



=======

;[listener listener_name]
; This section configures an extra listener to use
; 'iaxengine' can't be used as listener name
; Listed parameters can't use the default value from 'general' section
; All other parameters from 'general' section who are listener specific can be overriden
;  for this listener

; enable: boolean: Enable or disable this listener
; This parameter is applied on reload and defaults to yes
;enable=yes

; port: int: UDP port for incoming connections
;port=4569

; addr: ipaddress: IP address to bind to
;addr=0.0.0.0

; force_bind: boolean: Try to use a random port if failed to bind on configured one
; Defaults to yes
;force_bind=yes

; default: boolean: Specifiy if this is the default transport to use when none specified
; Defaults to no
;default=no
>>>>>>> e57134e4
<|MERGE_RESOLUTION|>--- conflicted
+++ resolved
@@ -290,7 +290,7 @@
 ; lpc10: bool: LPC 10
 ;lpc10=enable
 
-<<<<<<< HEAD
+
 ; ilbc30: bool: ilbc30
 ;ilbc30=enable
 
@@ -338,9 +338,6 @@
 ; h264: bool: H.264
 ;h264=enable
 
-
-
-=======
 
 ;[listener listener_name]
 ; This section configures an extra listener to use
@@ -365,5 +362,4 @@
 
 ; default: boolean: Specifiy if this is the default transport to use when none specified
 ; Defaults to no
-;default=no
->>>>>>> e57134e4
+;default=no