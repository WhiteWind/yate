--- conflicted
+++ resolved
@@ -814,13 +814,9 @@
       m_in(0), m_out(0), m_ain(ain), m_aout(aout),
       m_chan(chan), m_watcher(0),
       m_selfWatch(false), m_reenter(false), m_setdata(true), m_writing(false),
-<<<<<<< HEAD
-      m_timeout(s_timeout), m_timebomb(s_timebomb), m_restart(false),
-      m_script(script), m_args(args), m_trackName(s_trackName), m_nonBlock(false)
-=======
       m_timeout(s_timeout), m_timebomb(s_timebomb), m_restart(false), m_scripted(false),
+      m_nonBlock(false),
       m_buffer(0,DEF_INCOMING_LINE), m_script(script), m_args(args), m_trackName(s_trackName)
->>>>>>> ee1af330
 {
     Debug(DebugAll,"ExtModReceiver::ExtModReceiver(\"%s\",\"%s\") [%p]",script,args,this);
     m_script.trimBlanks();
@@ -837,13 +833,9 @@
       m_in(io), m_out(io), m_ain(0), m_aout(0),
       m_chan(chan), m_watcher(0),
       m_selfWatch(false), m_reenter(false), m_setdata(true), m_writing(false),
-<<<<<<< HEAD
-      m_timeout(s_timeout), m_timebomb(s_timebomb), m_restart(false),
-      m_script(name), m_trackName(s_trackName), m_dumparray(false), m_nonBlock(false)
-=======
       m_timeout(s_timeout), m_timebomb(s_timebomb), m_restart(false), m_scripted(false),
+      m_nonBlock(false),
       m_buffer(0,DEF_INCOMING_LINE), m_script(name), m_args(conn), m_trackName(s_trackName)
->>>>>>> ee1af330
 {
     Debug(DebugAll,"ExtModReceiver::ExtModReceiver(\"%s\",%p,%p) [%p]",name,io,chan,this);
     m_script.trimBlanks();
