/**
 * sipfeatures.cpp
 * This file is part of the YATE Project http://YATE.null.ro
 *
 * Additional SIP features
 *
 * Yet Another Telephony Engine - a fully featured software PBX and IVR
 * Copyright (C) 2004-2014 Null Team
 *
 * This software is distributed under multiple licenses;
 * see the COPYING file in the main directory for licensing
 * information for this specific distribution.
 *
 * This use of this software may be subject to additional restrictions.
 * See the LEGAL file in the main directory for details.
 *
 * This program is distributed in the hope that it will be useful,
 * but WITHOUT ANY WARRANTY; without even the implied warranty of
 * MERCHANTABILITY or FITNESS FOR A PARTICULAR PURPOSE.
 */

#include <yatephone.h>
#include <yatexml.h>

#include <stdlib.h>

using namespace TelEngine;
namespace { // anonymous

// Random string generator
class IdGenerator: public Mutex
{
public:
    static IdGenerator& Instance()
    {
	static IdGenerator inst;
	return inst;
    }
    String NextVal()
    {
	Lock lock(this);
	for(char * t = m_buf; *t; ++t)
	{
	    ++*t;
	    if(*t <= 'z')
		break;
	    *t = 'a';
	}
	return m_buf;
    }
private:
    IdGenerator(const IdGenerator&);
    IdGenerator(size_t len = 10)
	: Mutex(false, "sipfeatures message id generator")
    {
	m_buf = (char*)malloc(len);
	for(size_t i = 0; i < len - 1; ++i)
	    m_buf[i] = 'a';
	m_buf[len - 1] = '\0';
    }
    ~IdGenerator()
    {
	free(m_buf);
    }
    char * m_buf;
};

// Features module
class YSipFeatures : public Module
{
public:
    enum Event {
	Dialog  = 0,                     // dialog
	MWI     = 1,                     // message-sumary
	Presence = 2,                    // presence
    };

    enum Content {
	AppDlgInfoXml,                   // application/dialog-info+xml
	AppSimpleMsgSummary,             // application/simple-message-summary
	AppPidfXml,                      // application/pidf+xml
    };

    YSipFeatures();
    virtual ~YSipFeatures();
    virtual void initialize();
    inline bool forceDlgID() const
	{ return m_forceDlgID; }
    // Check expiring time from a received message.
    // Look first at 'sip_expires' parameter and, if missing or emtpy, look at optional 'param'
    // @param noExpires Default value to use if failed to get an expiring value. -1 to use the default one
    // Return a negative value on failure or the expiring time on success
    // Failure: set the response to 423 (interval too brief) and to 'osip_Min-Expires' parameter of msg
    int checkExpire(Message& msg, int noExpires = -1, const char* param = 0);
private:
    int m_expiresMin;                    // Minimum accepted value for expires
    int m_expiresMax;                    // Maximum accepted value for expires
    int m_expiresDef;                    // Default value for expires
    bool m_forceDlgID;                   // Append dialog data if missing on dialog state notifications
};

// Expiring time values: min/default/max
#define EXPIRES_MIN 60
#define EXPIRES_DEF 600
#define EXPIRES_MAX 3600

#define KNOWN_EVENTS 3

static bool s_verboseXml = true;        // Build verbose XML body (add line breaks and spaces)
static YSipFeatures s_module;
static TokenDict s_allowedEvents[KNOWN_EVENTS+1];

// List of known events
static TokenDict s_events[KNOWN_EVENTS+1] = {
	{"dialog",          YSipFeatures::Dialog},
	{"message-summary", YSipFeatures::MWI},
	{"presence",        YSipFeatures::Presence},
	{0,0}
	};

// List of known content types
static TokenDict s_contents[] = {
	{"application/dialog-info+xml",        YSipFeatures::AppDlgInfoXml},
	{"application/simple-message-summary", YSipFeatures::AppSimpleMsgSummary},
	{"application/pidf+xml",               YSipFeatures::AppPidfXml},
	{0,0}
	};


// sip.subscribe handler
class YSipSubscribeHandler : public MessageHandler
{
public:
    YSipSubscribeHandler(int prio = 100)
	: MessageHandler("sip.subscribe",prio,s_module.name())
	{ }
    virtual bool received(Message &msg);
    // Get the event from a received message. Set the content type
    // Set 'code' parameter of the message if false is returned
    bool getEventData(Message& msg, int& event, String& evName, String& content);
};

// resource.notify handler
class YSipNotifyHandler : public MessageHandler
{
public:
    YSipNotifyHandler(int prio = 100)
	: MessageHandler("resource.notify",prio,s_module.name())
	{ }
    virtual bool received(Message &msg);
    // Create the body for 'dialog' event notification
    void createDialogBody(String& dest, const Message& src, const String& entity);
    // Create the body for 'message-summary' event notification
    void createMWIBody(String& dest, const Message& src);
    // Create the body for 'presence' event notification
    void createPresenceBody(String& body, const Message& src, const String& entity);
};


// Escape a string to be packed into another
inline void appendEsc(String& dest, const String& src1, const String& src2, const char sep = ' ')
{
    String tmp;
    tmp << src1 << sep << src2;
    dest << tmp.msgEscape() << "\n";
}

// Force a parameter of a message
inline void forceParam(Message& msg, const char* param, const char* value)
{
    const char* p = msg.getValue(param);
    if (!(p && *p))
	msg.setParam(param,value);
}

/**
 * YSipSubscribeHandler
 */
// resource.subscribe parameters:
// event
//   Keyword indicating the event: dialog (subscription to call state events),
//   message-summary (message waiting subscription)
// operation
//   Keyword indicating the request: subscribe (request a subscription),
//   unsubscribe (request to unsubscribe from event)
// expires
//   Integer indicating the subscription duration (if operation is subscribe).
//   If 0, the subscription won't expire
// subscriber
//   The requestor
// notifier
//   The resource (user) to subscribe to
// notifyto
//   The URI used as destination when notifying
// data
//   Data used by protocol
bool YSipSubscribeHandler::received(Message &msg)
{
    // Check received data
    String evName, content;
    int event;
    if (!getEventData(msg,event,evName,content))
	return false;
    NamedString* contact = msg.getParam("sip_contact");
    if (TelEngine::null(contact)) {
	Debug(&s_module,DebugNote,"SUBSCRIBE with missing or empty contact");
	msg.setParam("code","400");
	return false;
    }
    // Expiration time
    int expires = -1;
    // Set default expiring time
    // See draft-ietf-sipping-dialog-package-06.txt (dialog), RFC3842 (message-summary)
    switch (event) {
	case YSipFeatures::Dialog:
	case YSipFeatures::MWI:
	    expires = 3600;
	    break;
    }
    expires = s_module.checkExpire(msg,expires);
    if (expires == -1)
	return false;
    String sExpires(expires);

    Message m("resource.subscribe");
    m.addParam("event",evName);
    if (expires) {
	m.addParam("operation","subscribe");
	m.addParam("expires",sExpires);
    }
    else
	m.addParam("operation","unsubscribe");
    m.addParam("subscriber",msg.getValue("username"));

    String notifyTo = *contact;
    static Regexp r("<\\([^>]\\+\\)>");
    if (notifyTo.matches(r))
	notifyTo = notifyTo.matchString(1);
    m.addParam("notifyto",notifyTo);

    URI uriRequest(msg.getValue("sip_uri"));
    m.addParam("notifier",uriRequest.getUser());
    m.addParam("notifier_domain",uriRequest.getHost(),false);
    // Pack data parameters
    String data;
    appendEsc(data,"host",msg.getValue("ip_host"));
    appendEsc(data,"port",msg.getValue("ip_port"));
    appendEsc(data,"uri",notifyTo);
    const String& conn = msg["connection_id"];
    if (conn)
	appendEsc(data,"connection_id",conn);
    String from = msg.getValue("sip_to");
    if (-1 == from.find("tag="))
	from << ";tag=" << msg.getValue("xsip_dlgtag");
    appendEsc(data,"sip_From",from);
    appendEsc(data,"sip_To",msg.getValue("sip_from"));
    appendEsc(data,"sip_Call-ID",msg.getValue("sip_callid"));
    String uri = msg.getValue("sip_uri");
    appendEsc(data,"sip_Contact","<" + uri + ">");
    appendEsc(data,"sip_Event",evName);
    if (content)
	appendEsc(data,"xsip_type",content);
    m.addParam("data",data);

    XDebug(&s_module,DebugAll,
	"SUBSCRIBE. notifier=%s subscriber=%s event=%s notifyto=%s",
	m.getValue("notifier"),m.getValue("subscriber"),
	evName.c_str(),notifyTo.c_str());

    if (!Engine::dispatch(m))
	return false;

    msg.setParam("osip_Expires",sExpires);
    msg.setParam("osip_Contact",*contact);
    msg.setParam("code","200");
    return true;
}

// Get the event from a received message. Set the content type
bool YSipSubscribeHandler::getEventData(Message& msg, int& event, String& evName,
	String& content)
{
    NamedString* tmp = msg.getParam("sip_event");
    evName = tmp ? tmp->c_str() : "";
    event = lookup(evName,s_allowedEvents,-1);
    // RFC3265 3.1.2: An Event header MUST be present
    // draft-ietf-sipping-dialog-package-06.txt The Event header for 'dialog' event
    //   may contain dialog identifier(s). Reject them
    if (!(tmp && *tmp && event != -1)) {
	if (!tmp)
	    Debug(&s_module,DebugNote,
		"SUBSCRIBE. Can't handle event='%s'. Event header is missing",
		evName.c_str());
	msg.setParam("code",tmp?"489":"400");     // Bad event or request
	return false;
    }

    // Set content type
    int defType = -1;
    switch (event) {
	case YSipFeatures::Dialog:
	    defType = YSipFeatures::AppDlgInfoXml;        // draft-ietf-sipping-dialog-package-06.txt
	    break;
	case YSipFeatures::MWI:
	    defType = YSipFeatures::AppSimpleMsgSummary;  // RFC3842
	    break;
	case YSipFeatures::Presence:
	    defType = YSipFeatures::AppPidfXml;           // RFC3863
	    break;
    }
    content = lookup(defType,s_contents);
    // Check if an Accept header is present: if so, it MUST contain the content
    // type we know how to handle
    String accept = msg.getValue("sip_Accept");
    if (content && accept) {
	ObjList* obj = accept.split(',');
	if (!obj->find(content))
	    content = "";
	TelEngine::destruct(obj);
    }
    if (content)
	return true;

    // Can't choose a content
    Debug(&s_module,DebugNote,
	"SUBSCRIBE. Can't handle content type. accept='%s' event='%s'",
	accept.c_str(),evName.c_str());
    msg.setParam("code","406");          // Not acceptable
    return false;
}


/**
 * YSipNotifyHandler
 */
// resource.notify parameters
// event
//   Keyword indicating the event: dialog (subscription to call state events),
//   message-summary (message waiting subscription)
// expires
//   Optional integer indicating the remaining time of the subscription
// subscriber
//   The entity that requested the subscription
// notifier
//   The resource (user) making the notification
// notifyto
//   URI used as destination for the notification
// data
//   Data used by protocol
// notifyseq
//   Integer indicating the sequence number of the notification within the subscription
//   given by notifier and event
// subscriptionstate
//   Keyword indicating the subscription state: pending/active/terminated
// terminatereason
//   Optional subscription termination reason if subscriptionstate is terminated
//
// Event specific parameters are prefixed by the event name:
// dialog.id
//   The id of the dialog if any
// dialog.callid
//   The dialog identifier
// dialog.localtag
//   The local tag component of the dialog identifier
// dialog.remotetag
//   The remote tag component of the dialog identifier
// dialog.direction
//   Keyword indicating the call direction from Yate's point of view: incoming/outgoing
// dialog.remoteuri
//   The notifier dialog peer's URI
// dialog.state
//   Keyword indicating the call state: trying/confirmed/early/rejected/terminated
// message-summary.voicenew
//   Optional integer specifying the number of unread (new) voice messages
// message-summary.voiceold
<<<<<<< HEAD
//   Optional integer specifying the number of read (old) voice messages 
// presence.open
// presence.im
// presence.contact
// presence.timestamp
=======
//   Optional integer specifying the number of read (old) voice messages
>>>>>>> 83d0b732
bool YSipNotifyHandler::received(Message &msg)
{
    String notifyto = msg.getValue("notifyto");
    if (!notifyto.startsWith("sip:"))
	return false;
    NamedString* event = msg.getParam("event");
    int evType = event ? lookup(*event,s_allowedEvents,-1) : -1;

    Message m("xsip.generate");
    m.addParam("method","NOTIFY");
    // Copy notify parameters
    String data = msg.getValue("data");
    ObjList* obj = data.split('\n');
    for (ObjList* o = obj->skipNull(); o; o = o->skipNext()) {
	String s = (static_cast<String*>(o->get()))->msgUnescape();
	int pos = s.find(" ");
	if (pos == -1)
	    continue;
	m.addParam(s.substr(0,pos),s.substr(pos+1));
    }
    TelEngine::destruct(obj);
    String ss = msg.getValue("subscriptionstate");
    if (ss) {
	const char* res = msg.getValue("terminatereason");
	if (res)
	    ss << ";" << res;
	m.addParam("sip_Subscription-State",ss);
    }
    else
	m.addParam("sip_Subscription-State","active");
    const char* exp = msg.getValue("expires");
    if (exp && *exp)
	m.addParam("sip_Expires",exp);
    // Check event & Create body
    String body;
    switch (evType) {
	case YSipFeatures::Dialog: {
		URI uri(m.getValue("sip_From"));
		String entity;
		entity << "sip:" << uri.getUser() << "@" << uri.getHost();
		if (s_module.forceDlgID()) {
		    String id = msg.getValue("dialog.id");
		    if (id) {
			forceParam(msg,"dialog.callid",id);
			forceParam(msg,"dialog.localtag",id);
			forceParam(msg,"dialog.remotetag",id);
			forceParam(msg,"dialog.remoteuri",entity);
		    }
		}
		createDialogBody(body,msg,entity);
	    }
	    break;
	case YSipFeatures::MWI:
	    createMWIBody(body,msg);
	    break;
	case YSipFeatures::Presence: {
		URI uri(m.getValue("sip_From"));
		String entity;
		entity << "sip:" << uri.getUser() << "@" << uri.getHost();
		createPresenceBody(body,msg,entity);
	    }
	    break;
	default:
	    Debug(&s_module,DebugNote,"NOTIFY. Invalid event='%s'",
		event?event->c_str():"");
	    return false;
    }
    m.addParam("xsip_body",body);

    XDebug(&s_module,DebugAll,
	"NOTIFY. notifier=%s subscriber=%s event=%s notifyto=%s",
	msg.getValue("notifier"),msg.getValue("subscriber"),
	event->c_str(),msg.getValue("notifyto"));
    return Engine::dispatch(m);
}

// Create the body for 'dialog' event notification
void YSipNotifyHandler::createDialogBody(String& dest, const Message& src,
	const String& entity)
{
    dest = "";
    dest << "<?xml version=\"1.0\"?>";
    XmlElement* xml = new XmlElement("dialog-info");
    xml->setXmlns(String::empty(),true,"urn:ietf:params:xml:ns:dialog-info");
    xml->setAttributeValid("version",src.getValue("notifyseq"));
    String prefix;
    if (src.getBoolValue("cdr"))
	prefix = "cdr.";
    // We always send partial data (only dialogs changed since last notification)
    // state will be 'full' if we send data for all active dialogs
    const char* id = src.getValue("dialog.id");
    xml->setAttribute("notify-state",(prefix || id) ? "partial" : "full");
    xml->setAttributeValid("entity",entity);
    // Append dialog data
    XmlElement* dlg = 0;
    if (prefix == "cdr.") {
	const char* state = 0;
	const String& oper = src[prefix + "operation"];
	// Set dialog status
	if (oper == "initialize")
	    state = "trying";
	else if (oper == "finalize")
	    state = "terminated";
	else {
	    const String& status = src[prefix + "status"];
	    if (status == "connected" || status == "answered")
		state = "confirmed";
	    else if (status == "incoming" || status == "outgoing" ||
		status == "calling" || status == "ringing" || status == "progressing")
		state = "early";
	    else if (status == "redirected")
		state = "rejected";
	    else if (status == "destroyed")
		state = "terminated";
	}
	// Set dialog direction
	const char* direction = 0;
	if (state) {
	    // Directions are reversed because we are talking about the remote end
	    const String& dir = src[prefix + "direction"];
	    if (dir == "incoming")
		direction = "initiator";
	    else if (dir == "outgoing")
		direction = "recipient";
	}
	const String& id = direction ? src[prefix + "chan"] : String::empty();
	if (id) {
	    dlg = new XmlElement("dialog");
	    dlg->setAttribute("id",id);
	    dlg->setAttribute("call-id",id);
	    const char* external = src.getValue(prefix + "external");
	    dlg->setAttributeValid("local-tag",src.getValue(prefix + "local-tag",external));
	    dlg->setAttributeValid("remote-tag",src.getValue(prefix + "remote-tag",external));
	    dlg->setAttribute("direction",direction);
	    // "state" child of "dialog"
	    XmlElement* st = new XmlElement("state");
	    st->addText(state);
	    dlg->addChild(st);
	    // "remote" child of "dialog"
	    XmlElement* remote = new XmlElement("remote");
	    XmlElement* target = new XmlElement("target");
	    target->setAttributeValid("uri",entity);
	    remote->addChild(target);
	    dlg->addChild(remote);
	}
    }
    else {
	const char* state = src.getValue("dialog.state");
	if (id && *id && state && *state) {
	    dlg = new XmlElement("dialog");
	    dlg->setAttribute("id",id);
	    dlg->setAttributeValid("call-id",src.getValue("dialog.callid"));
	    dlg->setAttributeValid("local-tag",src.getValue("dialog.localtag"));
	    dlg->setAttributeValid("remote-tag",src.getValue("dialog.remotetag"));
	    String dir = src.getValue("dialog.direction");
	    if (dir == "incoming")
		dlg->setAttribute("direction","initiator");
	    else if (dir == "outgoing")
		dlg->setAttribute("direction","recipient");
	    // "state" child of "dialog"
	    XmlElement* st = new XmlElement("state");
	    st->addText(state);
	    dlg->addChild(st);
	    // "remote" child of "dialog"
	    String tmp = src.getValue("dialog.remoteuri");
	    if (tmp) {
		XmlElement* remote = new XmlElement("remote");
		XmlElement* target = new XmlElement("target");
		target->setAttribute("uri",tmp);
		remote->addChild(target);
		dlg->addChild(remote);
	    }
	}
    }
    if (dlg)
	xml->addChild(dlg);
    if (s_verboseXml)
	xml->toString(dest,true,"\r\n","  ");
    else
	xml->toString(dest);
    dest << "\r\n";
    TelEngine::destruct(xml);
}

// Create the body for 'message-summary' event notification
void YSipNotifyHandler::createMWIBody(String& dest, const Message& src)
{
    // See RFC3458 6.2 for message classes
    dest = "Messages-Waiting: ";
    unsigned int n = (unsigned int)src.getIntValue("message-summary.voicenew",0);
    unsigned int o = (unsigned int)src.getIntValue("message-summary.voiceold",0);
    if (n || o) {
	dest << (n ? "yes" : "no");
	dest << "\r\nVoice-Message: " << n << "/" << o << "\r\n";
    }
    else
	dest << "no\r\n";
}

// Create the body for 'presence' event notification
void YSipNotifyHandler::createPresenceBody(String& body, const Message& src, const String& entity)
{
    bool is_open = src.getBoolValue("presence.open", false);
    bool has_imstatus = 0 <= src.getIndex("imstatus");
    body = "";
    body << "<?xml version=\"1.0\"?>";
    XmlElement* xml = new XmlElement("presence");
    xml->setXmlns(String::empty(),true,"urn:ietf:params:xml:ns:pidf");
    if(has_imstatus)
	xml->setXmlns("im",true,"urn:ietf:params:xml:ns:pidf:im");
    xml->setAttributeValid("entity",entity);

    String tuple_id = IdGenerator::Instance().NextVal();
    XmlElement* tuple = new XmlElement("tuple");
    tuple->setAttributeValid("id",tuple_id);

    XmlElement* status = new XmlElement("status");
    XmlElement* basic = new XmlElement("basic");
    basic->addText(is_open ? "open" : "closed");
    status->addChild(basic);
    tuple->addChild(status);
    xml->addChild(tuple);

    if(has_imstatus) {
	XmlElement* im = new XmlElement("im:im");
	im->addText(src.getValue("presence.im"));
	status->addChild(im);
    }
    if(0 >= src.getIndex("contact")) {
	XmlElement* c = new XmlElement("contact");
	c->addText(src.getValue("presence.contact"));
	tuple->addChild(c);
    }
    if(0 >= src.getIndex("timestamp")) {
	XmlElement* ts = new XmlElement("timestamp");
	ts->addText(src.getValue("presence.timestamp"));
	tuple->addChild(ts);
    }

    if (s_verboseXml)
	xml->toString(body,true,"\r\n","  ");
    else
	xml->toString(body);
    body << "\r\n";
    TelEngine::destruct(xml);
}


/**
 * YSipFeatures
 */
YSipFeatures::YSipFeatures()
    : Module("sipfeatures","misc")
{
    Output("Loaded module SIP Features");
}

YSipFeatures::~YSipFeatures()
{
    Output("Unloading module SIP Features");
}

void YSipFeatures::initialize()
{
    Output("Initializing module SIP Features");
    static bool first = true;
    Configuration cfg(Engine::configFile("sipfeatures"));
    m_expiresMin = cfg.getIntValue("general","expires_min",EXPIRES_MIN);
    m_expiresMax = cfg.getIntValue("general","expires_max",EXPIRES_MAX);
    m_expiresDef = cfg.getIntValue("general","expires_def",EXPIRES_DEF);
    m_forceDlgID = cfg.getBoolValue("general","forcedialogdata",true);
    s_verboseXml = cfg.getBoolValue("general","verbosexml",true);

    // Build the list of allowed events
    NamedList* evs = cfg.getSection("allow_events");
    bool def = evs ? evs->getBoolValue("default",true) : true;
    int iAllowed = 0;
    for (int i= 0; i < KNOWN_EVENTS; i++) {
	if (!s_events[i].token)
	    break;
	NamedString* ns = evs ? evs->getParam(s_events[i].token) : 0;
	bool allowed = ns ? ns->toBoolean(def) : def;
	if (allowed) {
	    s_allowedEvents[iAllowed].token = s_events[i].token;
	    s_allowedEvents[iAllowed++].value = s_events[i].value;
	}
    }
    s_allowedEvents[iAllowed].token = 0;
    s_allowedEvents[iAllowed].value = 0;

    if (debugAt(DebugNote)) {
	String tmp;
	for (int i= 0; s_allowedEvents[i].token; i++)
	    tmp.append(s_allowedEvents[i].token,",");
	if (tmp)
	    Debug(this,DebugAll,"Allowed subscriptions: %s",tmp.c_str());
	else
	    Debug(this,DebugNote,"Subscriptions not allowed");
    }

    // Done with reload options
    if (!first)
	return;
    first = false;
    setup();
    Engine::install(new YSipSubscribeHandler);
    Engine::install(new YSipNotifyHandler);
}

// Check expiring time from a received message.
int YSipFeatures::checkExpire(Message& msg, int noExpires, const char* param)
{
    String tmp(msg.getValue("sip_expires"));
    if (!tmp && param)
	tmp = msg.getValue(param);
    int expires = tmp.toInteger(-1);
    if (expires < 0)
	expires = (noExpires < 0 ? m_expiresDef : noExpires);
    if (expires > m_expiresMax)
	expires = m_expiresMax;
    if (expires && (expires < m_expiresMin)) {
	msg.setParam("osip_Min-Expires",String(m_expiresMin));
	msg.setParam("code","423");      // Interval too brief
	return -1;
    }
    return expires;
}

}; // anonymous namespace

/* vi: set ts=8 sw=4 sts=4 noet: */<|MERGE_RESOLUTION|>--- conflicted
+++ resolved
@@ -373,15 +373,11 @@
 // message-summary.voicenew
 //   Optional integer specifying the number of unread (new) voice messages
 // message-summary.voiceold
-<<<<<<< HEAD
 //   Optional integer specifying the number of read (old) voice messages 
 // presence.open
 // presence.im
 // presence.contact
 // presence.timestamp
-=======
-//   Optional integer specifying the number of read (old) voice messages
->>>>>>> 83d0b732
 bool YSipNotifyHandler::received(Message &msg)
 {
     String notifyto = msg.getValue("notifyto");
