/**
 * yiaxchan.cpp
 * This file is part of the YATE Project http://YATE.null.ro
 *
 * IAX channel
 *
 * Yet Another Telephony Engine - a fully featured software PBX and IVR
 * Copyright (C) 2004-2006 Null Team
 * Author: Marian Podgoreanu
 *
 * This program is free software; you can redistribute it and/or modify
 * it under the terms of the GNU General Public License as published by
 * the Free Software Foundation; either version 2 of the License, or
 * (at your option) any later version.
 *
 * This program is distributed in the hope that it will be useful,
 * but WITHOUT ANY WARRANTY; without even the implied warranty of
 * MERCHANTABILITY or FITNESS FOR A PARTICULAR PURPOSE.  See the
 * GNU General Public License for more details.
 *
 * You should have received a copy of the GNU General Public License
 * along with this program; if not, write to the Free Software
 * Foundation, Inc., 675 Mass Ave, Cambridge, MA 02139, USA.
 */

#include <yatephone.h>
#include <yateversn.h>

#include <stdio.h>
#include <string.h>
#include <unistd.h>
#include <stdlib.h>
#include <sys/types.h>

#include <yateiax.h>

using namespace TelEngine;
namespace { // anonymous

static const TokenDict dict_payloads[] = {
    {"gsm",    IAXFormat::GSM},
    {"ilbc30", IAXFormat::ILBC},
    {"speex",  IAXFormat::SPEEX},
    {"lpc10",  IAXFormat::LPC10},
    {"mulaw",  IAXFormat::ULAW},
    {"alaw",   IAXFormat::ALAW},
    {"g723",   IAXFormat::G723_1},
    {"g729",   IAXFormat::G729},
    {"adpcm",  IAXFormat::ADPCM},
    {"g726",   IAXFormat::G726},
    {"slin",   IAXFormat::SLIN},
    {"g722",   IAXFormat::G722},
    {"amr",    IAXFormat::AMR},
<<<<<<< HEAD
    {"g726aal2", IAXFormat::G726AAL2},
    {"g722",   IAXFormat::G722},
    {"amr",    IAXFormat::AMR},
    // video payloads
    {"jpeg",   IAXFormat::JPEG},
    {"png",    IAXFormat::PNG},
    {"h261",   IAXFormat::H261},
    {"h263",   IAXFormat::H263},
    {"h263p",  IAXFormat::H263p},
    {"h264",   IAXFormat::H264},
=======
    {"gsmhr",  IAXFormat::GSM_HR},
>>>>>>> e57134e4
    {0, 0}
};

static const TokenDict dict_payloads_video[] = {
    {"h261",  IAXFormat::H261},
    {"h263",  IAXFormat::H263},
    {"h263p", IAXFormat::H263p},
    {"h264",  IAXFormat::H264},
    {0, 0}
};

static const TokenDict dict_tos[] = {
    { "lowdelay", Socket::LowDelay },
    { "throughput", Socket::MaxThroughput },
    { "reliability", Socket::MaxReliability },
    { "mincost", Socket::MinCost },
    { 0, 0 }
};

class YIAXLineContainer;
class YIAXEngine;
class IAXURI;

/*
 * Keep a single registration line
 */
class YIAXLine : public RefObject, public Mutex
{
    friend class YIAXLineContainer;
public:
    YIAXLine(const String& name);
    virtual ~YIAXLine();
    virtual const String& toString() const
	{ return m_name; }
    inline bool registered() const
	{ return m_registered; }
    inline const String& username() const
	{ return m_username; }
    inline const String& password() const
	{ return m_password; }
    inline const String& callingNo() const
	{ return m_callingNo; }
    inline const String& callingName() const
	{ return m_callingName; }
    inline unsigned int expire() const
	{ return m_expire; }
    inline const String& remoteAddr() const
	{ return m_remoteAddr; }
    inline int remotePort() const
	{ return m_remotePort; }
    inline const SocketAddr& remote() const
	{ return m_remote; }
    inline bool callToken() const
	{ return m_callToken; }
    inline bool trunking() const
	{ return m_trunking; }
    inline const NamedList& trunkInfo() const
	{ return m_trunkInfo; }
    inline YIAXEngine* engine() const
	{ return m_engine; }
    inline IAXTransaction* transaction() const
	{ return m_transaction; }

protected:
    virtual void destroyed() {
	    if (m_transaction) {
		m_transaction->setUserData(0);
		m_transaction = 0;
	    }
	    m_engine = 0;
	    RefObject::destroyed();
	}

private:
    void setRegistered(bool registered, const char* reason = 0, const char* error = 0);
    inline void setNextRegFromExpire(unsigned int val1, unsigned int val2)
	{ m_nextReg = Time::now() + 1000000 * (m_expire * (val1 ? val1 : 1) / (val2 ? val2 : 1)); }

    String m_name;
    int m_oper;                         // Requested operation
    String m_username;                  // Username
    String m_password;                  // Password
    String m_callingNo;                 // Calling number
    String m_callingName;               // Calling name
    bool m_callToken;                   // Advertise CALLTOKEN support
    unsigned int m_expire;              // Expire time
    String m_remoteAddr;
    int m_remotePort;
    SocketAddr m_remote;
    u_int64_t m_nextReg;                // Time to next registration
    u_int64_t m_nextKeepAlive;          // Time to next keep alive signal
    unsigned int m_keepAliveInterval;   // Keep alive interval
    bool m_registered;			// Registered flag. If true the line is registered
    RefPointer<IAXTransaction> m_transaction;
    RefPointer<YIAXEngine> m_engine;    // The engine to use
    NamedList m_trunkInfo;              // Trunk info parameters
    bool m_trunking;                    // Enable trunking
    NamedList m_engineToUse;            // Parameters used to identify the engine
};

/*
 * Line container: Add/Delete/Update/Register/Unregister lines
 */
class YIAXLineContainer : public Mutex
{
public:
    enum Operation {
	Unknown = 0,
	Create,
	Login,                           // Login
	Logout,                          // Logout and remain
	Delete,                          // Logout and delete after
    };
    inline YIAXLineContainer()
	: Mutex(true,"YIAXLineContainer"),
	m_lineTransMutex(false,"YIAXLineTransMutex")
	{}
    inline bool busy(const YIAXLine* line) {
	    Lock lck(m_lineTransMutex);
	    return line && 0 != line->transaction();
	}
    // Logout and remove all lines
    // Process only lines using a specified engine if given
    void clear(bool final = false, YIAXEngine* eng = 0);
    // Update a line from a message
    bool updateLine(Message &msg);
    // Re-check lines engine
    void updateEngine();
    // Event handler for a registration.
    void handleEvent(IAXEvent* event);
    // Terminate notification of a Register/Unregister operation
    void regTerminate(IAXEvent* event);
    // Process an authentication request for a Register/Unregister operation
    void regAuthReq(IAXEvent* event);
    // Timer notification
    void evTimer(Time& time);
    // Fill parameters with information taken from line
    void fillList(YIAXLine& line, NamedList& dest, SocketAddr& addr);
    // Find a line by name
    inline bool findLine(RefPointer<YIAXLine>& line, const String& name) {
	    Lock lck(this);
	    line = findLine(name);
	    return line != 0;
	}
    // Check if a line exists
    inline bool hasLine(const String& line)
	{ Lock lock(this); return findLine(line) != 0; }
    // Retrieve the lines list
    inline ObjList& lines()
	{ return m_lines;}

    Mutex m_lineTransMutex;

protected:
    // Set a line's transaction
    void setTransaction(YIAXLine* line, IAXTransaction* tr = 0,
	bool abortReg = true);
    // Change a line String parameter. Unregister it if changed
    inline void changeLine(bool& changed, YIAXLine* line, String& dest, const String& src) {
	    if (!line || dest == src)
		return;
	    unregisterLineNonBusy(line);
	    dest = src;
	    changed = true;
	}
    inline void changeLine(bool& changed, YIAXLine* line, unsigned int& dest, unsigned int src) {
	    if (!line || dest == src)
		return;
	    unregisterLineNonBusy(line);
	    dest = src;
	    changed = true;
	}
    inline void changeLine(bool& changed, YIAXLine* line, int& dest, int src) {
	    if (!line || dest == src)
		return;
	    unregisterLineNonBusy(line);
	    dest = src;
	    changed = true;
	}
    // Unregister a non busy registered line. Return true if unregistering
    inline bool unregisterLineNonBusy(YIAXLine* line) {
	    if (!line || !line->m_registered || busy(line))
		return false;
	    return registerLine(line,false);
	}
    // Find a line by name
    inline YIAXLine* findLine(const String& name) {
	    ObjList* o = m_lines.find(name);
	    return o ? static_cast<YIAXLine*>(o->get()) : 0;
	}
    // Find a line by address, return same if found
    inline YIAXLine* findLine(YIAXLine* line)
	{ return (line && m_lines.find(line)) ? line : 0; }
    // Find line from event. Clear event transaction if line is not found
    // Return referenced pointer
    YIAXLine* findLine(IAXEvent* ev);
    // (Un)register a line
    bool registerLine(YIAXLine* line, bool reg);
private:
    ObjList m_lines;
};


//
// Engine thread
//
class YIAX_API YIAXThread : public Thread, public GenObject
{
public:
    enum Operation {
	Listener,
	GetEvent,
	Trunking
    };
    inline YIAXThread(YIAXEngine* engine, int oper, Priority prio = Normal)
        : Thread(lookup(oper,s_operThName),prio), m_oper(oper), m_engine(engine)
        {}
    ~YIAXThread()
	{ notify(true); }
    inline const char* operThName() const
	{ return lookup(m_oper,s_operThName); }
    virtual void cleanup()
	{ notify(true); }
    virtual void run();
    static const TokenDict s_operThName[];

protected:
    void notify(bool final = false);

    int m_oper;
    YIAXEngine* m_engine;
};

/*
 * The IAX engine for this driver
 */
class YIAXEngine : public IAXEngine, public RefObject
{
    friend class YIAXDriver;
    friend class YIAXThread;
public:
    enum Status {
	Idle,
	Listening,
	Disabled,
	Removed,
	Exiting,
	BindFailed
    };
    YIAXEngine(const String& name, const char* iface, int port, const NamedList* params);
    virtual ~YIAXEngine()
	{}
    inline bool bound() const
	{ return m_status != BindFailed && m_status != Idle; }
    inline bool valid() const
	{ return bound() && !exiting(); }
    inline const char* statusName()
	{ return statusName(m_status); }
    inline void readSocket() {
	    SocketAddr addr;
	    IAXEngine::readSocket(addr);
	}
    inline bool timeout(const Time& now)
	{ return m_timeout && m_timeout < now; }
    void changeStatus(int stat);
    bool bind(const NamedList& params);
    // Schedule for termination
    void setTerminate(int stat);
    // Setup a given transaction from parameters
    void initTransaction(IAXTransaction* tr, const NamedList& params, YIAXLine* line = 0);
    // Process media from remote peer
    virtual void processMedia(IAXTransaction* transaction, DataBlock& data,
	u_int32_t tStamp, int type, bool mark);
    // Initiate (un)register transaction
    inline IAXTransaction* reg(bool regreq, const SocketAddr& addr, IAXIEList& ieList) {
	    if (regreq)
		return startLocalTransaction(IAXTransaction::RegReq,addr,ieList,true,false);
	    return startLocalTransaction(IAXTransaction::RegRel,addr,ieList,true,false);
	}
    // Initiate an aoutgoing call.
    IAXTransaction* call(SocketAddr& addr, NamedList& params);
    // Initiate a test of existence of a remote IAX peer.
    IAXTransaction* poke(SocketAddr& addr);
    // Cancel threads
    void cancelThreads(unsigned int waitTerminateMs = 100);
    // Add engine data to message
    inline void fillMessage(Message& msg, bool addRoute = true) {
	    msg.setParam("connection_id",toString());
	    msg.setParam("connection_reliable",String::boolText(false));
	    if (addRoute) {
		msg.setParam("route_params","oconnection_id");
		msg.setParam("oconnection_id",toString());
	    }
	}
    virtual const String& toString() const
	{ return name(); }
    static inline const char* statusName(int stat)
	{ return lookup(stat,s_statusName); }
    static const TokenDict s_statusName[];

protected:
    virtual void destroyed();
    // Event handler for transaction with a connection
    virtual void processEvent(IAXEvent* event);
    // Process a new format received with a full frame
    virtual bool mediaFormatChanged(IAXTransaction* trans, int type, u_int32_t format);
    // Event handler for incoming registration transactions
    void processRemoteReg(IAXEvent* event,bool first);
    // Send Register/Unregister messages to Engine
    // Return the message on success
    Message* userreg(IAXTransaction* tr, bool regrel = true);
    // Create threads
    void createThreads(const NamedList& params);
    void createThreads(unsigned int count, int oper, Thread::Priority prio);

private:
    void threadTerminated(YIAXThread* th);

    bool m_initialized;
    bool m_default;
    ObjList m_threads;
    u_int64_t m_timeout;                 // Timeout: destroy the engine
    int m_status;                        // Engine status
    String m_bindAddr;                   // Requested bind addr
    int m_bindPort;                      // Requested bind port
};

/*
 * YIAXDriver
 */
class YIAXDriver : public Driver
{
public:
    enum Relay {
	EngineStop = Private
    };
    YIAXDriver();
    virtual ~YIAXDriver();
    virtual void initialize();
    virtual bool hasLine(const String& line) const;
    virtual bool msgExecute(Message& msg, String& dest);
    virtual bool msgRoute(Message& msg);
    virtual bool received(Message& msg, int id);
    // Find a channel. Return a refferenced pointer
    inline Channel* findChan(Channel* chan) {
	    if (!chan)
		return 0;
	    Lock lck(this);
	    return channels().find(chan) && chan->ref() ? chan : 0;
	}
    // Find an engine from parameters. Return a refferenced pointer
    bool findEngine(RefPointer<YIAXEngine>& eng, const NamedList& params,
	const String& prefix = String::empty(), YIAXLine* line = 0,
	NamedList* copyParams = 0);
    // Find an engine by name. Return true if found
    inline bool findEngine(RefPointer<YIAXEngine>& engine, const String& name) {
	    if (!name)
		return false;
	    Lock lck(m_enginesMutex);
	    engine = findEngine(name);
	    return engine != 0;
	}
    // Update codecs a list of parameters
    // Return false if the result is 0 (no intersection)
    bool updateCodecsFromRoute(u_int32_t& codecs, const NamedList& params, int type);
    // Dispatch user.auth
    // tr The IAX transaction
    // response True if it is a response.
    // requestAuth True on exit: the caller should request authentication
    // invalidAuth True on exit: authentication response is incorrect
    // billid The billing ID parameter if available
    // Return false if not authenticated
    bool userAuth(IAXTransaction* tr, bool response, bool& requestAuth,
	bool& invalidAuth, const char* billid = 0);
    // Start/stop engine list changes
    void engineListChanging(bool start);
    // Setup an engine
    void setupEngine(const String& name, bool& valid, bool enable, bool def,
	const NamedList& params, const NamedList* defaults = 0);
    // Terminate exiting engines
    void checkEngineTerminate(const Time& now);

protected:
    virtual bool commandComplete(Message& msg, const String& partLine, const String& partWord);
    virtual void msgStatus(Message& msg);
    void msgStatusAccounts(Message& msg);
    void msgStatusListeners(Message& msg);
    virtual void genUpdate(Message& msg);
    // Update default engine
    void updateDefaultEngine();
    // Terminate an engine. Terminate all if no engine is given
    void terminateEngine(YIAXEngine* eng, bool final, int reason);
    // Initialize formats from config
    void initFormats(const NamedList& params);
    // Find an engine by name
    inline YIAXEngine* findEngine(const String& name) {
	    if (!name)
		return 0;
	    for (ObjList* o = m_engines.skipNull(); o; o = o->skipNext()) {
		YIAXEngine* e = static_cast<YIAXEngine*>(o->get());
		if (e->name() == name)
		    return e;
	    }
	    return 0;
	}
    // Find an engine by local ip/port
    inline YIAXEngine* findEngine(const String& addr, int port) {
	    for (ObjList* o = m_engines.skipNull(); o; o = o->skipNext()) {
		YIAXEngine* e = static_cast<YIAXEngine*>(o->get());
		if (e->addr().host() == addr && e->addr().port() == port)
		    return e;
	    }
	    return 0;
	}

    ObjList m_engines;
    Mutex m_enginesMutex;
    YIAXEngine* m_defaultEngine;         // The default engine
    unsigned int m_haveEngTerminate;     // The number of terminating engines
    u_int32_t m_format;                  // The default media format
    u_int32_t m_formatVideo;             // Default video format
    u_int32_t m_capability;              // The media capability
    unsigned int m_failedAuths;
    bool m_init;
};

/*
 * YIAXRegDataHandler
 */
class YIAXRegDataHandler : public MessageHandler
{
public:
    YIAXRegDataHandler(const char* trackName)
	: MessageHandler("user.login",150,trackName)
	{ }
    virtual bool received(Message &msg);
};

class YIAXConnection;

/*
 * Base class for data consumer/source
 */
class YIAXData
{
public:
    inline YIAXData(YIAXConnection* conn, u_int32_t format, int type)
	: m_connection(conn), m_total(0), m_format(format), m_type(type)
	{}
    inline u_int32_t format()
	{ return m_format; }
protected:
    YIAXConnection* m_connection;
    unsigned m_total;
    u_int32_t m_format; // in IAX coding
    int m_type;
};

/*
 * Connection's data consumer
 */
class YIAXConsumer : public DataConsumer, public YIAXData
{
    YCLASS(YIAXConsumer,DataConsumer)
public:
    YIAXConsumer(YIAXConnection* conn, u_int32_t format, const char* formatText, int type);
    ~YIAXConsumer();
    virtual unsigned long Consume(const DataBlock &data, unsigned long tStamp, unsigned long flags);
};

/*
 * Connection's data source
 */
class YIAXSource : public DataSource, public YIAXData
{
    YCLASS(YIAXSource,DataSource)
public:
    YIAXSource(YIAXConnection* conn, u_int32_t format, const char* formatText, int type);
    ~YIAXSource();
    unsigned long Forward(const DataBlock &data, unsigned long tStamp, unsigned long flags);
};

/*
 * The connection
 */
class YIAXConnection : public Channel
{
    friend class YIAXDriver;
public:
    YIAXConnection(IAXTransaction* transaction, Message* msg = 0, NamedList* params = 0);
    virtual ~YIAXConnection();
    virtual void callAccept(Message& msg);
    virtual void callRejected(const char* error, const char* reason = 0, const Message* msg = 0);
    virtual bool callPrerouted(Message& msg, bool handled);
    virtual bool callRouted(Message& msg);
    virtual bool msgProgress(Message& msg);
    virtual bool msgRinging(Message& msg);
    virtual bool msgAnswered(Message& msg);
    virtual bool msgTone(Message& msg, const char* tone);
    virtual bool msgText(Message& msg, const char* text);
    virtual void disconnected(bool final, const char* reason);
    bool disconnect(const char* reason = 0);
    inline IAXTransaction* transaction() const
        { return m_transaction; }
    inline bool mutedIn() const
	{ return m_mutedIn; }
    inline bool mutedOut() const
	{ return m_mutedOut; }
    void handleEvent(IAXEvent* event);
    bool route(IAXEvent* event, bool authenticated = false);
    // Set reason
    inline void setReason(const char* reason) {
	    Lock lck(m_mutexChan);
	    m_reason = reason;
	}
    // Retrieve the data consumer from IAXFormat media type
    YIAXConsumer* getConsumer(int type);
    // Retrieve the data source from IAXFormat media type
    YIAXSource* getSource(int type);
    // Retrieve the data source from IAXFormat
    DataSource* getSourceMedia(int type);

protected:
    // location: 0: from peer, else: from protocol
    void hangup(int location, const char* error = 0, const char* reason = 0, bool reject = false);
    void resetTransaction(NamedList* params = 0, bool reject = false);
    void startMedia(bool in, int type = IAXFormat::Audio);
    void clearMedia(bool in, int type = IAXFormat::Audio);
    void evAuthRep(IAXEvent* event);
    void evAuthReq(IAXEvent* event);
    // Safe deref the connection if the reference counter was increased during registration
    void safeDeref();
    bool safeRefIncrease();
private:
    RefPointer<IAXTransaction> m_transaction; // IAX transaction
    String m_password;                  // Password for client authentication
    bool m_mutedIn;                     // No remote media accepted
    bool m_mutedOut;                    // No local media accepted
    bool m_audio;                       // Audio endpoint was used
    bool m_video;                       // Video endpoint was used
    String m_reason;                    // Call end reason text
    bool m_hangup;                      // Need to send chan.hangup message
    Mutex m_mutexChan;
    Mutex m_mutexTrans;                 // Safe m_transaction operations
    Mutex m_mutexRefIncreased;          // Safe ref/deref connection
    bool m_refIncreased;                // If true, the reference counter was increased
    unsigned int m_routeCount;          // Incoming: route counter
    RefPointer<DataSource> m_sources[IAXFormat::TypeCount]; // Keep all types of sources
};

//
// An IAX URI parser
//  [iax[2]:][username@]host[:port][/called_number[@called_context]]
//
class IAXURI : public String
{
public:
    inline IAXURI(String& s) : String(s), m_port(0), m_parsed(false) {}
    inline IAXURI(const char* s) : String(s), m_port(0), m_parsed(false) {}
    IAXURI(const char* user, const char* host, const char* calledNo, const char* calledContext, int port = 4569);
    inline ~IAXURI() {}
    void parse();
    bool fillList(NamedList& dest);
    bool setAddr(SocketAddr& dest);
    inline const String& username() const
	{ return m_username; }
    inline const String& host() const
	{ return m_host; }
    inline int port() const
	{ return m_port; }
    inline const String& calledNo() const
	{ return m_calledNo; }
    inline const String& calledContext() const
	{ return m_calledContext; }
protected:
    inline IAXURI() {}
private:
    String m_username;
    String m_host;
    int m_port;
    String m_calledNo;
    String m_calledContext;
    bool m_parsed;
};


/*
 * Local data
 */
static YIAXLineContainer s_lines;        // Lines
static YIAXDriver iplugin;               // Init the driver
static bool s_callTokenOut = true;       // Send an empty call token on outgoing calls
static unsigned int s_extendEngTerminate = 1000; // Extend engine terminate interval (milliseconds)
static unsigned int s_expires_min = 60;
static unsigned int s_expires_def = 60;
static unsigned int s_expires_max = 3600;
static bool s_authReq = true;
static unsigned int s_engineStop = 0;
static const String s_iaxEngineName = "iaxengine";
// Engine parameters to delete when using defaults
// They can't be inherited
static const String s_delEngParams[] = {"enable","default","addr","port","force_bind",""};

const TokenDict YIAXEngine::s_statusName[] = {
    {"Listening",    Listening},
    {"Disabled",     Disabled},
    {"Removed",      Removed},
    {"Exiting",      Exiting},
    {"BindFailed",   BindFailed},
    {"Idle",         Idle},
    {0,0}
};

const TokenDict YIAXThread::s_operThName[] = {
    {"YIAXListener", Listener},
    {"YIAXGetEvent", GetEvent},
    {"YIAXTrunking", Trunking},
    {0,0}
};

static inline bool isGeneralEngine(const String& name)
{
    return name == s_iaxEngineName;
}

// Retrieve data endpoint name from IAXFormat type
static inline const String& dataEpName(int type)
{
    return IAXFormat::typeNameStr(type);
}

// Retrieve format name from IAXFormat type
static const char* lookupFormat(u_int32_t format, int type)
{
    if (type == IAXFormat::Audio)
	return lookup(format,dict_payloads);
    if (type == IAXFormat::Video)
	return lookup(format,dict_payloads_video);
    return 0;
}

// Retrieve a parameter, find its value in a dictionary
// Return true if a non empty parameter was found
static inline bool getKeyword(const NamedList& list, const String& param,
    const TokenDict* tokens, int& val)
{
    const char* s = list.getValue(param);
    if (s)
	val = lookup(s,tokens);
    return (s != 0);
}

// Retrieve a configuration section
static inline const NamedList& safeSect(Configuration& cfg, const String& name)
{
    NamedList* sect = cfg.getSection(name);
    if (sect)
	return *sect;
    return NamedList::empty();
}

// Clear multiple list parameters
static void clearListParams(NamedList& list, const String* params)
{
    if (!params)
	return;
    for (; *params; params++)
	list.clearParam(*params);
}

// Retrieve bind addr/port parameters
static inline void getBindAddr(const NamedList& params, String& addr, int& port,
    bool* force = 0)
{
    addr = params.getValue(YSTRING("addr"));
    port = IAXEngine::getPort(params);
    if (force)
	*force = params.getBoolValue("force_bind",true);
}


//
// YIAXLine
//
// Create an idle line
YIAXLine::YIAXLine(const String& name)
    : Mutex(true,"IAX:Line"),
    m_name(name),
    m_oper(YIAXLineContainer::Create),
    m_callToken(false),
    m_expire(60), m_remotePort(4569),
    m_nextReg(0), m_nextKeepAlive(0),
    m_keepAliveInterval(0),
    m_registered(false),
    m_transaction(0),
    m_trunkInfo(""),
    m_trunking(false),
    m_engineToUse("")
{
    Debug(&iplugin,DebugAll,"Line(%s) created [%p]",m_name.c_str(),this);
}

YIAXLine::~YIAXLine()
{
    Debug(&iplugin,DebugAll,"Line(%s) destroyed [%p]",m_name.c_str(),this);
}

// Set the registered status, emits user.notify messages if necessary
void YIAXLine::setRegistered(bool registered, const char* reason, const char* error)
{
    if (m_registered && registered)
	return;
    m_registered = registered;
    if (!m_registered) {
	m_nextKeepAlive = 0;
	m_remote.clear();
    }
    Message* m = new Message("user.notify");
    m->addParam("account",toString());
    m->addParam("protocol","iax");
    m->addParam("username",m_username);
    m->addParam("registered",String::boolText(registered));
    m->addParam("reason",reason,false);
    m->addParam("error",error,false);
    Engine::enqueue(m);
}


//
// YIAXLineContainer
//
// Set a line's transaction
void YIAXLineContainer::setTransaction(YIAXLine* line, IAXTransaction* tr, bool abortReg)
{
    if (!line)
	return;
    Lock lck(m_lineTransMutex);
    if (line->transaction() == tr)
	return;
    if (line->transaction()) {
	Debug(&iplugin,DebugAll,"Line(%s) clearing transaction (%p) [%p]",
	    line->toString().c_str(),line->transaction(),line);
	RefPointer<IAXTransaction> trans = line->m_transaction;
	line->m_transaction = 0;
	if (trans)
	    trans->setUserData(0);
	lck.drop();
	if (abortReg && trans)
	    trans->abortReg();
	trans = 0;
    }
    if (!tr)
	return;
    line->m_transaction = tr;
    tr->setUserData(line);
    Debug(&iplugin,DebugAll,
	"Line(%s) set transaction (%p) listener='%s' callno=%u [%p]",
	line->toString().c_str(),tr,tr->getEngine()->name().c_str(),
	tr->localCallNo(),line);
}

// Find and update a line with parameters from message, create if needed
bool YIAXLineContainer::updateLine(Message& msg)
{
    const String& name = msg[YSTRING("account")];
    if (!name)
	return false;
    int oper = Unknown;
    const String& op = msg[YSTRING("operation")];
    if (op == YSTRING("login"))
	oper = Login;
    else if (op == YSTRING("create"))
	oper = Create;
    else if (op == YSTRING("logout"))
	oper = Logout;
    else if (op == YSTRING("delete"))
	oper = Delete;
    else
	return false;
    Lock lck(this);
    Debug(&iplugin,DebugAll,"Updating line '%s' oper=%s",name.c_str(),op.c_str());
    RefPointer<YIAXLine> line = findLine(name);
    bool oldLine = true;
    if (!line) {
	if (oper != Login && oper != Create)
	    return false;
	line = new YIAXLine(name);
	m_lines.append((YIAXLine*)line);
	oldLine = false;
    }
    lck.drop();
    line->lock();
    if (oper == Login || oper == Create) {
	bool changed = (line->m_oper != oper);
	String addr = msg.getValue("server",msg.getValue("domain"));
	int pos = addr.find(":");
	int port = -1;
	if (pos >= 0) {
	    port = addr.substr(pos + 1).toInteger();
	    addr = addr.substr(0,pos);
	}
	else
	    port = IAXEngine::getPort(msg);
	if (port > 0)
	    changeLine(changed,line,line->m_remotePort,port);
	line->m_keepAliveInterval = msg.getIntValue("keepalive",25,0);
	changeLine(changed,line,line->m_remoteAddr,addr);
	changeLine(changed,line,line->m_username,msg.getValue("username"));
	changeLine(changed,line,line->m_password,msg.getValue("password"));
	changeLine(changed,line,line->m_callingNo,msg.getValue("caller"));
	changeLine(changed,line,line->m_callingName,msg.getValue("callername"));
	unsigned int interval = msg.getIntValue("interval",60,60,0xffff);
	changeLine(changed,line,line->m_expire,interval);
	line->m_callToken = msg.getBoolValue("calltoken",s_callTokenOut);
	line->m_trunking = msg.getBoolValue("trunking");
	line->m_trunkInfo.clearParams();
	line->m_trunkInfo.copySubParams(msg,"trunk_");
	line->m_engineToUse.clearParams();
	RefPointer<YIAXEngine> engine;
	iplugin.findEngine(engine,msg,String::empty(),0,&line->m_engineToUse);
	if (engine != line->engine()) {
	    if (line->engine()) {
		// Registering: reset transaction and unregister
		// Unregistering: let the transaction finish
		if (line->registered()) {
		    setTransaction(line);
		    registerLine(line,false);
		}
	    }
	    line->m_engine = engine;
	}
	if (changed || oper == Login)
	    line->m_oper = Login;
	else if (line->m_oper != Login && line->m_oper != Create)
	    line->m_oper = oper;
	if (engine) {
	    if (!busy(line) && (changed || line->m_oper == Login))
		registerLine(line,true);
	}
	else if (line->m_oper == Login)
	    Debug(&iplugin,DebugNote,"No listener to register line '%s'",name.c_str());
    }
    else {
	if (line->m_registered)
	    unregisterLineNonBusy(line);
	line->m_oper = oper;
    }
    line->unlock();
    if (oper == Delete) {
	if (!busy(line))
	    m_lines.remove(line);
    }
    else if (oldLine) {
	// The line might be removed in regTerminate()
	Lock lck(this);
	if (!findLine((YIAXLine*)line) && line->ref())
	    m_lines.append(m_lines.append((YIAXLine*)line));
    }
    line = 0;
    return true;
}

// Re-check lines engine
void YIAXLineContainer::updateEngine()
{
    lock();
    ListIterator iter(m_lines);
    for (GenObject* gen = 0; 0 != (gen = iter.get());) {
	RefPointer<YIAXLine> line = static_cast<YIAXLine*>(gen);
	if (!line)
	    continue;
	unlock();
	line->lock();
	if (!line->engine())
	    iplugin.findEngine(line->m_engine,line->m_engineToUse);
	if (line->engine() && line->m_oper == Login && !line->m_registered &&
	    !line->m_nextReg && !busy(line))
	    registerLine(line,true);
	line->unlock();
	line = 0;
	lock();
    }
    unlock();
}

// Handle registration related transaction terminations
void YIAXLineContainer::regTerminate(IAXEvent* event)
{
    YIAXLine* line = findLine(event);
    DDebug(&iplugin,DebugAll,"YIAXLineContainer::regTerminate() ev=%d line=%p (%s)",
	event ? event->type() : -1,line,line ? line->toString().c_str() : "");
    if (!line)
	return;
    IAXTransaction* tr = event->getTransaction();
    line->lock();
    String reason;
    bool accepted = false;
    bool rejected = false;
    switch (event->type()) {
	case IAXEvent::Accept:
	    accepted = true;
	    break;
	case IAXEvent::Reject:
	    rejected = true;
	    event->getList().getString(IAXInfoElement::CAUSE,reason);
	    break;
	case IAXEvent::Timeout:
	    reason = "timeout";
	    break;
	case IAXEvent::Terminated:
	    reason = "failure";
	    break;
	default:
	    line->unlock();
	    TelEngine::destruct(line);
	    return;
    }
    line->m_remote.clear();
    // Line is going to perform another operation
    if (line->engine()) {
	// Engine changed ?
	if (line->engine() == tr->getEngine()) {
	    setTransaction(line,0,false);
	    bool reg = (tr->type() == IAXTransaction::RegReq);
	    bool notify = true;
	    // Operation changed ?
	    if (line->m_oper == Login) {
		if (reg) {
		    if (accepted) {
			// Honor server registration refresh. Assume default (60) if missing
			unsigned int interval = 60;
			if (event->getList().getNumeric(IAXInfoElement::REFRESH,interval) && !interval)
			    interval = 60;
			if (line->m_expire != interval) {
			    DDebug(&iplugin,DebugNote,
				"Line(%s) changed expire interval from %d to %u [%p]",
				line->toString().c_str(),line->m_expire,interval,line);
			    line->m_expire = interval;
			}
			if (tr->callingNo())
			    line->m_callingNo = tr->callingNo();
			if (tr->callingName())
			    line->m_callingName = tr->callingName();
			// Re-register at 75% of the expire time
			line->setNextRegFromExpire(3,4);
			Lock lck(tr);
			line->m_remote = tr->remoteAddr();
		    }
		    else if (rejected)
			// retry at 25% of the expire time
			line->setNextRegFromExpire(1,4);
		    else
			// retry at 50% of the expire time
			line->setNextRegFromExpire(1,2);
		}
		else {
		    notify  = false;
		    registerLine(line,true);
		}
	    }
	    else if (line->m_oper == Logout || line->m_oper == Delete) {
		if (reg && accepted) {
		    line->m_registered = true;
		    notify = false;
		    registerLine(line,false);
		}
		else
		    line->m_nextReg = 0;
	    }
	    if (notify) {
		const char* what = (line->m_oper == Login) ? "logon" : "logoff";
		const char* tf = (line->m_oper == Login) ? "to" : "from";
		if (accepted)
		    Debug(&iplugin,DebugCall,"IAX line '%s' %s success %s %s:%d",
			line->toString().c_str(),what,tf,line->m_remoteAddr.c_str(),
			line->m_remotePort);
		else
		    Debug(&iplugin,DebugWarn,"IAX line '%s' %s failure %s %s:%d reason=%s",
			line->toString().c_str(),what,tf,line->m_remoteAddr.c_str(),
			line->m_remotePort,reason.safe());
		line->setRegistered(reg && accepted,reason,rejected ? "noauth" : 0);
	    }
	}
	else {
	    bool process = true;
	    // Unregister from the old one if registered
	    if (accepted && tr->type() == IAXTransaction::RegReq) {
		RefPointer<YIAXEngine> tmp = line->engine();
		line->m_engine = static_cast<YIAXEngine*>(tr->getEngine());
		setTransaction(line,0,false);
		process = !(line->engine() && registerLine(line,false));
		line->m_engine = tmp;
		tmp = 0;
	    }
	    // Register to the new one
	    if (process) {
		setTransaction(line,0,false);
		if (line->m_oper == Login)
		    registerLine(line,true);
	    }
	}
    }
    else {
	// Line has no engine
	// Unregister from the old one if registered
	if (accepted && tr->type() == IAXTransaction::RegReq)
	    line->m_engine = static_cast<YIAXEngine*>(tr->getEngine());
	setTransaction(line,0,false);
	if (!(line->engine() && registerLine(line,false)))
	    line->setRegistered(false,reason,rejected ? "noauth" : 0);
	line->m_engine = 0;
	line->m_nextReg = 0;
    }
    bool remove = (line->m_oper == Delete && !busy(line));
    line->unlock();
    if (remove) {
	Lock lock(this);
	m_lines.remove(line);
    }
    TelEngine::destruct(line);
}

// Handle registration related authentication
void YIAXLineContainer::regAuthReq(IAXEvent* event)
{
    YIAXLine* line = findLine(event);
    DDebug(&iplugin,DebugAll,"YIAXLineContainer::regAuthReq() ev=%d line=%p",
	event ? event->type() : -1,line);
    IAXTransaction* tr = event->getTransaction();
    if (!line) {
	if (tr)
	    tr->setDestroy();
	return;
    }
    line->lock();
    String response;
    tr->getEngine()->getMD5FromChallenge(response,tr->challenge(),line->password());
    line->unlock();
    tr->sendAuthReply(response);
    TelEngine::destruct(line);
}

// Handle registration related events
void YIAXLineContainer::handleEvent(IAXEvent* event)
{
    switch (event->type()) {
	case IAXEvent::Accept:
	case IAXEvent::Reject:
	case IAXEvent::Timeout:
	case IAXEvent::Terminated:
	    regTerminate(event);
	    break;
	case IAXEvent::AuthReq:
	    regAuthReq(event);
	    break;
	default:
	    if (event->getTransaction())
		event->getTransaction()->getEngine()->defaultEventHandler(event);
    }
}

// Tick the timer for all lines, send keepalives and reregister
void YIAXLineContainer::evTimer(Time& time)
{
    lock();
    ListIterator iter(m_lines);
    GenObject* gen = 0; 
    while (0 != (gen = iter.get())) {
	RefPointer<YIAXLine> line = static_cast<YIAXLine*>(gen);
	if (!line)
	    continue;
	unlock();
	line->lock();
	if (line->m_nextReg && line->m_nextReg <= time)
	    registerLine(line,line->m_oper == Login);
	else if (line->m_registered && line->m_keepAliveInterval &&
	    time > line->m_nextKeepAlive) {
	    if (line->m_nextKeepAlive && line->remote().host() && line->engine() &&
		line->engine()->valid()) {
		DDebug(&iplugin,DebugAll,"Line(%s) sending keep alive to %s:%d [%p]",
		    line->toString().c_str(),line->remote().host().c_str(),
		    line->remote().port(),(YIAXLine*)line);
		line->engine()->keepAlive(line->remote());
	    }
	    line->m_nextKeepAlive = time + line->m_keepAliveInterval * 1000000;
	}
	else if (line->m_oper == Delete && !busy(line))
	    m_lines.remove((YIAXLine*)line);
	line->unlock();
	line = 0;
	lock();
    }
    unlock();
}

// Fill parameters with information taken from line
void YIAXLineContainer::fillList(YIAXLine& line, NamedList& dest, SocketAddr& addr)
{
    line.lock();
    dest.setParam("username",line.username());
    dest.setParam("password",line.password());
    if (line.callingNo())
	dest.setParam("caller",line.callingNo());
    if (line.callingName())
	dest.setParam("callername",line.callingName());
    String a = line.remoteAddr();
    int p = line.remotePort();
    line.unlock();
    addr.host(a);
    addr.port(p);
}

// Find line from event. Clear event transaction if line is not found
// Return referenced pointer
YIAXLine* YIAXLineContainer::findLine(IAXEvent* ev)
{
    if (!ev)
	return 0;
    IAXTransaction* tr = ev->getTransaction();
    if (!tr)
	return 0;
    Lock2 lck(this,&m_lineTransMutex);
    YIAXLine* line = findLine(static_cast<YIAXLine*>(tr->getUserData()));
    bool ok = line && line->m_transaction == tr && line->ref();
    if (!ok)
	tr->setUserData(0);
    lck.drop();
    if (!ok) {
	tr->abortReg();
	line = 0;
    }
    return line;
}

// Initiate line (un)register
bool YIAXLineContainer::registerLine(YIAXLine* line, bool reg)
{
    if (!line)
	return false;
    line->m_nextReg = 0;
    line->m_nextKeepAlive = 0;
    setTransaction(line);
    if (!reg)
	line->m_registered = false;
    if (!(line->engine() && line->engine()->bound()))
	return false;
    // Deny register on exiting engines
    if (reg && line->engine()->exiting()) {
	line->m_engine = 0;
	return false;
    }
    SocketAddr addr(AF_INET);
    addr.host(line->remoteAddr());
    addr.port(line->remotePort());
    Debug(&iplugin,DebugAll,"%s line '%s' listener='%s' server=%s:%d [%p]",
	reg ? "Registering" : "Unregistering",line->toString().c_str(),
	line->engine()->name().c_str(),addr.host().c_str(),addr.port(),line);
    // Create IE list
    IAXIEList ieList;
    ieList.appendString(IAXInfoElement::USERNAME,line->username());
    ieList.appendString(IAXInfoElement::PASSWORD,line->password());
    ieList.appendNumeric(IAXInfoElement::REFRESH,line->expire(),2);
    if (line->callToken())
	ieList.appendBinary(IAXInfoElement::CALLTOKEN,0,0);
    IAXTransaction* tr = line->engine()->reg(reg,addr,ieList);
    if (!tr)
	return false;
    setTransaction(line,tr);
    tr->start();
    TelEngine::destruct(tr);
    return true;
}

// Unregister all lines
void YIAXLineContainer::clear(bool final, YIAXEngine* eng)
{
    if (final && !eng) {
	Lock lock(this);
	m_lines.clear();
	return;
    }
    lock();
    ListIterator iter(m_lines);
    for (GenObject* gen = 0; 0 != (gen = iter.get());) {
	RefPointer<YIAXLine> line = static_cast<YIAXLine*>(gen);
	if (!line)
	    continue;
	unlock();
	line->lock();
	if (!eng || eng == line->engine()) {
	    if (final) {
		setTransaction(line);
		line->m_engine = 0;
		if (line->registered())
		    line->setRegistered(false,"notransport");
	    }
	    else if (line->registered()) {
		setTransaction(line);
		registerLine(line,false);
	    }
	}
	line->unlock();
	line = 0;
	lock();
    }
    unlock();
}


//
// Engine thread
//
void YIAXThread::run()
{
    if (!m_engine)
	return;
    DDebug(m_engine,DebugAll,"%s started [%p]",currentName(),this);
    switch (m_oper) {
	case Listener:
	    m_engine->readSocket();
	    break;
	case GetEvent:
	    m_engine->runGetEvents();
	    break;
	case Trunking:
	    m_engine->runProcessTrunkFrames();
	    break;
	default:
	    DDebug(m_engine,DebugStub,"YIAXThread::run() not defined oper %d",m_oper);
    }
    notify(false);
}

void YIAXThread::notify(bool final)
{
    if (!m_engine)
	return;
    if (!final)
	DDebug(m_engine,DebugAll,"Thread '%s' terminated [%p]",operThName(),this);
    else
	Debug(m_engine,DebugWarn,"Thread '%s' abnormally terminated [%p]",
	   operThName(),this);
    m_engine->threadTerminated(this);
    m_engine = 0;
}


//
// YIAXEngine
//
YIAXEngine::YIAXEngine(const String& name, const char* iface, int port,
    const NamedList* params)
    : IAXEngine(iface,port,0,0,params,name),
    m_initialized(true),
    m_default(false),
    m_timeout(0),
    m_status(Idle),
    m_bindAddr(iface),
    m_bindPort(port)
{
    if (socket().valid())
	changeStatus(Listening);
    else
	changeStatus(BindFailed);
}

void YIAXEngine::changeStatus(int stat)
{
    if (stat == m_status)
	return;
    Debug(this,DebugInfo,"Status changed %s -> %s [%p]",
	statusName(),statusName(stat),this);
    m_status = stat;
}

bool YIAXEngine::bind(const NamedList& params)
{
    bool force = false;
    getBindAddr(params,m_bindAddr,m_bindPort,&force);
    if (IAXEngine::bind(m_bindAddr,m_bindPort,force)) {
	changeStatus(Listening);
	return true;
    }
    changeStatus(BindFailed);
    return false;
}

// Schedule for termination
void YIAXEngine::setTerminate(int stat)
{
    setExiting();
    Lock lck(this);
    changeStatus(stat);
    RefPointer<IAXTrunkInfo> ti;
    trunkInfo(ti);
    unsigned int tout = ti ? overallTout(ti->m_retransInterval,ti->m_retransCount) :
	overallTout();
    ti = 0;
    tout += s_extendEngTerminate;
    m_timeout = Time::now() + tout * 1000;
    Debug(this,DebugAll,"Set terminate timeout=%ums status=%s [%p]",
	tout,statusName(),this);
}

// Setup a given transaction from parameters
void YIAXEngine::initTransaction(IAXTransaction* tr, const NamedList& params, YIAXLine* line)
{
    if (!tr)
	return;
    String prefix = tr->outgoing() ? "trunkout" : "trunkin";
    String pref = prefix + "_";
    IAXTrunkInfo* trunk = 0;
    Lock lckLine(line);
    bool trunkOut = params.getBoolValue(prefix,line && line->trunking());
    if (line && line->trunkInfo().getParam(0)) {
	RefPointer<IAXTrunkInfo> def;
	tr->getEngine()->trunkInfo(def);
	trunk = new IAXTrunkInfo;
	trunk->initTrunking(line->trunkInfo(),String::empty(),def,trunkOut,true);
	trunk->updateTrunking(params,pref,trunkOut,true);
    }
    lckLine.drop();
    tr->getEngine()->initOutDataAdjust(params,tr);
    if (trunkOut) {
	if (trunk)
	    enableTrunking(tr,*trunk);
	else
	    enableTrunking(tr,&params,pref);
    }
    if (trunk)
	initTrunkIn(tr,*trunk);
    else
	initTrunkIn(tr,&params,pref);
    TelEngine::destruct(trunk);
}

// Handle received voice data, forward it to connection's source
void YIAXEngine::processMedia(IAXTransaction* transaction, DataBlock& data,
    u_int32_t tStamp, int type, bool mark)
{
    if (transaction) {
	YIAXConnection* conn = static_cast<YIAXConnection*>(transaction->getUserData());
	if (conn) {
	    DataSource* src = conn->getSourceMedia(type);
	    if (src) {
		unsigned long flags = 0;
		if (mark)
		    flags = DataNode::DataMark;
		src->Forward(data,tStamp,flags);
	    }
	    else
		DDebug(this,DebugAll,"processMedia. No media source [%p]",this);
	}
	else
	    DDebug(this,DebugAll,
		"processMedia. Transaction doesn't have a connection [%p]",this);
    }
    else
	DDebug(this,DebugAll,"processMedia. No transaction [%p]",this);
}

// Create a new call transaction from target address and message params
IAXTransaction* YIAXEngine::call(SocketAddr& addr, NamedList& params)
{
    Debug(this,DebugAll,
	"Outgoing Call: username=%s host=%s:%d called=%s called context=%s [%p]",
	params.getValue("username"),addr.host().c_str(),addr.port(),
	params.getValue("called"),params.getValue("calledname"),this);
    // Set format and capabilities
    u_int32_t audioCaps = capability();
    u_int32_t videoCaps = 0;
    iplugin.updateCodecsFromRoute(audioCaps,params,IAXFormat::Audio);
    if (params.getBoolValue("media_video")) {
	videoCaps = capability();
	iplugin.updateCodecsFromRoute(videoCaps,params,IAXFormat::Video);
    }
    u_int32_t fmtAudio = IAXFormat::pickFormat(audioCaps,format(true));
    u_int32_t fmtVideo = IAXFormat::pickFormat(videoCaps,format(false));
    u_int32_t codecs = audioCaps | videoCaps;
    u_int32_t fmt = fmtAudio | fmtVideo;
    if (!fmt) {
	DDebug(this,DebugNote,"Outgoing call failed: No preffered format [%p]",this);
	params.setParam("error","nomedia");
	return 0;
    }
    // Create IE list
    IAXIEList ieList;
    ieList.appendString(IAXInfoElement::USERNAME,params.getValue("username"));
    ieList.appendString(IAXInfoElement::PASSWORD,params.getValue("password"));
    ieList.appendString(IAXInfoElement::CALLING_NUMBER,params.getValue("caller"));
    int tmp = 0;
    if (getKeyword(params,YSTRING("callernumtype"),IAXInfoElement::s_typeOfNumber,tmp))
	ieList.appendNumeric(IAXInfoElement::CALLINGTON,tmp,1);
    u_int8_t cPres = callingPres();
    if (getKeyword(params,YSTRING("callerpres"),IAXInfoElement::s_presentation,tmp))
	cPres = (cPres & 0x0f) | tmp;
    if (getKeyword(params,YSTRING("callerscreening"),IAXInfoElement::s_screening,tmp))
	cPres = (cPres & 0xf0) | tmp;
    ieList.appendNumeric(IAXInfoElement::CALLINGPRES,cPres,1);
    ieList.appendString(IAXInfoElement::CALLING_NAME,params.getValue("callername"));
    ieList.appendString(IAXInfoElement::CALLED_NUMBER,params.getValue("called"));
    ieList.appendString(IAXInfoElement::CALLED_CONTEXT,params.getValue("iaxcontext"));
    ieList.appendNumeric(IAXInfoElement::FORMAT,fmt,4);
    ieList.appendNumeric(IAXInfoElement::CAPABILITY,codecs,4);
    if (params.getBoolValue("calltoken_out",s_callTokenOut))
	ieList.appendBinary(IAXInfoElement::CALLTOKEN,0,0);
    return startLocalTransaction(IAXTransaction::New,addr,ieList,true,false);
}

// Create a POKE transaction
IAXTransaction* YIAXEngine::poke(SocketAddr& addr)
{
    Debug(this,DebugAll,"Outgoing POKE: Host: %s Port: %d [%p]",
	addr.host().c_str(),addr.port(),this);
    IAXIEList ieList;
    return startLocalTransaction(IAXTransaction::Poke,addr,ieList);
}

// Cancel threads
void YIAXEngine::cancelThreads(unsigned int waitTerminateMs)
{
    Lock lck(this);
    ObjList* o = m_threads.skipNull();
    if (!o)
	return;
    for (; o; o = o->skipNext())
	(static_cast<YIAXThread*>(o->get()))->cancel(false);
    if (!waitTerminateMs)
	return;
    lck.drop();
    unsigned int intervals = waitTerminateMs / Thread::idleMsec();
    if (!intervals)
	intervals++;
    for (; intervals; intervals--) {
	Thread::idle(false);
	if (Thread::check(false))
	    break;
	Lock lck(this);
	if (!m_threads.skipNull())
	    break;
    }
}

void YIAXEngine::destroyed()
{
    cancelThreads();
    Debug(this,DebugAll,"Destroyed [%p]",this);
    RefObject::destroyed();
}

// Process all IAX events
void YIAXEngine::processEvent(IAXEvent* event)
{
    IAXTransaction* tr = event ? event->getTransaction() : 0;
    if (!tr) {
	if (event)
	    delete event;
	return;
    }
    if (tr->type() == IAXTransaction::New) {
	if (tr->getUserData()) {
	    Channel* chan = static_cast<Channel*>(tr->getUserData());
	    YIAXConnection* conn = static_cast<YIAXConnection*>(iplugin.findChan(chan));
	    if (conn) {
		// We already have a channel for this call
		conn->handleEvent(event);
		if (event->final()) {
		    // Final event: disconnect
		    DDebug(this,DebugAll,"processEvent. Disconnecting (%p): '%s' [%p]",
			conn,conn->id().c_str(),this);
		    conn->disconnect();
		}
		TelEngine::destruct(conn);
	    }
	    else {
		Debug(this,DebugNote,
		    "No connection (%p) for transaction (%p) callno=%u [%p]",
		    conn,tr,tr->localCallNo(),this);
		tr->setDestroy();
	    }
	}
	else if (event->type() == IAXEvent::New) {
	    // Incoming request for a new call
	    if (iplugin.canAccept(true) && !exiting()) {
		YIAXConnection* conn = new YIAXConnection(tr);
		conn->initChan();
		tr->setUserData(conn);
		if (!conn->route(event))
		    tr->setUserData(0);
	    }
	    else {
		Debug(&iplugin,DebugWarn,"Refusing new IAX call, full or exiting [%p]",
		    this);
		// Cause code 42: switch congestion
		tr->sendReject(0,42);
	    }
	}
    }
    else if (tr->type() == IAXTransaction::RegReq ||
	tr->type() == IAXTransaction::RegRel) {
	if (tr->outgoing())
	    s_lines.handleEvent(event);
	else if (event->type() == IAXEvent::New || event->type() == IAXEvent::AuthRep)
	    processRemoteReg(event,(event->type() == IAXEvent::New));
    }
    delete event;
}

// Process a new format received with a full frame
bool YIAXEngine::mediaFormatChanged(IAXTransaction* trans, int type, u_int32_t format)
{
    if (!trans)
	return false;
    Debug(this,DebugNote,"Refusing media change for transaction (%p) [%p]",trans,this);
    // TODO: implement
    return false;
}

// Process events for remote users registering to us
void YIAXEngine::processRemoteReg(IAXEvent* event, bool first)
{
    IAXTransaction* tr = event->getTransaction();
    DDebug(this,DebugAll,"processRemoteReg: %s username: '%s' [%p]",
	tr->type() == IAXTransaction::RegReq?"Register":"Unregister",
	tr->username().c_str(),this);
    // Check for automatomatically authentication request if it's the first request
    if (first && s_authReq) {
	DDebug(this,DebugAll,"processRemoteReg. Requesting authentication [%p]",this);
	tr->sendAuth();
	return;
    }
    // Authenticated: register/unregister
    bool requestAuth = false, invalidAuth = false;
    if (iplugin.userAuth(tr,!first,requestAuth,invalidAuth)) {
	// Authenticated. Try to (un)register
	const char* user = tr->username();
	bool regrel = (event->subclass() == IAXControl::RegRel);
	Message* msg = userreg(tr,regrel);
	if (msg) {
	    unsigned int exp = 0;
	    if (!regrel) {
		int expires = msg->getIntValue("expires");
		if (expires < 1)
		    expires = s_expires_def;
		exp = expires;
		Debug(&iplugin,DebugNote,"Registered user '%s' expires in %us [%p]",
		    user,exp,this);
	    }
	    else
		Debug(&iplugin,DebugNote,"Unregistered user '%s' [%p]",user,this);
	    tr->sendAccept(&exp);
	    TelEngine::destruct(msg);
	}
	else {
	    Debug(&iplugin,DebugNote,"%s failed for authenticated user '%s' [%p]",
		regrel ? "Unregister" : "Register",user,this);
	    tr->sendReject("not registered");
	}
	return;
    }
    // First request: check if we should request auth
    if (first && requestAuth) {
	DDebug(this,DebugAll,"processRemoteReg. Requesting authentication [%p]",this);
	tr->sendAuth();
	return;
    }
    const char* reason = 0;
    if (invalidAuth)
	reason = IAXTransaction::s_iax_modInvalidAuth;
    if (!reason)
	reason = "not authenticated";
    Debug(&iplugin,DebugNote,"User '%s' addr=%s:%d not authenticated reason=%s' [%p]",
	tr->username().c_str(),tr->remoteAddr().host().c_str(),
	tr->remoteAddr().port(),reason,this);
    tr->sendReject(reason);
}

// Build and dispatch the user.(un)register message
Message* YIAXEngine::userreg(IAXTransaction* tr, bool regrel)
{
    DDebug(this,DebugAll,"YIAXEngine - userreg. %s username: '%s' [%p]",
	regrel ? "Unregistering":"Registering",tr->username().c_str(),this);
    Message* msg = new Message(regrel ? "user.unregister" : "user.register");
    msg->addParam("username",tr->username());
    msg->addParam("driver","iax");
    if (!regrel) {
	IAXURI uri(tr->username(),tr->remoteAddr().host(),tr->calledNo(),
	    tr->calledContext(),tr->remoteAddr().port());
	String data = "iax/" + uri;
	msg->addParam("data",data);
	unsigned int exp = tr->expire();
	if (!exp)
	    exp = s_expires_def;
	else if (exp < s_expires_min)
	    exp = s_expires_min;
	else if (exp > s_expires_max)
	    exp = s_expires_max;
	msg->addParam("expires",String(exp));
    }
    msg->addParam("ip_host",tr->remoteAddr().host());
    msg->addParam("ip_port",String(tr->remoteAddr().port()));
    fillMessage(*msg);
    if (!Engine::dispatch(*msg))
	TelEngine::destruct(msg);
    return msg;
}

void YIAXEngine::createThreads(const NamedList& params)
{
    unsigned int read = params.getIntValue("read_threads",Engine::clientMode() ? 1 : 3,1);
    unsigned int event = params.getIntValue("event_threads",Engine::clientMode() ? 1 : 3,1);
    unsigned int trunking = params.getIntValue("trunk_threads",1,0);
    Thread::Priority prio = Thread::priority(params.getValue("thread"));
    createThreads(read,YIAXThread::Listener,prio);
    createThreads(event,YIAXThread::GetEvent,Thread::Normal);
    createThreads(trunking,YIAXThread::Trunking,prio);
}

void YIAXEngine::createThreads(unsigned int count, int oper, Thread::Priority prio)
{
    if (!count)
	return;
    Lock lck(this);
    unsigned int n = 0;
    for (unsigned int i = 0; i < count; i++) {
	YIAXThread* th = new YIAXThread(this,oper,prio);
	if (!th->startup())
	    continue;
	m_threads.append(th)->setDelete(false);
	n++;
    }
    if (n && oper == YIAXThread::Trunking)
	m_trunking = -1;
    if (n == count)
	Debug(this,DebugAll,"Created %u '%s' threads [%p]",
	    n,lookup(oper,YIAXThread::s_operThName),this);
    else
	Debug(this,DebugNote,"Created %u/%u '%s' threads [%p]",
	    n,count,lookup(oper,YIAXThread::s_operThName),this);
}

void YIAXEngine::threadTerminated(YIAXThread* th)
{
    if (!th)
	return;
    Lock lck(this);
    if (m_threads.remove(th,false))
	Debug(this,DebugAll,"Thread (%p) '%s' terminated [%p]",th,th->operThName(),this);
}


//
// YIAXRegDataHandler
//
// Handler for outgoing registration messages
bool YIAXRegDataHandler::received(Message& msg)
{
    String tmp(msg.getValue("protocol"));
    if (tmp != "iax")
	return false;
    tmp = msg.getValue("account");
    if (tmp.null())
	return false;
    s_lines.updateLine(msg);
    return true;
}


//
// YIAXDriver
//
YIAXDriver::YIAXDriver()
    : Driver("iax","varchans"),
    m_enginesMutex(false,"IAXEngineList"),
    m_defaultEngine(0),
    m_haveEngTerminate(0),
    m_format(0),
    m_formatVideo(0),
    m_capability(0),
    m_failedAuths(0),
    m_init(true)
{
    Output("Loaded module YIAX");
}

YIAXDriver::~YIAXDriver()
{
    Output("Unloading module YIAX");
    lock();
    channels().clear();
    unlock();
    s_lines.clear(true);
    m_engines.clear();
}

void YIAXDriver::initialize()
{
    Output("Initializing module YIAX");
    // Load configuration
    Configuration cfg(Engine::configFile("yiaxchan"));
    const NamedList& gen = safeSect(cfg,"general");
    const NamedList& registrar = safeSect(cfg,"registrar");
    s_callTokenOut = gen.getBoolValue("calltoken_out",true);
    maxChans(gen.getIntValue("maxchans",maxChans()));
    s_expires_min = registrar.getIntValue("expires_min",60,1);
    s_expires_max = registrar.getIntValue("expires_max",3600,s_expires_min);
    s_expires_def = registrar.getIntValue("expires_def",60,s_expires_min,s_expires_max);
    s_authReq = registrar.getBoolValue("auth_required",true);
    initFormats(safeSect(cfg,"formats"));
    DDebug(this,DebugAll,
	"Initialized calltoken_out=%s expires_min=%u expires_max=%u expires_def=%u",
	String::boolText(s_callTokenOut),s_expires_min,s_expires_max,s_expires_def);
    if (m_init) {
	setup();
	installRelay(Halt);
	installRelay(Route);
	installRelay(Progress);
	installRelay(Status);
	installRelay(EngineStop,"engine.stop");
	Engine::install(new YIAXRegDataHandler(name()));
	m_init = false;
    }
    engineListChanging(true);
    bool upd = false;
    setupEngine(s_iaxEngineName,upd,true,gen.getBoolValue("default",true),gen);
    unsigned int n = cfg.sections();
    for (unsigned int i = 0; i < n; i++) {
	NamedList* p = cfg.getSection(i);
	if (!p)
	    continue;
	String name = *p;
	if (!name.startSkip("listener ",false))
	    continue;
	name.trimBlanks();
	if (!name)
	    continue;
	if (isGeneralEngine(name)) {
	    Debug(this,DebugConf,"Ignoring section '%s': '%s' is reserved",p->c_str(),name.c_str());
	    continue;
	}
	bool enable = p->getBoolValue("enable",true);
	bool def = p->getBoolValue("default");
	setupEngine(name,upd,enable,def,*p,&gen);
    }
    engineListChanging(false);
    if (upd)
	s_lines.updateEngine();
}

// Check if we have a line
bool YIAXDriver::hasLine(const String& line) const
{
    return line && s_lines.hasLine(line);
}

// Route calls that use a line owned by this driver
bool YIAXDriver::msgRoute(Message& msg)
{
    if (!isE164(msg.getValue("called")))
	return false;
    return Driver::msgRoute(msg);
}

bool YIAXDriver::msgExecute(Message& msg, String& dest)
{
    CallEndpoint* ch = YOBJECT(CallEndpoint,msg.userData());
    if (!ch) {
	Debug(this,DebugAll,"IAX call failed: no endpoint");
	return false;
    }
    NamedList params(msg);
    SocketAddr addr(AF_INET);
    RefPointer<YIAXLine> line;
    if (isE164(dest)) {
	const String& lName = params["line"];
	if (!lName) {
	    Debug(this,DebugNote,"IAX call to '%s' failed: no line",dest.c_str());
	    msg.setParam("error","failure");
	    return false;
	}
	if (!s_lines.findLine(line,lName)) {
	    Debug(this,DebugNote,"IAX call failed: no line '%s'",lName.c_str());
	    msg.setParam("error","offline");
	    return false;
	}
	if (!line->registered()) {
	    Debug(this,DebugNote,"IAX call failed: line '%s' is not registered",
		lName.c_str());
	    msg.setParam("error","offline");
	    return false;
	}
	s_lines.fillList(*line,params,addr);
	params.setParam("called",dest);
    }
    else {
	// dest should be an URI
	IAXURI uri(dest);
	uri.parse();
	uri.fillList(params);
	uri.setAddr(addr);
    }
    if (!addr.host().length()) {
	Debug(this,DebugNote,"IAX call failed: no remote address");
	msg.setParam("error","failure");
	return false;
    }
    RefPointer<YIAXEngine> engine;
    if (!(findEngine(engine,msg,"o",line) && engine->valid())) {
	Debug(this,DebugNote,"IAX call failed: no listener");
	msg.setParam("error","notransport");
	engine = 0;
	return false;
    }
    IAXTransaction* tr = engine->call(addr,params);
    if (!tr) {
	msg.copyParams(params,"error");
	engine = 0;
	return false;
    }
    YIAXConnection* conn = new YIAXConnection(tr,&msg,&params);
    conn->initChan();
    tr->setUserData(conn);
    engine->initTransaction(tr,msg,line);
    tr->start();
    if (conn->connect(ch,msg.getValue("reason"))) {
	conn->callConnect(msg);
	msg.setParam("peerid",conn->id());
	msg.setParam("targetid",conn->id());
    }
    else {
	tr->setUserData(0);
	tr->setDestroy();
    }
    TelEngine::destruct(tr);
    line = 0;
    engine = 0;
    conn->deref();
    return true;
}

bool YIAXDriver::received(Message& msg, int id)
{
    if (id == Timer) {
	s_lines.evTimer(msg.msgTime());
	if (m_haveEngTerminate)
	    checkEngineTerminate(msg.msgTime());
	return Driver::received(msg,id);
    }
    if (id == Status) {
	String target = msg.getValue("module");
	if (target && target.startsWith(name(),true) && !target.startsWith(prefix())) {
	    msgStatus(msg);
	    return false;
	}
	return Driver::received(msg,id);
    }
    if (id == EngineStop) {
	s_engineStop++;
	if (s_engineStop == 1)
	    terminateEngine(0,false,YIAXEngine::Exiting);
	if (m_haveEngTerminate)
	    checkEngineTerminate(msg.msgTime());
	if (m_haveEngTerminate)
	    Debug(this,DebugAll,"Returning true from '%s' handler",msg.c_str());
	return m_haveEngTerminate != 0;
    }
    if (id == Halt) {
	dropAll(msg);
	lock();
	channels().clear();
	unlock();
	s_lines.clear(true);
	terminateEngine(0,true,YIAXEngine::Exiting);
	return Driver::received(msg,id);
    }
    return Driver::received(msg,id);
}

// Find an engine from parameters. Return a refferenced pointer
bool YIAXDriver::findEngine(RefPointer<YIAXEngine>& eng, const NamedList& params,
    const String& prefix, YIAXLine* line, NamedList* copyParams)
{
    if (copyParams) {
	if (prefix)
	    copyParams->copySubParams(params,prefix);
	else
	    copyParams->copyParams(params,
		"connection_id,ip_transport_localip,ip_transport_localport");
    }
    Lock lck(m_enginesMutex);
    const String& engName = params[prefix + "connection_id"];
    if (engName) {
	eng = findEngine(engName);
	if (eng)
	    return true;
    }
    String addr = params[prefix + "ip_transport_localip"];
    addr.trimBlanks();
    if (addr) {
	int port = IAXEngine::getPort(params,prefix + "ip_transport_localport");
	eng = findEngine(addr,port);
	if (eng)
	    return true;
    }
    // Done if engine name and/or local ip were given
    if (engName || addr)
	return false;
    // Check for line engine
    if (line) {
	Lock lck(line);
	eng = line->engine();
	if (eng)
	    return true;
    }
    eng = m_defaultEngine;
    return eng != 0;
}

// Extract individual codecs from 'formats'
// Check if IAXFormat contains it
// Before exiting: update 'codecs'
bool YIAXDriver::updateCodecsFromRoute(u_int32_t& codecs, const NamedList& params, int type)
{
    String* formats = 0;
    if (type == IAXFormat::Audio)
	formats = params.getParam("formats");
    if (TelEngine::null(formats)) {
	String tmp("formats_");
	tmp << dataEpName(type);
	formats = params.getParam(tmp);
    }
    XDebug(this,DebugAll,"updateCodecsFromRoute(%u,%d) formats=%s",
	codecs,type,TelEngine::c_safe(formats));
    if (formats) {
	// Set intersection
	if (type == IAXFormat::Audio)
	    codecs &= IAXFormat::encode(*formats,dict_payloads);
	else if (type == IAXFormat::Video)
	    codecs &= IAXFormat::encode(*formats,dict_payloads_video);
	else
	    codecs = 0;
    }
    else {
	// Reset formats for non audio
	// They must be explicitely set
	if (type != IAXFormat::Audio)
	    codecs = 0;
    }
    return codecs != 0;
}

bool YIAXDriver::userAuth(IAXTransaction* tr, bool response, bool& requestAuth,
	bool& invalidAuth, const char* billid)
{
    bool newCall = (tr->type() == IAXTransaction::New);
    DDebug(this,DebugAll,"YIAXDriver::userAuth(%p,%u) newcall=%u",tr,response,newCall);
    requestAuth = invalidAuth = false;
    // Create and dispatch user.auth
    Message msg("user.auth");
    msg.addParam("protocol","iax");
    msg.addParam("username",tr->username());
    msg.addParam("called",tr->calledNo());
    msg.addParam("caller",tr->callingNo());
    msg.addParam("callername",tr->callingName());
    msg.addParam("ip_host",tr->remoteAddr().host());
    msg.addParam("ip_port",String(tr->remoteAddr().port()));
    if (response) {
	msg.addParam("nonce",tr->challenge());
	msg.addParam("response",tr->authdata());
    }
    msg.addParam("billid",billid,false);
    msg.addParam("newcall",String::boolText(newCall));
    if (!Engine::dispatch(msg))
	return false;
    String pwd = msg.retValue();
    // We have a password
    if (pwd) {
	// Not a response: request authentication
	if (!response) {
	    requestAuth = true;
	    return false;
	}
	// Check response
	if (!IAXEngine::isMD5ChallengeCorrect(tr->authdata(),tr->challenge(),pwd)) {
	    invalidAuth = true;
	    m_failedAuths++;
	    changed();
	    Message* fail = new Message(msg);
	    *fail = "user.authfail";
	    fail->retValue().clear();
	    Engine::enqueue(fail);
	    return false;
	}
    }
    return true;
}

// Start stop engine list changes
void YIAXDriver::engineListChanging(bool start)
{
    m_enginesMutex.lock();
    if (start)
	for (ObjList* o = m_engines.skipNull(); o; o = o->skipNext())
	    (static_cast<YIAXEngine*>(o->get()))->m_initialized = false;
    else {
	ListIterator iter(m_engines);
	for (GenObject* gen = 0; 0 != (gen = iter.get());) {
	    YIAXEngine* engine = static_cast<YIAXEngine*>(gen);
	    if (engine->m_initialized)
		continue;
	    RefPointer<YIAXEngine> eng = engine;
	    if (!eng)
		continue;
	    m_enginesMutex.unlock();
	    terminateEngine(eng,false,YIAXEngine::Removed);
	    eng = 0;
	    m_enginesMutex.lock();
	}
	updateDefaultEngine();
    }
    m_enginesMutex.unlock();
}

// Setup an engine
void YIAXDriver::setupEngine(const String& name, bool& valid, bool enable, bool def,
    const NamedList& params, const NamedList* defaults)
{
    if (!name)
	return;
    Lock lck(m_enginesMutex);
    NamedList p("");
    const NamedList* init = &params;
    if (enable && defaults) {
	p.copyParams(*defaults);
	if (!isGeneralEngine(name))
	    clearListParams(p,s_delEngParams);
	p.copyParams(params);
	init = &p;
    }
#ifdef XDEBUG
    String s;
    init->dump(s,"\r\n");
    Debug(this,DebugAll,"setupEngine(%s,%u,%u)%s",name.c_str(),enable,def,s.safe());
#endif
    YIAXEngine* eng = findEngine(name);
    bool bound = false;
    if (eng) {
	eng->m_initialized = true;
	eng->m_default = def;
	if (!enable) {
	    if (!eng->exiting() && eng->ref()) {
		lck.drop();
		terminateEngine(eng,false,YIAXEngine::Disabled);
		eng->deref();
	    }
	    return;
	}
	if (eng->exiting()) {
	    Debug(this,DebugConf,
		"Ignoring init for listener '%s': scheduled for termination",name.c_str());
	    return;
	}
	if (!eng->bound()) {
	    bound = eng->bind(params);
	    if (!bound)
		return;
	}
	eng->initialize(*init);
    }
    else if (enable) {
	String addr;
	int port = 0;
	getBindAddr(params,addr,port);
	// Create the engine
	eng = new YIAXEngine(name,addr,port,init);
	eng->debugChain(this);
	eng->m_default = def;
	bound = eng->bound();
	m_engines.append(eng);
	Debug(this,DebugInfo,"Added listener (%p) '%s' status='%s'",
	    eng,eng->name().c_str(),eng->statusName());
    }
    else
	return;
    if (bound) {
	int tos = init->getIntValue("tos",dict_tos,0);
	if (tos && !eng->socket().setTOS(tos))
	    Debug(eng,DebugWarn,"Could not set IP TOS to 0x%02x",tos);
	eng->createThreads(*init);
	valid = true;
    }
    // Init engine parameters from module
    eng->setFormats(m_capability,m_format,m_formatVideo);
}

// Terminate exiting engines
void YIAXDriver::checkEngineTerminate(const Time& now)
{
    m_enginesMutex.lock();
    if (!m_haveEngTerminate) {
	m_enginesMutex.unlock();
	return;
    }
    ListIterator iter(m_engines);
    for (GenObject* gen = 0; 0 != (gen = iter.get());) {
	YIAXEngine* engine = static_cast<YIAXEngine*>(gen);
	if (!engine->exiting())
	    continue;
	RefPointer<YIAXEngine> eng = engine;
	if (!eng)
	    continue;
	m_enginesMutex.unlock();
	if (eng->timeout(now) || !eng->haveTransactions())
	    terminateEngine(eng,true,eng->m_status);
	eng = 0;
	m_enginesMutex.lock();
    }
    m_enginesMutex.unlock();
}

bool YIAXDriver::commandComplete(Message& msg, const String& partLine, const String& partWord)
{
    if (partLine == ("status " + name()) ||
	partLine == ("status overview " + name())) {
	itemComplete(msg.retValue(),"accounts",partWord);
	itemComplete(msg.retValue(),"listeners",partWord);
    }
    return Driver::commandComplete(msg,partLine,partWord);
}

void YIAXDriver::msgStatus(Message& msg)
{
    String str = msg.getValue("module");
    while (str.startSkip(name())) {
	str.trimBlanks();
	if (str.null())
	    break;
	if (str.startSkip("accounts")) {
	    msgStatusAccounts(msg);
	    return;
	}
	if (str.startSkip("listeners")) {
	    msgStatusListeners(msg);
	    return;
	}
    }
    Driver::msgStatus(msg);
}

void YIAXDriver::msgStatusAccounts(Message& msg)
{
    msg.retValue().clear();
    msg.retValue() << "module=" << name();
    msg.retValue() << ",protocol=IAX";
    msg.retValue() << ",format=Username|Status;";
    unsigned int n = 0;
    String det;
    bool details = msg.getBoolValue("details",true);
    s_lines.lock();
    for (ObjList* o = s_lines.lines().skipNull(); o; o = o->skipNext()) {
	n++;
	if (!details)
	    continue;
	YIAXLine* line = static_cast<YIAXLine*>(o->get());
	Lock lckLine(line);
	det.append(line->toString(),",") << "=";
	det.append(line->username()) << "|";
	det << (line->registered() ? "online" : "offline");
    }
    s_lines.unlock();
    msg.retValue() << "accounts=" << n;
    msg.retValue().append(det,";"); 
    msg.retValue() << "\r\n";
}

void YIAXDriver::msgStatusListeners(Message& msg)
{
    msg.retValue().clear();
    msg.retValue() << "module=" << name();
    msg.retValue() << ",protocol=IAX";
    msg.retValue() << ",format=Address|Status|Transactions;";
    unsigned int n = 0;
    String det;
    bool details = msg.getBoolValue("details",true);
    String def;
    m_enginesMutex.lock();
    ListIterator iter(m_engines);
    for (GenObject* gen = 0; 0 != (gen = iter.get());) {
	RefPointer<YIAXEngine> e = static_cast<YIAXEngine*>(gen);
	if (!e)
	    continue;
	n++;
	if (e == m_defaultEngine)
	    def = e->name();
	if (!details)
	    continue;
	det.append(e->toString(),",") << "=";
	if (e->bound())
	    det << e->addr().host() << ":" << e->addr().port();
	else
	    det << e->m_bindAddr << ":" << e->m_bindPort;
	det << "|" << e->statusName();
	m_enginesMutex.unlock();
	det << "|" << e->transactionCount();
	m_enginesMutex.lock();
    }
    m_enginesMutex.unlock();
    msg.retValue() << "listeners=" << n << ",default=" << def;
    msg.retValue().append(det,";"); 
    msg.retValue() << "\r\n";
}

// Add specific module update parameters
void YIAXDriver::genUpdate(Message& msg)
{
    unsigned int tmp = m_failedAuths;
    m_failedAuths = 0;
    msg.setParam("failed_auths",String(tmp));
}

// Update default engine
void YIAXDriver::updateDefaultEngine()
{
    YIAXEngine* def = 0;
    for (ObjList* o = m_engines.skipNull(); o; o = o->skipNext()) {
	YIAXEngine* eng = static_cast<YIAXEngine*>(o->get());
	if (!eng->valid())
	    continue;
	if (eng->m_default && !def) {
	    def = eng;
	    break;
	}
    }
    m_defaultEngine = def;
    if (s_engineStop)
	return;
    if (m_defaultEngine)
	Debug(this,DebugInfo,"Default listener is '%s'",def->name().c_str());
    else
	Debug(this,DebugNote,"No default listener set");
}

// Terminate an engine
void YIAXDriver::terminateEngine(YIAXEngine* eng, bool final, int reason)
{
    XDebug(this,DebugAll,"terminateEngine(%p,%u,%d)",eng,final,reason);
    if (!eng) {
	m_enginesMutex.lock();
	ListIterator iter(m_engines);
	for (GenObject* gen = 0; 0 != (gen = iter.get());) {
	    RefPointer<YIAXEngine> e = static_cast<YIAXEngine*>(gen);
	    if (!e)
		continue;
	    m_enginesMutex.unlock();
	    terminateEngine(e,final,reason);
	    e = 0;
	    m_enginesMutex.lock();
	}
	m_enginesMutex.unlock();
	return;
    }
    // Already set to terminate ?
    if (!final && eng->exiting())
	return;
    if (!eng->exiting()) {
	eng->setTerminate(reason);
	// Unregister all users registered using this engine
	Message* m = new Message("user.unregister");
	m->addParam("module",name());
	m->addParam("connection_id",eng->toString());
	Engine::enqueue(m);
    }
    // Drop all calls using the engine
    lock();
    ListIterator iter(channels());
    for (GenObject* gen = 0; 0 != (gen = iter.get());) {
	RefPointer<YIAXConnection> c = static_cast<YIAXConnection*>(gen);
	if (!c)
	    continue;
	unlock();
	c->m_mutexTrans.lock();
	if (c->m_transaction && c->m_transaction->getEngine() == eng) {
	    c->disconnect("notransport");
	    if (final)
		c->resetTransaction();
	}
	c->m_mutexTrans.unlock();
	c = 0;
	lock();
    }
    unlock();
    // Unregister all lines using the engine
    s_lines.clear(final,eng);
    Lock lck(m_enginesMutex);
    // Remove the engine from list
    if (final && m_engines.remove(eng,false)) {
	Debug(this,DebugInfo,"Removed listener (%p) '%s' status='%s'",
	    eng,eng->name().c_str(),eng->statusName());
	if (eng == m_defaultEngine)
	    updateDefaultEngine();
	TelEngine::destruct(eng);
    }
    // Update engine terminate count
    unsigned int n = 0;
    for (ObjList* o = m_engines.skipNull(); o; o = o->skipNext())
	if ((static_cast<YIAXEngine*>(o->get()))->exiting())
	    n++;
    m_haveEngTerminate = n;
}

// Initialize formats from config
void YIAXDriver::initFormats(const NamedList& params)
{
    Lock lck(m_enginesMutex);
    u_int32_t codecsAudio = 0;
    u_int32_t codecsVideo = 0;
    u_int32_t defAudio = 0;
    u_int32_t defVideo = 0;
    bool def = params.getBoolValue("default",true);
    const TokenDict* dicts[2] = {dict_payloads,dict_payloads_video};
    for (int i = 0; i < 2; i++) {
	u_int32_t fallback = 0;
	bool audio = (i == 0);
	const char* media = audio ? "audio" : "video";
	const String& preferred = params[audio ? "preferred" : "preferred_video"];
	u_int32_t& codecs = audio ? codecsAudio : codecsVideo;
	u_int32_t& defaultCodec = audio ? defAudio : defVideo;
	for (const TokenDict* d = dicts[i]; d->token; d++) {
	    bool defVal = def && DataTranslator::canConvert(d->token);
	    if (!params.getBoolValue(d->token,defVal))
		continue;
	    XDebug(this,DebugAll,"Adding supported %s codec %u: '%s'.",
		media,d->value,d->token);
	    codecs |= d->value;
	    fallback = d->value;
	    // Set default (desired) codec
	    if (!defaultCodec && preferred == d->token)
		defaultCodec = d->value;
	}
	// If desired codec is disabled fall back to last in list
	if (!defaultCodec)
	    defaultCodec = fallback;
	if (codecs) {
	    String tmp;
	    IAXFormat::formatList(tmp,codecs,dicts[i]);
	    Debug(this,DebugAll,"Enabled %s format(s) '%s' default=%s",
		media,tmp.c_str(),lookup(defaultCodec,dicts[i],""));
	}
	else
	    Debug(this,audio ? DebugWarn : DebugAll,"No %s format(s) available",media);
    }
    m_format = defAudio;
    m_formatVideo = defVideo;
    m_capability = codecsAudio | codecsVideo;
}


//
// IAXConsumer
//
YIAXConsumer::YIAXConsumer(YIAXConnection* conn, u_int32_t format,
    const char* formatText, int type)
    : DataConsumer(formatText),
    YIAXData(conn,format,type)
{
    Debug(m_connection,DebugAll,"YIAXConsumer '%s' format=%s [%p]",
	IAXFormat::typeName(m_type),formatText,this);
}

YIAXConsumer::~YIAXConsumer()
{
    Debug(m_connection,DebugAll,"YIAXConsumer '%s' destroyed total=%u [%p]",
	IAXFormat::typeName(m_type),m_total,this);
}

unsigned long YIAXConsumer::Consume(const DataBlock& data, unsigned long tStamp, unsigned long flags)
{
    unsigned long sent = 0;
    if (m_connection && !m_connection->mutedOut()) {
	m_total += data.length();
	if (m_connection->transaction()) {
	    bool mark = (flags & DataMark) != 0;
	    sent = m_connection->transaction()->sendMedia(data,tStamp,format(),m_type,mark);
	}
    }
    return sent;
}

//
// YIAXSource
//
YIAXSource::YIAXSource(YIAXConnection* conn, u_int32_t format, const char* formatText, int type) 
    : DataSource(formatText),
    YIAXData(conn,format,type)
{
    Debug(m_connection,DebugAll,"YIAXSource '%s' format=%s [%p]",
	IAXFormat::typeName(m_type),formatText,this);
}

YIAXSource::~YIAXSource()
{
    Debug(m_connection,DebugAll,"YIAXSource '%s' destroyed total=%u [%p]",
	IAXFormat::typeName(m_type),m_total,this);
}

unsigned long YIAXSource::Forward(const DataBlock& data, unsigned long tStamp, unsigned long flags)
{
    if (m_connection && m_connection->mutedIn())
	return invalidStamp();
    m_total += data.length();
    return DataSource::Forward(data,tStamp,flags);
}

//
// YIAXConnection
//
YIAXConnection::YIAXConnection(IAXTransaction* tr, Message* msg, NamedList* params)
    : Channel(&iplugin,0,tr->outgoing()),
      m_transaction(tr), m_mutedIn(false), m_mutedOut(false),
      m_audio(false), m_video(false),
      m_hangup(true),
      m_mutexChan(true,"YIAXConnection"),
      m_mutexTrans(true,"YIAXConnection::trans"),
      m_mutexRefIncreased(true,"YIAXConnection::refIncreased"),
      m_refIncreased(false),
      m_routeCount(0)
{
    Debug(this,DebugAll,"%s call. Transaction (%p) callno=%u [%p]",
	isOutgoing() ? "Outgoing" : "Incoming",tr,tr->localCallNo(),this);
    setMaxcall(msg);
    if (tr)
	m_address << tr->remoteAddr().host() << ":" << tr->remoteAddr().port();
    if (msg)
	m_targetid = msg->getValue("id");
    Message* m = message("chan.startup",msg);
    m->addParam("username",tr->username(),false);
    if (params) {
	// outgoing call
	m_password = params->getValue("password");
	m->copyParams(*params,"caller,callername,called,billid,callto,username");
    }
    else {
	// incoming call
	m->addParam("called",tr->calledNo(),false);
	m->addParam("caller",tr->callingNo(),false);
	m->addParam("callername",tr->callingName(),false);
    }
    Engine::enqueue(m);
}

YIAXConnection::~YIAXConnection()
{
    status("destroyed");
    setConsumer();
    setSource();
    hangup(0);
    m_transaction = 0;
    Debug(this,DebugAll,"Destroyed with reason '%s' [%p]",m_reason.safe(),this);
}

// Incoming call accepted, possibly set trunking on this connection
void YIAXConnection::callAccept(Message& msg)
{
    DDebug(this,DebugCall,"callAccept [%p]",this);
    m_mutexTrans.lock();
    if (m_transaction) {
	YIAXEngine* eng = static_cast<YIAXEngine*>(m_transaction->getEngine());
	u_int32_t codecs = eng->capability();
	if (msg.getValue("formats")) {
	    u_int32_t ca = IAXFormat::mask(codecs,IAXFormat::Audio);
	    iplugin.updateCodecsFromRoute(ca,msg,IAXFormat::Audio);
	    eng->acceptFormatAndCapability(m_transaction,&ca);
	}
	u_int32_t cv = IAXFormat::mask(codecs,IAXFormat::Video);
	iplugin.updateCodecsFromRoute(cv,msg,IAXFormat::Video);
	eng->acceptFormatAndCapability(m_transaction,&cv,IAXFormat::Video);
	u_int32_t ci = IAXFormat::mask(codecs,IAXFormat::Image);
	iplugin.updateCodecsFromRoute(ci,msg,IAXFormat::Image);
	eng->acceptFormatAndCapability(m_transaction,&ci,IAXFormat::Image);
	eng->initTransaction(m_transaction,msg);
	m_transaction->sendAccept();
    }
    m_mutexTrans.unlock();
    Channel::callAccept(msg);
}

// Call rejected, check if we have to authenticate caller
void YIAXConnection::callRejected(const char* error, const char* reason, const Message* msg)
{
    if (!error)
	error = reason;
    Lock lock(m_mutexTrans);
    if (m_routeCount == 1 && m_transaction && error && String(error) == "noauth") {
	if (safeRefIncrease()) {
	    Debug(this,DebugAll,"Requesting authentication [%p]",this);
	    m_transaction->sendAuth();
	    return;
	}
	error = "temporary-failure";
    }
    lock.drop();
    Channel::callRejected(error,reason,msg);
    hangup(0,error,reason,true);
}

bool YIAXConnection::callRouted(Message& msg)
{
    // check if the caller did abort the call while routing
    if (!m_transaction) {
	Debug(this,DebugMild,"callRouted. No transaction: ABORT [%p]",this);
	return false;
    }
    DDebug(this,DebugAll,"callRouted [%p]",this);
    return true;
}

bool YIAXConnection::msgProgress(Message& msg)
{
    Lock lock(&m_mutexTrans);
    if (m_transaction) {
	m_transaction->sendProgress();
	// only start audio output for early media
	startMedia(false);
	return Channel::msgProgress(msg);
    }
    return false;
}

bool YIAXConnection::msgRinging(Message& msg)
{
    Lock lock(&m_mutexTrans);
    if (m_transaction) {
	m_transaction->sendRinging();
	// only start audio output for early media
	startMedia(false);
	return Channel::msgRinging(msg);
    }
    return false;
}

bool YIAXConnection::msgAnswered(Message& msg)
{
    Lock lock(&m_mutexTrans);
    if (m_transaction) {
	m_transaction->sendAnswer();
	// fully start media
	startMedia(true);
	startMedia(false);
	startMedia(true,IAXFormat::Video);
	startMedia(false,IAXFormat::Video);
	return Channel::msgAnswered(msg);
    }
    return false;
}

bool YIAXConnection::msgTone(Message& msg, const char* tone)
{
    Lock lock(&m_mutexTrans);
    if (m_transaction) {
	while (tone && *tone)
	    m_transaction->sendDtmf(*tone++);
	return true;
    }
    return false;
}

bool YIAXConnection::msgText(Message& msg, const char* text)
{
    Lock lock(&m_mutexTrans);
    if (m_transaction) {
	m_transaction->sendText(text);
	return true;
    }
    return false;
}

void YIAXConnection::disconnected(bool final, const char* reason)
{
    DDebug(this,DebugAll,"Disconnected. Final: %s . Reason: '%s' [%p]",
	String::boolText(final),reason,this);
    hangup(0,reason);
    Channel::disconnected(final,reason);
    safeDeref();
}

bool YIAXConnection::disconnect(const char* reason)
{
    Lock lck(m_mutexChan);
    if (!m_reason)
	m_reason = reason;
    String res = m_reason;
    lck.drop();
    return Channel::disconnect(res,parameters());
}

bool YIAXConnection::callPrerouted(Message& msg, bool handled)
{
    // check if the caller did abort the call while prerouting
    if (!m_transaction) {
	Debug(this,DebugMild,"callPrerouted. No transaction: ABORT [%p]",this);
	return false;
    }
    DDebug(this,DebugAll,"callPrerouted [%p]",this);
    return true;
}

void YIAXConnection::handleEvent(IAXEvent* event)
{
    switch(event->type()) {
	case IAXEvent::Text: {
	    String text;
	    event->getList().getString(IAXInfoElement::textframe,text);
	    DDebug(this,DebugInfo,"TEXT: '%s' [%p]",text.safe(),this);
	    Message* m = message("chan.text");
	    m->addParam("text",text);
            Engine::enqueue(m);
	    }
	    break;
	case IAXEvent::Dtmf: {
	    String dtmf((char)event->subclass());
	    dtmf.toUpper();
	    DDebug(this,DebugCall,"DTMF: %s [%p]",dtmf.safe(),this);
	    Message* m = message("chan.dtmf");
	    m->addParam("text",dtmf);
	    m->addParam("detected","iax-event");
	    dtmfEnqueue(m);
	    }
	    break;
	case IAXEvent::Noise:
	    DDebug(this,DebugInfo,"NOISE: %u [%p]",event->subclass(),this);
	    break;
	case IAXEvent::Progressing:
	    DDebug(this,DebugInfo,"CALL PROGRESSING [%p]",this);
	    Engine::enqueue(message("call.progress",false,true));
	    break;
	case IAXEvent::Accept:
	    DDebug(this,DebugCall,"ACCEPT [%p]",this);
	    startMedia(true);
	    break;
	case IAXEvent::Answer:
	    if (isAnswered())
		break;
	    DDebug(this,DebugCall,"ANSWER [%p]",this);
	    status("answered");
	    startMedia(true);
	    startMedia(false);
	    startMedia(true,IAXFormat::Video);
	    startMedia(false,IAXFormat::Video);
	    Engine::enqueue(message("call.answered",false,true));
	    break; 
	case IAXEvent::Quelch:
	    DDebug(this,DebugCall,"QUELCH [%p]",this);
	    m_mutedOut = true;
	    break;
	case IAXEvent::Unquelch:
	    DDebug(this,DebugCall,"UNQUELCH [%p]",this);
	    m_mutedOut = false;
	    break;
	case IAXEvent::Ringing:
	    DDebug(this,DebugInfo,"RINGING [%p]",this);
	    startMedia(true);
	    Engine::enqueue(message("call.ringing",false,true));
	    break; 
	case IAXEvent::Hangup:
	case IAXEvent::Reject:
	    {
		String error;
		String reason;
		event->getList().getString(IAXInfoElement::CAUSE,reason);
		u_int32_t code = 0;
		event->getList().getNumeric(IAXInfoElement::CAUSECODE,code);
		if (code) {
		    const char* s = IAXInfoElement::causeName(code);
		    if (s)
			error = s;
		    else
			error = (unsigned int)code;
		}
		DDebug(this,DebugCall,"REJECT/HANGUP: error='%s' reason='%s' [%p]",
		    error.c_str(),reason.c_str(),this);
		hangup(event->local() ? 1 : -1,error,reason);
	    }
	    break;
	case IAXEvent::Timeout:
	    DDebug(this,DebugNote,"TIMEOUT. Transaction: %u,%u, Frame: %u,%u [%p]",
		event->getTransaction()->localCallNo(),event->getTransaction()->remoteCallNo(),
		event->frameType(),event->subclass(),this);
	    if (event->final())
		setReason("offline");
	    break;
	case IAXEvent::Busy:
	    DDebug(this,DebugCall,"BUSY [%p]",this);
	    if (event->final())
		setReason("busy");
	    break;
	case IAXEvent::AuthRep:
	    evAuthRep(event);
	    break;
	case IAXEvent::AuthReq:
	    evAuthReq(event);
	    break;
	default:
	    if (m_transaction) {
		Lock lck(m_mutexTrans);
		if (m_transaction)
		    m_transaction->getEngine()->defaultEventHandler(event);
	    }
	    if (!m_transaction)
		event->setFinal();
    }
    if (event->final()) {
	safeDeref();
	m_transaction = 0;
    }
}

void YIAXConnection::hangup(int location, const char* error, const char* reason, bool reject)
{
    Lock lck(m_mutexChan);
    if (!m_hangup)
	return;
    m_hangup = false;
    if (!m_reason)
	m_reason = error ? error : reason;
    if (!m_reason && location != -1)
	m_reason = Engine::exiting() ? "shutdown" : "";
    const char* loc = location ? (location > 0 ? "internal" : "remote") : "peer";
    clearMedia(true);
    clearMedia(false);
    clearMedia(true,IAXFormat::Video);
    clearMedia(false,IAXFormat::Video);
    Message* m = message("chan.hangup");
    m->setParam("status","hangup");
    m->setParam("reason",m_reason);
    Debug(this,DebugCall,"Hangup location=%s reason=%s [%p]",loc,m_reason.safe(),this);
    lck.drop();
    resetTransaction(m,reject);
    Engine::enqueue(m);
}

void YIAXConnection::resetTransaction(NamedList* params, bool reject)
{
    Lock lckChan(m_mutexChan);
    String reason = m_reason;
    lckChan.drop();
    Lock lck(m_mutexTrans);
    if (!m_transaction)
	return;
    if (params) {
	IAXMediaData* d = m_audio ? m_transaction->getData(IAXFormat::Audio) : 0;
	if (d) {
	    String tmp;
	    d->print(tmp);
	    params->addParam("iax_stats",tmp);
	}
	d = m_video ? m_transaction->getData(IAXFormat::Video) : 0;
	if (d) {
	    String tmp;
	    d->print(tmp);
	    params->addParam("iax_stats_video",tmp);
	}
    }
    u_int8_t code = 0;
    if (reason) {
	int val = IAXInfoElement::causeCode(reason);
	if (val)
	    code = val;
	else
	    code = reason.toInteger(0,0,0,127);
    }
    if (reject)
	m_transaction->sendReject(reason,code);
    else
	m_transaction->sendHangup(reason,code);
    m_transaction->setUserData(0);
    m_transaction = 0;
}

bool YIAXConnection::route(IAXEvent* ev, bool authenticated)
{
    Lock lck(&m_mutexTrans);
    if (!m_transaction)
	return false;
    if (m_routeCount >= 2)
	return false;
    m_routeCount++;
    Message* m = message("call.preroute",false,true);
    if (authenticated) {
	DDebug(this,DebugAll,"Route pass 2: Password accepted [%p]",this);
	m_refIncreased = false;
	m->addParam("username",m_transaction->username());
    }
    else {
	DDebug(this,DebugAll,"Route pass 1: No username [%p]",this);
	if (!m_transaction->getEngine()->acceptFormatAndCapability(m_transaction)) {
	    hangup(0,"nomedia",0,true);
	    return false;
	}
	// Advertise the not yet authenticated username
	if (m_transaction->username())
	    m->addParam("authname",m_transaction->username());
    }
    m->addParam("called",m_transaction->calledNo());
    m->addParam("caller",m_transaction->callingNo());
    if (ev) {
	u_int32_t val = 0;
	if (ev->getList().getNumeric(IAXInfoElement::CALLINGTON,val))
	    IAXEngine::addKeyword(*m,"callernumtype",IAXInfoElement::s_typeOfNumber,val);
	if (ev->getList().getNumeric(IAXInfoElement::CALLINGPRES,val)) {
	    IAXEngine::addKeyword(*m,"callerpres",IAXInfoElement::s_presentation,val & 0xf0);
	    IAXEngine::addKeyword(*m,"callerscreening",IAXInfoElement::s_screening,val & 0x0f);
	}
    }
    m->addParam("callername",m_transaction->callingName());
    m->addParam("ip_host",m_transaction->remoteAddr().host());
    m->addParam("ip_port",String(m_transaction->remoteAddr().port()));
    String fmtsAudio;
    IAXFormat::formatList(fmtsAudio,m_transaction->capability(),dict_payloads);
    m->addParam("formats",fmtsAudio);
    String fmtsVideo;
    IAXFormat::formatList(fmtsVideo,m_transaction->capability(),dict_payloads_video);
    if (fmtsVideo) {
	if (fmtsAudio) {
	    m->addParam("media_audio",String::boolText(true));
	    m->addParam("formats_audio",fmtsAudio);
	}
	m->addParam("media_video",String::boolText(true));
	m->addParam("formats_video",fmtsVideo);
    }
    (static_cast<YIAXEngine*>(m_transaction->getEngine()))->fillMessage(*m,false);
    lck.drop();
    return startRouter(m);
}

// Retrieve the data consumer from IAXFormat media type
YIAXConsumer* YIAXConnection::getConsumer(int type)
{
    const String& name = dataEpName(type);
    return YOBJECT(YIAXConsumer,Channel::getConsumer(name));
}

// Retrieve the data source from IAXFormat media type
YIAXSource* YIAXConnection::getSource(int type)
{
    const String& name = dataEpName(type);
    return YOBJECT(YIAXSource,Channel::getSource(name));
}

DataSource* YIAXConnection::getSourceMedia(int type)
{
    const String& name = dataEpName(type);
    DataSource* src = Channel::getSource(name);
    if (m_sources[type] != src) {
	m_sources[type] = 0;
	DataEndpoint::commonMutex().lock();
	m_sources[type] = Channel::getSource(name);
	DataEndpoint::commonMutex().unlock();
    }
    return m_sources[type];
}

// Create audio source with the proper format
void YIAXConnection::startMedia(bool in, int type)
{
    u_int32_t format = 0;
    m_mutexTrans.lock();
    if (m_transaction) {
	format = in ? m_transaction->formatIn(type) : m_transaction->formatOut(type);
	if (format) {
	    if (type == IAXFormat::Audio)
		m_audio = true;
	    else if (type == IAXFormat::Video)
		m_video = true;
	}
    }
    m_mutexTrans.unlock();
    bool exists = false;
    if (in) {
	YIAXSource* src = getSource(type);
	if (src && src->format() == format)
	    return;
	exists = (src != 0);
    }
    else {
	YIAXConsumer* cons = getConsumer(type);
	if (cons && cons->format() == format)
	    return;
	exists = (cons != 0);
    }
    clearMedia(in,type);
    const String& epName = dataEpName(type);
    const char* formatText = format ? lookupFormat(format,type) : 0;
    const char* dir = in ? "incoming" : "outgoing";
    if (exists || format)
	Debug(this,DebugAll,"Starting %s media '%s' format '%s' (%u) [%p]",
	    dir,epName.c_str(),formatText,format,this);
    bool ok = true;
    if (in) {
	YIAXSource* src = 0;
	if (formatText)
	    src = new YIAXSource(this,format,formatText,type);
	setSource(src,epName);
	TelEngine::destruct(src);
	ok = !format || getSource(type);
    }
    else {
	YIAXConsumer* cons = 0;
	if (formatText)
	    cons = new YIAXConsumer(this,format,formatText,type);
	setConsumer(cons,epName);
	TelEngine::destruct(cons);
	ok = !format || getConsumer(type);
    }
    if (!ok)
	Debug(this,DebugNote,"Failed to start %s media '%s' format '%s' (%u) [%p]",
	    dir,epName.c_str(),formatText,format,this);
}

void YIAXConnection::clearMedia(bool in, int type)
{
    const String& epName = dataEpName(type);
    DDebug(this,DebugAll,"Clearing %s %s media [%p]",
	in ? "incoming" : "outgoing",epName.c_str(),this);
    if (in)
	setSource(0,epName);
    else
	setConsumer(0,epName);
}

void YIAXConnection::evAuthRep(IAXEvent* event)
{
    DDebug(this,DebugAll,"AUTHREP [%p]",this);
    bool requestAuth, invalidAuth;
    const char* reason = "noauth";
    if (iplugin.userAuth(event->getTransaction(),true,requestAuth,invalidAuth,billid())) {
	if (route(event,true))
	    return;
	Debug(this,DebugNote,"Failed to route. Rejecting [%p]",this);
	reason = "temporary-failure";
    }
    else
	Debug(this,DebugNote,"Not authenticated. Rejecting [%p]",this);
    event->setFinal();
    hangup(1,reason,0,true);
}

void YIAXConnection::evAuthReq(IAXEvent* event)
{
    DDebug(this,DebugAll,"AUTHREQ [%p]",this);
    String response;
    Lock lck(m_mutexTrans);
    if (m_transaction) {
	m_transaction->getEngine()->getMD5FromChallenge(response,
	    m_transaction->challenge(),m_password);
	m_transaction->sendAuthReply(response);
    }
}

// Get rid of the extra reference
void YIAXConnection::safeDeref()
{
    m_mutexRefIncreased.lock();
    bool bref = m_refIncreased;
    m_refIncreased = false;
    m_mutexRefIncreased.unlock();
    if (bref)
	deref();
}

// Keep an extra reference to prevent destroying the connection
bool YIAXConnection::safeRefIncrease()
{
    bool ok = false;
    m_mutexRefIncreased.lock();
    if (!m_refIncreased && ref())
	m_refIncreased = ok = true;
    m_mutexRefIncreased.unlock();
    return ok;
}


//
// IAXURI
//
IAXURI::IAXURI(const char* user, const char* host, const char* calledNo, const char* calledContext, int port)
    : m_username(user),
      m_host(host),
      m_port(port),
      m_calledNo(calledNo),
      m_calledContext(calledContext),
      m_parsed(true)

{
    *this << "iax2:";
    if (m_username)
	*this << m_username << "@";
    *this << m_host;
    if (m_port)
	*this << ":" << m_port;
    if (m_calledNo) {
	*this << "/" << m_calledNo;
	if (m_calledContext)
	    *this << "@" << m_calledContext;
    }
}

void IAXURI::parse()
{
/*
    proto: user@ host :port /calledno @context
    proto: user@ host :port /calledno ?context
*/
    if (m_parsed)
	return;
    String tmp(*this), _port;
    static const Regexp r("^\\([Ii][Aa][Xx]2\\?:\\)\\?\\([^[:space:][:cntrl:]@]\\+@\\)\\?\\([[:alnum:]._-]\\+\\)\\(:[0-9]\\+\\)\\?\\(/[[:alnum:]]*\\)\\?\\([@?][^@?:/]*\\)\\?$");
    if (tmp.matches(r))
    {
	m_username = tmp.matchString(2);
        m_username = m_username.substr(0,m_username.length() -1);
	m_host = tmp.matchString(3).toLower();
	_port = tmp.matchString(4);
        m_port = _port.substr(1,_port.length()).toInteger();
	m_calledNo = tmp.matchString(5);
        m_calledNo = m_calledNo.substr(1,m_calledNo.length());
	m_calledContext = tmp.matchString(6);
        m_calledContext = m_calledContext.substr(1,m_calledContext.length());
    }
    else
    {
	m_username = "";
	m_host = "";
        m_port = 0;
	m_calledNo = "";
	m_calledContext = "";
    }
    m_parsed = true;
}

// Pick URI parameters from a message or setting
bool IAXURI::fillList(NamedList& dest)
{
    if (!m_parsed)
	return false;
    if (m_username.length())
	dest.setParam("username",m_username);
    if (m_calledNo.length())
	dest.setParam("called",m_calledNo);
    if (m_calledContext.length())
	dest.setParam("iaxcontext",m_calledContext);
    return true;
}

bool IAXURI::setAddr(SocketAddr& dest)
{
    parse();
    if (!m_host.length())
	return false;
    dest.host(m_host);
    dest.port(m_port ? m_port : 0);
    return true;
}

}; // anonymous namespace

/* vi: set ts=8 sw=4 sts=4 noet: */<|MERGE_RESOLUTION|>--- conflicted
+++ resolved
@@ -48,11 +48,8 @@
     {"g729",   IAXFormat::G729},
     {"adpcm",  IAXFormat::ADPCM},
     {"g726",   IAXFormat::G726},
+    {"g726aal2", IAXFormat::G726AAL2},
     {"slin",   IAXFormat::SLIN},
-    {"g722",   IAXFormat::G722},
-    {"amr",    IAXFormat::AMR},
-<<<<<<< HEAD
-    {"g726aal2", IAXFormat::G726AAL2},
     {"g722",   IAXFormat::G722},
     {"amr",    IAXFormat::AMR},
     // video payloads
@@ -62,9 +59,7 @@
     {"h263",   IAXFormat::H263},
     {"h263p",  IAXFormat::H263p},
     {"h264",   IAXFormat::H264},
-=======
     {"gsmhr",  IAXFormat::GSM_HR},
->>>>>>> e57134e4
     {0, 0}
 };
 
