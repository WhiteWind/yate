--- conflicted
+++ resolved
@@ -719,13 +719,8 @@
     u_int64_t tmr = Time::now();
     String called(msg.getValue(YSTRING("called")));
     if (called.null())
-<<<<<<< HEAD
 	called = "";
-    const char *context = msg.getValue("context","default");
-=======
-	return false;
     const char *context = msg.getValue(YSTRING("context"),"default");
->>>>>>> 7c217b87
     Lock lock(s_mutex);
     if (oneContext(msg,called,context,msg.retValue())) {
 	Debug(DebugInfo,"Routing call to '%s' in context '%s' via '%s' in " FMT64 " usec",
@@ -754,17 +749,13 @@
     if (!s_prerouteall && msg.getValue(YSTRING("context")))
 	return false;
 
-<<<<<<< HEAD
-    String caller(msg.getValue("caller"));
+    String caller(msg.getValue(YSTRING("caller")));
 #if 1
     if (caller.null()) {
 	Debug(DebugInfo,"No caller number, using empty one for prerouting");
 	caller = "";
     }
 #else
-=======
-    String caller(msg.getValue(YSTRING("caller")));
->>>>>>> 7c217b87
     if (!s_prerouteall && caller.null())
 	return false;
 #endif
