/**
 * regexroute.cpp
 * This file is part of the YATE Project http://YATE.null.ro
 *
 * Regular expressions based routing
 *
 * Yet Another Telephony Engine - a fully featured software PBX and IVR
 * Copyright (C) 2004-2006 Null Team
 *
 * This program is free software; you can redistribute it and/or modify
 * it under the terms of the GNU General Public License as published by
 * the Free Software Foundation; either version 2 of the License, or
 * (at your option) any later version.
 *
 * This program is distributed in the hope that it will be useful,
 * but WITHOUT ANY WARRANTY; without even the implied warranty of
 * MERCHANTABILITY or FITNESS FOR A PARTICULAR PURPOSE.  See the
 * GNU General Public License for more details.
 *
 * You should have received a copy of the GNU General Public License
 * along with this program; if not, write to the Free Software
 * Foundation, Inc., 51 Franklin St, Fifth Floor, Boston, MA 02110-1301, USA.
 */

#include <yatephone.h>

#include <stdlib.h>
#include <string.h>

using namespace TelEngine;
namespace { // anonymous

static Configuration s_cfg;
static bool s_extended;
static bool s_insensitive;
static bool s_prerouteall;
static Mutex s_mutex(true,"RegexRoute");
static ObjList s_extra;
static NamedList s_vars("");
static int s_dispatching = 0;

class RouteHandler : public MessageHandler
{
public:
    RouteHandler(int prio)
	: MessageHandler("call.route",prio) { }
    virtual bool received(Message &msg);
};

static String& vars(String& s, String* vName = 0)
{
    if (s.startSkip("$",false)) {
	s.trimBlanks();
	if (vName)
	    *vName = s;
	s = s_vars.getValue(s);
    }
    return s;
}

enum {
    OPER_ADD,
    OPER_SUB,
    OPER_MUL,
    OPER_DIV,
    OPER_MOD,
    OPER_EQ,
    OPER_NE,
    OPER_GT,
    OPER_LT,
    OPER_GE,
    OPER_LE,
};

static void mathOper(String& str, String& par, int sep, int oper)
{
    str = par.substr(0,sep);
    par = par.substr(sep+1);
    int len = str.length();
    sep = par.find(',');
    if (sep >= 0) {
	String tmp = par.substr(sep+1);
	len = vars(tmp).toInteger();
	par = par.substr(0,sep);
    }
    int p1 = vars(str).toInteger(0,10);
    int p2 = vars(par).toInteger(0,10);
    switch (oper) {
	case OPER_ADD:
	    str = p1+p2;
	    break;
	case OPER_SUB:
	    str = p1-p2;
	    break;
	case OPER_MUL:
	    str = p1*p2;
	    break;
	case OPER_DIV:
	    str = p2 ? p1/p2 : 0;
	    break;
	case OPER_MOD:
	    str = p2 ? p1%p2 : 0;
	    break;
	case OPER_EQ:
	    str = (p1 == p2);
	    len = 0;
	    return;
	case OPER_NE:
	    str = (p1 != p2);
	    len = 0;
	    return;
	case OPER_GT:
	    str = (p1 > p2);
	    len = 0;
	    return;
	case OPER_LT:
	    str = (p1 < p2);
	    len = 0;
	    return;
	case OPER_GE:
	    str = (p1 >= p2);
	    len = 0;
	    return;
	case OPER_LE:
	    str = (p1 <= p2);
	    len = 0;
	    return;
    }
    len -= (int)str.length();
    if (len > 0) {
	// left pad the result to the desired length
	String tmp('0',len);
	if (str[0] == '-')
	    str = "-" + tmp + str.substr(1);
	else
	    str = tmp + str;
    }
}

static void evalFunc(String& str)
{
    if (str.null())
	str = ";";
    else if (str == "$")
	;
    else if (str.startSkip("++",false)) {
	String tmp;
	str = vars(str,&tmp).toInteger(0,10) + 1;
	if (tmp)
	    s_vars.setParam(tmp,str);
    }
    else if (str.startSkip("--",false)) {
	String tmp;
	str = vars(str,&tmp).toInteger(0,10) - 1;
	if (tmp)
	    s_vars.setParam(tmp,str);
    }
    else {
	bool bare = true;
	int sep = str.find(',');
	String par;
	if (sep > 0) {
	    bare = false;
	    par = str.substr(sep+1);
	    str = str.substr(0,sep);
	    sep = par.find(',');
	}
	if (str == "length")
	    str = vars(par).length();
	else if (str == "upper")
	    str = vars(par).toUpper();
	else if (str == "lower")
	    str = vars(par).toLower();
	else if (str == "chr")
	    str = static_cast<char>(0xff & vars(par).toInteger());
	else if ((sep >= 0) && ((str == "streq") || (str == "strne"))) {
	    bool ret = (str == "strne");
	    str = par.substr(sep+1);
	    par = par.substr(0,sep);
	    vars(str);
	    vars(par);
	    ret ^= (str == par);
	    str = ret;
	}
	else if ((sep >= 0) && ((str == "add") || (str == "+")))
	    mathOper(str,par,sep,OPER_ADD);
	else if ((sep >= 0) && ((str == "sub") || (str == "-")))
	    mathOper(str,par,sep,OPER_SUB);
	else if ((sep >= 0) && ((str == "mul") || (str == "*")))
	    mathOper(str,par,sep,OPER_MUL);
	else if ((sep >= 0) && ((str == "div") || (str == "/")))
	    mathOper(str,par,sep,OPER_DIV);
	else if ((sep >= 0) && ((str == "mod") || (str == "%")))
	    mathOper(str,par,sep,OPER_MOD);
	else if ((sep >= 0) && (str == "eq"))
	    mathOper(str,par,sep,OPER_EQ);
	else if ((sep >= 0) && (str == "ne"))
	    mathOper(str,par,sep,OPER_NE);
	else if ((sep >= 0) && ((str == "gt") || (str == ">")))
	    mathOper(str,par,sep,OPER_GT);
	else if ((sep >= 0) && ((str == "lt") || (str == "<")))
	    mathOper(str,par,sep,OPER_LT);
	else if ((sep >= 0) && (str == "ge"))
	    mathOper(str,par,sep,OPER_GE);
	else if ((sep >= 0) && (str == "le"))
	    mathOper(str,par,sep,OPER_LE);
	else if (str == "random") {
	    str.clear();
	    vars(par);
	    for (unsigned int i = 0; i < par.length(); i++) {
		if (par.at(i) == '?')
		    str << (int)(::random() % 10);
		else
		    str << par.at(i);
	    }
	}
	else if (str == "hex") {
	    int len = 0;
	    if (sep >= 0) {
		len = par.substr(sep+1).toInteger();
		par = par.substr(0,sep);
	    }
	    int val = par.toInteger();
	    unsigned char buf[4];
	    buf[0] = (unsigned char)val;
	    buf[1] = (unsigned char)(val >> 8);
	    buf[2] = (unsigned char)(val >> 16);
	    buf[3] = (unsigned char)(val >> 24);
	    if (len > 4)
		len = 4;
	    else if (len <= 0) {
		if (buf[3])
		    len = 4;
		else if (buf[2])
		    len = 3;
		else if (buf[1])
		    len = 2;
		else
		    len = 1;
	    }
	    str.hexify(&buf,len,' ');
	}
	else if ((sep > 0) && ((str == "index") || (str == "rotate"))) {
	    bool rotate = (str == "rotate");
	    String vname;
	    str = par.substr(0,sep);
	    par = par.substr(sep+1).trimBlanks();
	    int idx = vars(str,&vname).toInteger(0,10);
	    ObjList* lst = par.split(',');
	    str.clear();
	    par.clear();
	    unsigned int n = lst->count();
	    if (n) {
		int i = idx % n;
		for (ObjList* l = lst->skipNull(); l; l = l->skipNext()) {
		    String* s = static_cast<String*>(l->get());
		    vars(*s);
		    if (rotate) {
			if (i > 0)
			    par.append(*s," ");
			else
			    str.append(*s," ");
		    }
		    else if (0 == i) {
			str = *s;
			break;
		    }
		    i--;
		}
		str.append(par," ");
		// auto increment the index variable if any
		if (vname) {
		    par = (idx + 1) % n;
		    s_vars.setParam(vname,par);
		}
	    }
	    lst->destruct();
	}
	else if (str == "engine")
	    str = Engine::runParams().getValue(vars(par));
	else if (str == "runid") {
	    str.clear();
	    str << Engine::runId();
	}
	else if (str == "nodename")
	    str = Engine::nodeName();
	else if (str == "threadname")
	    str = Thread::currentName();
	else if ((sep >= 0) && (str == "transcode")) {
	    str = par.substr(0,sep);
	    par = par.substr(sep+1).trimBlanks();
	    ObjList* fmts = DataTranslator::allFormats(par,
		(str.find('e') < 0),
		(str.find('r') < 0),
		(str.find('c') < 0));
	    str.clear();
	    str.append(fmts,",");
	    TelEngine::destruct(fmts);
	}
	else if (str == "dispatching")
	    str = s_dispatching;
	else if (bare && str.trimBlanks())
	    str = s_vars.getValue(str);
	else {
	    Debug("RegexRoute",DebugWarn,"Invalid function '%s'",str.c_str());
	    str.clear();
	}
    }
}

// handle $(function) replacements
static void replaceFuncs(String &str)
{
    int p1;
    while ((p1 = str.find("$(")) >= 0) {
	int p2 = str.find(')',p1+2);
	if (p2 > 0) {
	    String v = str.substr(p1+2,p2-p1-2);
	    v.trimBlanks();
	    DDebug("RegexRoute",DebugAll,"Replacing function '%s'",
		v.c_str());
	    evalFunc(v);
	    str = str.substr(0,p1) + v + str.substr(p2+1);
	}
	else {
	    Debug("RegexRoute",DebugWarn,"Unmatched function end: '%s'",str.c_str()+p1);
	    break;
	}
    }
}

// handle ;paramname[=value] assignments
static void setMessage(const String& match, Message& msg, String& line, Message* target = 0)
{
    if (!target)
	target = &msg;
    ObjList *strs = line.split(';');
    bool first = true;
    for (ObjList *p = strs; p; p=p->next()) {
	String *s = static_cast<String*>(p->get());
	if (s) {
	    *s = match.replaceMatches(*s);
	    msg.replaceParams(*s);
	    replaceFuncs(*s);
	}
	if (first) {
	    first = false;
	    line = s ? *s : String::empty();
	    continue;
	}
	if (s && !s->trimBlanks().null()) {
	    int q = s->find('=');
	    if (q > 0) {
		String n = s->substr(0,q);
		String v = s->substr(q+1);
		n.trimBlanks();
		v.trimBlanks();
		DDebug("RegexRoute",DebugAll,"Setting '%s' to '%s'",n.c_str(),v.c_str());
		if (n.startSkip("$",false))
		    s_vars.setParam(n,v);
		else
		    target->setParam(n,v);
	    }
	    else {
		DDebug("RegexRoute",DebugAll,"Clearing parameter '%s'",s->c_str());
		if (s->startSkip("$",false))
		    s_vars.clearParam(*s);
		else
		    target->clearParam(*s);
	    }
	}
    }
    strs->destruct();
}

// helper function to process one match attempt
static bool oneMatch(const NamedList& msg, Regexp& reg, String& match, const String& context, unsigned int rule)
{
    if (reg.startsWith("${")) {
	// handle special matching by param ${paramname}regexp
	int p = reg.find('}');
	if (p < 3) {
	    Debug("RegexRoute",DebugWarn,"Invalid parameter match '%s' in rule #%u in context '%s'",
		reg.c_str(),rule,context.c_str());
	    return false;
	}
	match = reg.substr(2,p-2);
	reg = reg.substr(p+1);
	match.trimBlanks();
	reg.trimBlanks();
	String def;
	p = match.find('$');
	if (p >= 0) {
	    // param is in ${<name>$<default>} format
	    def = match.substr(p+1);
	    match = match.substr(0,p);
	    match.trimBlanks();
	}
	if (match.null() || reg.null()) {
	    Debug("RegexRoute",DebugWarn,"Missing parameter or rule in rule #%u in context '%s'",
		rule,context.c_str());
	    return false;
	}
	DDebug("RegexRoute",DebugAll,"Using message parameter '%s' default '%s'",
	    match.c_str(),def.c_str());
	match = msg.getValue(match,def);
    }
    else if (reg.startsWith("$(")) {
	// handle special matching by param $(function)regexp
	int p = reg.find(')');
	if (p < 3) {
	    Debug("RegexRoute",DebugWarn,"Invalid function match '%s' in rule #%u in context '%s'",
		reg.c_str(),rule,context.c_str());
	    return false;
	}
	match = reg.substr(0,p+1);
	reg = reg.substr(p+1);
	reg.trimBlanks();
	if (reg.null()) {
	    Debug("RegexRoute",DebugWarn,"Missing rule in rule #%u in context '%s'",
		rule,context.c_str());
	    return false;
	}
	DDebug("RegexRoute",DebugAll,"Using function '%s'",match.c_str());
	msg.replaceParams(match);
	replaceFuncs(match);
    }
    match.trimBlanks();

    bool doMatch = true;
    if (reg.endsWith("^")) {
	// reverse match on final ^ (makes no sense in a regexp)
	doMatch = false;
	reg = reg.substr(0,reg.length()-1);
    }
    return (match.matches(reg) == doMatch);
}

// process one context, can call itself recursively
static bool oneContext(Message &msg, String &str, const String &context, String &ret, int depth = 0)
{
    if (context.null())
	return false;
    if (depth > 5) {
	Debug("RegexRoute",DebugWarn,"Possible loop detected, current context '%s'",context.c_str());
	return false;
    }
    NamedList *l = s_cfg.getSection(context);
    if (l) {
	unsigned int len = l->length();
	for (unsigned int i = 0; i < len; i++) {
	    const NamedString* n = l->getParam(i);
	    if (!n)
		continue;
	    Regexp reg(n->name(),s_extended,s_insensitive);
	    String val(*n);
	    String match;

	    bool ok;
	    do {
		match = str;
		ok = oneMatch(msg,reg,match,context,i+1);
		if (ok) {
		    if (!(val.startSkip("if") || val.startSkip("and")))
			break;
		    int p = val.find('=');
		    if (p >= 1) {
			reg = val.substr(0,p);
			val = val.substr(p+1);
			reg.trimBlanks();
			val.trimBlanks();
			if (!reg.null()) {
			    NDebug("RegexRoute",DebugAll,"Secondary match rule '%s' by rule #%u in context '%s'",
				reg.c_str(),i+1,context.c_str());
			    continue;
			}
		    }
		    Debug("RegexRoute",DebugWarn,"Missing if rule in rule #%u in context '%s'",
			i+1,context.c_str());
		    ok = false;
		}
	    } while (ok);
	    if (!ok)
		continue;

	    if (val.startSkip("echo") || val.startSkip("output")) {
		// special case: display the line but don't set params
		val = match.replaceMatches(val);
		msg.replaceParams(val);
		replaceFuncs(val);
		Output("%s",val.safe());
		continue;
	    }
	    bool disp = val.startSkip("dispatch");
	    if (disp || val.startSkip("enqueue")) {
		// special case: enqueue or dispatch a new message
		if (val && (val[0] != ';')) {
		    Message* m = new Message("");
		    // parameters are set in the new message
		    setMessage(match,msg,val,m);
		    val.trimBlanks();
		    if (val) {
			*m = val;
			m->userData(msg.userData());
			NDebug("RegexRoute",DebugAll,"%s new message '%s' by rule #%u '%s' in context '%s'",
			    (disp ? "Dispatching" : "Enqueueing"),
			    val.c_str(),i+1,n->name().c_str(),context.c_str());
			if (disp) {
			    s_dispatching++;
			    Engine::dispatch(m);
			    s_dispatching--;
			}
			else {
			    Engine::enqueue(m);
			    m = 0;
			}
		    }
		    TelEngine::destruct(m);
<<<<<<< HEAD
=======
		}
		continue;
	    }
	    setMessage(match,msg,val);
	    val.trimBlanks();
	    if (val.null()) {
		// special case: do nothing on empty target
		continue;
	    }
	    else if (val == "return") {
		NDebug("RegexRoute",DebugAll,"Returning false from context '%s'", context.c_str());
		return false;
	    }
	    else if (val.startSkip("goto") || val.startSkip("jump")) {
		NDebug("RegexRoute",DebugAll,"Jumping to context '%s' by rule #%u '%s'",
		    val.c_str(),i+1,n->name().c_str());
		return oneContext(msg,str,val,ret,depth+1);
	    }
	    else if (val.startSkip("include") || val.startSkip("call")) {
		NDebug("RegexRoute",DebugAll,"Including context '%s' by rule #%u '%s'",
		    val.c_str(),i+1,n->name().c_str());
		if (oneContext(msg,str,val,ret,depth+1)) {
		    DDebug("RegexRoute",DebugAll,"Returning true from context '%s'", context.c_str());
		    return true;
>>>>>>> 56cbe91f
		}
		continue;
	    }
	    setMessage(match,msg,val);
	    val.trimBlanks();
	    if (val.null()) {
		// special case: do nothing on empty target
		continue;
	    }
	    else if (val == "return") {
		NDebug("RegexRoute",DebugAll,"Returning false from context '%s'", context.c_str());
		return false;
	    }
	    else if (val.startSkip("goto") || val.startSkip("jump")) {
		NDebug("RegexRoute",DebugAll,"Jumping to context '%s' by rule #%u '%s'",
		    val.c_str(),i+1,n->name().c_str());
		return oneContext(msg,str,val,ret,depth+1);
	    }
	    else if (val.startSkip("include") || val.startSkip("call")) {
		NDebug("RegexRoute",DebugAll,"Including context '%s' by rule #%u '%s'",
		    val.c_str(),i+1,n->name().c_str());
		if (oneContext(msg,str,val,ret,depth+1)) {
		    DDebug("RegexRoute",DebugAll,"Returning true from context '%s'", context.c_str());
		    return true;
		}
	    }
	    else if (val.startSkip("match") || val.startSkip("newmatch")) {
		if (!val.null()) {
		    NDebug("RegexRoute",DebugAll,"Setting match string '%s' by rule #%u '%s' in context '%s'",
			val.c_str(),i+1,n->name().c_str(),context.c_str());
		    str = val;
		}
	    }
	    else if (val.startSkip("rename")) {
		if (!val.null()) {
		    NDebug("RegexRoute",DebugAll,"Renaming message '%s' to '%s' by rule #%u '%s' in context '%s'",
			msg.c_str(),val.c_str(),i+1,n->name().c_str(),context.c_str());
		    msg = val;
		}
	    }
	    else {
		DDebug("RegexRoute",DebugAll,"Returning '%s' for '%s' in context '%s' by rule #%u '%s'",
		    val.c_str(),str.c_str(),context.c_str(),i+1,n->name().c_str());
		ret = val;
		return true;
	    }
	    else if (val.startSkip("match") || val.startSkip("newmatch")) {
		if (!val.null()) {
		    NDebug("RegexRoute",DebugAll,"Setting match string '%s' by rule #%u '%s' in context '%s'",
			val.c_str(),i+1,n->name().c_str(),context.c_str());
		    str = val;
		}
	    }
	    else if (val.startSkip("rename")) {
		if (!val.null()) {
		    NDebug("RegexRoute",DebugAll,"Renaming message '%s' to '%s' by rule #%u '%s' in context '%s'",
			msg.c_str(),val.c_str(),i+1,n->name().c_str(),context.c_str());
		    msg = val;
		}
	    }
	    else {
		DDebug("RegexRoute",DebugAll,"Returning '%s' for '%s' in context '%s' by rule #%u '%s'",
		    val.c_str(),str.c_str(),context.c_str(),i+1,n->name().c_str());
		ret = val;
		return true;
	    }
	}
    }
    DDebug("RegexRoute",DebugAll,"Returning false at end of context '%s'", context.c_str());
    return false;
}


bool RouteHandler::received(Message &msg)
{
    u_int64_t tmr = Time::now();
    String called(msg.getValue("called"));
    if (called.null())
	called = "";
    const char *context = msg.getValue("context","default");
    Lock lock(s_mutex);
    if (oneContext(msg,called,context,msg.retValue())) {
	Debug(DebugInfo,"Routing call to '%s' in context '%s' via '%s' in " FMT64 " usec",
	    called.c_str(),context,msg.retValue().c_str(),Time::now()-tmr);
	return true;
    }
    Debug(DebugInfo,"Could not route call to '%s' in context '%s', wasted " FMT64 " usec",
	called.c_str(),context,Time::now()-tmr);
    return false;
};


class PrerouteHandler : public MessageHandler
{
public:
    PrerouteHandler(int prio)
	: MessageHandler("call.preroute",prio) { }
    virtual bool received(Message &msg);
};

bool PrerouteHandler::received(Message &msg)
{
    u_int64_t tmr = Time::now();
    // return immediately if there is already a context
    if (!s_prerouteall && msg.getValue("context"))
	return false;

    String caller(msg.getValue("caller"));
#if 1
    if (caller.null()) {
	Debug(DebugInfo,"No caller number, using empty one for prerouting");
	caller = "";
    }
#else
    if (!s_prerouteall && caller.null())
	return false;
#endif

    String ret;
    Lock lock(s_mutex);
    if (oneContext(msg,caller,"contexts",ret)) {
	Debug(DebugInfo,"Classifying caller '%s' in context '%s' in " FMT64 " usec",
	    caller.c_str(),ret.c_str(),Time::now()-tmr);
	msg.addParam("context",ret);
	return true;
    }
    Debug(DebugInfo,"Could not classify call from '%s', wasted " FMT64 " usec",
	caller.c_str(),Time::now()-tmr);
    return false;
};


class GenericHandler : public MessageHandler
{
public:
    GenericHandler(const char* name, int prio, const char* context, const char* match)
	: MessageHandler(name,prio),
	  m_context(context), m_match(match)
	{
	    Debug(DebugAll,"Generic handler for '%s' prio %d to [%s] match '%s%s%s' [%p]",
		c_str(),prio,context,
		(match ? "${" : ""),(match ? match : c_str()),(match ? "}" : ""),
		this);
	    s_extra.append(this);
	}
    ~GenericHandler()
	{ s_extra.remove(this,false); }
    virtual bool received(Message &msg);
private:
    String m_context;
    String m_match;
};

bool GenericHandler::received(Message &msg)
{
    DDebug(DebugAll,"Handling message '%s' [%p]",c_str(),this);
    String what(m_match);
    if (what)
	what = msg.getValue(what);
    else
	what = *this;
    Lock lock(s_mutex);
    return oneContext(msg,what,m_context,msg.retValue());
}


class RegexRoutePlugin : public Plugin
{
public:
    RegexRoutePlugin();
    virtual void initialize();
private:
    void initVars(NamedList* sect);
    MessageHandler *m_preroute, *m_route;
    bool m_first;
};

RegexRoutePlugin::RegexRoutePlugin()
    : m_preroute(0), m_route(0), m_first(true)
{
    Output("Loaded module RegexRoute");
}

void RegexRoutePlugin::initVars(NamedList* sect)
{
    if (!sect)
	return;
    unsigned int len = sect->length();
    for (unsigned int i=0; i<len; i++) {
	NamedString* n = sect->getParam(i);
	if (n)
	    s_vars.setParam(n->name(),*n);
    }
}

void RegexRoutePlugin::initialize()
{
    Output("Initializing module RegexRoute");
    TelEngine::destruct(m_preroute);
    TelEngine::destruct(m_route);
    s_extra.clear();
    Lock lock(s_mutex);
    s_cfg = Engine::configFile("regexroute");
    s_cfg.load();
    if (m_first) {
	m_first = false;
	initVars(s_cfg.getSection("$once"));
    }
    initVars(s_cfg.getSection("$init"));
    s_extended = s_cfg.getBoolValue("priorities","extended",false);
    s_insensitive = s_cfg.getBoolValue("priorities","insensitive",false);
    s_prerouteall = s_cfg.getBoolValue("priorities","prerouteall",false);
    unsigned priority = s_cfg.getIntValue("priorities","preroute",100);
    if (priority) {
	m_preroute = new PrerouteHandler(priority);
	Engine::install(m_preroute);
    }
    priority = s_cfg.getIntValue("priorities","route",100);
    if (priority) {
	m_route = new RouteHandler(priority);
	Engine::install(m_route);
    }
    NamedList* l = s_cfg.getSection("extra");
    if (l) {
	unsigned int len = l->length();
	for (unsigned int i=0; i<len; i++) {
	    NamedString* n = l->getParam(i);
	    if (n) {
		// message=priority[,[parameter][,context]]
		ObjList* o = n->split(',');
		const String* s = static_cast<const String*>(o->at(0));
		int prio = s ? s->toInteger(100) : 100;
		const char* match = TelEngine::c_str(static_cast<const String*>(o->at(1)));
		const char* context = TelEngine::c_str(static_cast<const String*>(o->at(2)));
		if (TelEngine::null(context))
		    context = n->name().c_str();
		if (s_cfg.getSection(context))
		    Engine::install(new GenericHandler(n->name(),prio,context,match));
		else
		    Debug(DebugWarn,"Missing context [%s] for handling %s",context,n->name().c_str());
		TelEngine::destruct(o);
	    }
	}
    }
}

INIT_PLUGIN(RegexRoutePlugin);

}; // anonymous namespace

/* vi: set ts=8 sw=4 sts=4 noet: */<|MERGE_RESOLUTION|>--- conflicted
+++ resolved
@@ -516,8 +516,6 @@
 			}
 		    }
 		    TelEngine::destruct(m);
-<<<<<<< HEAD
-=======
 		}
 		continue;
 	    }
@@ -542,7 +540,6 @@
 		if (oneContext(msg,str,val,ret,depth+1)) {
 		    DDebug("RegexRoute",DebugAll,"Returning true from context '%s'", context.c_str());
 		    return true;
->>>>>>> 56cbe91f
 		}
 		continue;
 	    }
