/*
 * yatecbase.h
 * This file is part of the YATE Project http://YATE.null.ro
 *
 * Common base classes for all telephony clients
 *
 * Yet Another Telephony Engine - a fully featured software PBX and IVR
 * Copyright (C) 2004-2006 Null Team
 *
 * This program is free software; you can redistribute it and/or modify
 * it under the terms of the GNU General Public License as published by
 * the Free Software Foundation; either version 2 of the License, or
 * (at your option) any later version.
 *
 * This program is distributed in the hope that it will be useful,
 * but WITHOUT ANY WARRANTY; without even the implied warranty of
 * MERCHANTABILITY or FITNESS FOR A PARTICULAR PURPOSE.See the
 * GNU General Public License for more details.
 *
 * You should have received a copy of the GNU General Public License
 * along with this program; if not, write to the Free Software
 * Foundation, Inc., 51 Franklin St, Fifth Floor, Boston, MA 02110-1301, USA.
 */

#ifndef __YATECBASE_H
#define __YATECBASE_H

#ifndef __cplusplus
#error C++ is required
#endif

#include <yatephone.h>

/**
 * Holds all Telephony Engine related classes.
 */
namespace TelEngine {

class Window;                            // A generic window
class UIWidget;                          // A custom widget
class UIFactory;                         // Base factory used to build custom widgets
class Client;                            // The client
class ClientChannel;                     // A client telephony channel
class ClientDriver;                      // The client telephony driver
class ClientLogic;                       // Base class for all client logics
class DefaultLogic;                      // The client's default logic
class ClientWizard;                      // A client wizard
class ClientAccount;                     // A client account
class ClientAccountList;                 // A client account list
class ClientContact;                     // A client contact
class ClientResource;                    // A client contact's resource
class MucRoomMember;                     // A MUC room member
class MucRoom;                           // An account's MUC room contact
class DurationUpdate;                    // Class used to update UI durations
class ClientSound;                       // A sound file


/**
 * A window is the basic user interface element.
 * Everything inside is implementation specific functionality.
 * @short An abstract user interface window
 */
class YATE_API Window : public GenObject
{
    friend class Client;
    YNOCOPY(Window); // no automatic copies please
public:
    /**
     * Constructor, creates a new windows with an ID
     * @param id String identifier of the new window
     */
    explicit Window(const char* id = 0);

    /**
     * Destructor
     */
    virtual ~Window();

    /**
     * Retrieve the standard name of this Window, used to search in lists
     * @return Identifier of this window
     */
    virtual const String& toString() const;

    /*
     * Get the window's title (may not be displayed on screen)
     * @return Title of this window
     */
    virtual void title(const String& text);

    /**
     * Set the contextual information previously associated with this window
     * @param text New contextual information
     */
    virtual void context(const String& text);

    /**
     * Set window parameters or widget contents
     * @param params List of parameters to set in the window and its widgets
     * @return True if all parameters could be set
     */
    virtual bool setParams(const NamedList& params);

    /**
     * Force this window on top of another one which becomes its parent
     * @param parent Window to force as parent of this one
     */
    virtual void setOver(const Window* parent) = 0;

    /**
     * Check if this window has an element by name
     * @param name Name of the element to search for
     * @return True if one element with the given name exists
     */
    virtual bool hasElement(const String& name) = 0;

    /**
     * Set an element as interactive in the window
     * @param name Name of the element
     * @param active True to make interactive, false to disallow interaction
     * @return True if the operation was successfull
     */
    virtual bool setActive(const String& name, bool active) = 0;

    /**
     * Set an element as receiving input in the window
     * @param name Name of the element
     * @param select Also select the content of the focused element
     * @return True if the operation was successfull
     */
    virtual bool setFocus(const String& name, bool select = false) = 0;

    /**
     * Set the visibility of an element in the window
     * @param name Name of the element
     * @param visible True to make element visible, false to hide it
     * @return True if the operation was successfull
     */
    virtual bool setShow(const String& name, bool visible) = 0;

    /**
     * Set the displayed text of an element in the window
     * @param name Name of the element
     * @param text Text value to set in the element
     * @param richText True if the text contains format data
     * @return True if the operation was successfull
     */
    virtual bool setText(const String& name, const String& text,
	bool richText = false) = 0;

    /**
     * Set the checked or toggled status of an element in the window
     * @param name Name of the element
     * @param checked True to make element checked or toggled
     * @return True if the operation was successfull
     */
    virtual bool setCheck(const String& name, bool checked) = 0;

    /**
     * Set the selection of an item in an element in the window
     * @param name Name of the element
     * @param item Name of the item that should be selected
     * @return True if the operation was successfull
     */
    virtual bool setSelect(const String& name, const String& item) = 0;

    /**
     * Flag an element as requiring immediate attention
     * @param name Name of the element
     * @param urgent True if the element requires immediate attention
     * @return True if the operation was successfull
     */
    virtual bool setUrgent(const String& name, bool urgent) = 0;

    /**
     * Check if an element has an item by its name
     * @param name Name of the element to search for
     * @param item Name of the item that should be searched
     * @return True if one item with the given name exists in the element
     */
    virtual bool hasOption(const String& name, const String& item) = 0;

    /**
     * Add an item to an element that supports such an operation (list)
     * @param name Name of the element
     * @param item Name of the item to add
     * @param atStart True to insert item on the first position, false to append
     * @param text Displayed text to associate with the item (not all lists support it)
     * @return True if the operation was successfull
     */
    virtual bool addOption(const String& name, const String& item, bool atStart = false,
	const String& text = String::empty()) = 0;

    /**
     * Get an element's items
     * @param name Name of the element to search for
     * @param items List to fill with element's items
     * @return True if the element exists
     */
    virtual bool getOptions(const String& name, NamedList* items) = 0;

    /**
     * Remove an item from an element (list)
     * @param name Name of the element
     * @param item Name of the item to remove
     * @return True if the operation was successfull
     */
    virtual bool delOption(const String& name, const String& item) = 0;

    /**
     * Append or insert text lines to a widget
     * @param name The name of the widget
     * @param lines List containing the lines
     * @param max The maximum number of lines allowed to be displayed. Set to 0 to ignore
     * @param atStart True to insert, false to append
     * @return True on success
     */
    virtual bool addLines(const String& name, const NamedList* lines, unsigned int max,
	bool atStart = false);

    /**
     * Add a row to a table owned by this window
     * @param name Name of the element
     * @param item Name of the item to add
     * @param data Table's columns to set
     * @param atStart True to insert, false to append
     * @return True if the operation was successfull
     */
    virtual bool addTableRow(const String& name, const String& item,
	const NamedList* data = 0, bool atStart = false);

    /**
     * Append or update several table rows at once
     * @param name Name of the element
     * @param data Parameters to initialize the rows with
     * @param prefix Prefix to match (and remove) in parameter names
     * @return True if all the operations were successfull
     */
    virtual bool setMultipleRows(const String& name, const NamedList& data, const String& prefix = String::empty());

    /**
     * Insert a row into a table owned by this window
     * @param name Name of the element
     * @param item Name of the item to insert
     * @param before Name of the item to insert before
     * @param data Table's columns to set
     * @return True if the operation was successfull
     */
    virtual bool insertTableRow(const String& name, const String& item,
	const String& before, const NamedList* data = 0);

    /**
     * Delete a row from a table owned by this window
     * @param name Name of the element
     * @param item Name of the item to remove
     * @return True if the operation was successfull
     */
    virtual bool delTableRow(const String& name, const String& item);

    /**
     * Update a row from a table owned by this window
     * @param name Name of the element
     * @param item Name of the item to update
     * @param data Data to update
     * @return True if the operation was successfull
     */
    virtual bool setTableRow(const String& name, const String& item, const NamedList* data);

    /**
     * Set a table row or add a new one if not found
     * @param name Name of the element
     * @param item Table item to set/add
     * @param data Optional list of parameters used to set row data
     * @param atStart True to add item at start, false to add them to the end
     * @return True if the operation was successfull
     */
    virtual bool updateTableRow(const String& name, const String& item,
	const NamedList* data = 0, bool atStart = false);

    /**
     * Add or set one or more table row(s). Screen update is locked while changing the table.
     * Each data list element is a NamedPointer carrying a NamedList with item parameters.
     * The name of an element is the item to update.
     * Set element's value to boolean value 'true' to add a new item if not found
     *  or 'false' to set an existing one. Set it to empty string to delete the item
     * @param name Name of the table
     * @param data The list of items to add/set/delete
     * @param atStart True to add new items at start, false to add them to the end
     * @return True if the operation was successfull
     */
    virtual bool updateTableRows(const String& name, const NamedList* data,
	bool atStart = false);

    /**
     * Retrieve a row from a table owned by this window
     * @param name Name of the element
     * @param item Name of the item to retrieve
     * @param data List to fill with table's columns contents
     * @return True if the operation was successfull
     */
    virtual bool getTableRow(const String& name, const String& item, NamedList* data = 0);

    /**
     * Clear (delete all rows) a table owned by this window
     * @param name Name of the element
     * @return True if the operation was successfull
     */
    virtual bool clearTable(const String& name);

    /**
     * Get an element's text
     * @param name Name of the element
     * @param text The destination string
     * @param richText True to get the element's roch text if supported.
     * @return True if the operation was successfull
     */
    virtual bool getText(const String& name, String& text, bool richText = false) = 0;

    /**
     * Get the checked state of a checkable control
     * @param name Name of the element
     * @param checked The checked state of the control
     * @return True if the operation was successfull
     */
    virtual bool getCheck(const String& name, bool& checked) = 0;

    /**
     * Retrieve an element's selection
     * @param name Name of the element
     * @param item String to fill with selection's contents
     * @return True if the operation was successfull
     */
    virtual bool getSelect(const String& name, String& item) = 0;

    /**
     * Build a menu from a list of parameters.
     * See Client::buildMenu() for more info
     * @param params Menu build parameters
     * @return True on success
     */
    virtual bool buildMenu(const NamedList& params) = 0;

    /**
     * Remove a menu (from UI and memory)
     * See Client::removeMenu() for more info
     * @param params Menu remove parameters
     * @return True on success
     */
    virtual bool removeMenu(const NamedList& params) = 0;

    /**
     * Set an element's image
     * @param name Name of the element
     * @param image Image to set
     * @return True on success
     */
    virtual bool setImage(const String& name, const String& image) = 0;

    /**
     * Set a property for this window or for a widget owned by it
     * @param name Name of the element
     * @param item Property's name
     * @param value Property's value
     * @return True on success
     */
    virtual bool setProperty(const String& name, const String& item, const String& value)
	{ return false; }

    /**
     * Get a property from this window or from a widget owned by it
     * @param name Name of the element
     * @param item Property's name
     * @param value Property's value
     * @return True on success
     */
    virtual bool getProperty(const String& name, const String& item, String& value)
	{ return false; }

    /**
     * Populate the window if not already done
     */
    inline void populate() {
	    if (m_populated)
		return;
	    doPopulate();
	    m_populated = true;
	}

    /**
     * Initialize the window if not already done
     */
    inline void init() {
	    if (m_initialized)
		return;
	    doInit();
	    m_initialized = true;
	}

    /**
     * Show this window
     */
    virtual void show() = 0;

    /**
     * Hide this window
     */
    virtual void hide() = 0;

    /**
     * Resize this window
     * @param width The new width
     * @param height The new width
     */
    virtual void size(int width, int height) = 0;

    /**
     * Move this window
     * @param x The x coordinate of the upper left corner
     * @param y The y coordinate of the upper left corner
     */
    virtual void move(int x, int y) = 0;

    /**
     * Move this window related to its current position
     * @param dx The value to be added to the current x coordinate of the upper left corner
     * @param dy The value to be added to the current y coordinate of the upper left corner
     */
    virtual void moveRel(int dx, int dy) = 0;

    /**
     * Checkes if this window is related to the given window
     * @param wnd The window to check for any relation
     * @return False if wnd is this window or a master one
     */
    virtual bool related(const Window* wnd) const;

    virtual void menu(int x, int y) = 0;

    /**
     * Check if this window can be closed
     * @return True if this window can be closed, false to prevent hiding it
     */
    virtual bool canClose()
	{ return true; }

    /**
     * Retrieve the standard name of this Window
     * @return Identifier of this window
     */
    inline const String& id() const
	{ return m_id; }

    /*
     * Get the window's title (may not be displayed on screen)
     * @return Title of this window
     */
    inline const String& title() const
	{ return m_title; }

    /**
     * Get the contextual information previously associated with this window
     * @return String contextual information
     */
    inline const String& context() const
	{ return m_context; }

    /**
     * Get the visibility status of this window
     * @return True if window is visible, false if it's hidden
     */
    inline bool visible() const
	{ return m_visible; }

    /**
     * Set the visibility status of this window
     * @param yes True if window should be visible
     */
    inline void visible(bool yes)
	{ if (yes) show(); else hide(); }

    /**
     * Check if this window is the active one
     * @return True if window is active
     */
    inline bool active() const
	{ return m_active; }

    /**
     * Check if this window is a master (topmost) window
     * @return True if this window is topmost
     */
    inline bool master() const
	{ return m_master; }

    /**
     * Check if this window is a popup window
     * @return True if this window is initially hidden
     */
    inline bool popup() const
	{ return m_popup; }

    /**
     * Create a modal dialog
     * @param name Dialog name (resource config section)
     * @param title Dialog title
     * @param alias Optional dialog alias (used as dialog object name)
     * @param params Optional dialog parameters
     * @return True on success
     */
    virtual bool createDialog(const String& name, const String& title,
	const String& alias = String::empty(), const NamedList* params = 0) = 0;

    /**
     * Destroy a modal dialog
     * @param name Dialog name
     * @return True on success
     */
    virtual bool closeDialog(const String& name) = 0;

    /**
     * Check if a string is a parameter prefix handled by setParams().
     * Exact prefix match is not a valid one
     * @param prefix String to check
     * @return True if the given prefix is a valid one
     */
    static bool isValidParamPrefix(const String& prefix);

protected:
    virtual void doPopulate() = 0;
    virtual void doInit() = 0;

    String m_id;
    String m_title;
    String m_context;
    bool m_visible;
    bool m_active;
    bool m_master;
    bool m_popup;
    bool m_saveOnClose;                  // Save window's data when destroyed

private:
    bool m_populated;                    // Already populated flag
    bool m_initialized;                  // Already initialized flag
};

class YATE_API UIWidget : public String
{
    YNOCOPY(UIWidget); // no automatic copies please
public:
    /**
     * Constructor, creates a new widget
     * @param name The widget's name
     */
    inline explicit UIWidget(const char* name = 0)
	: String(name)
	{ }

    /**
     * Destructor
     */
    virtual ~UIWidget()
	{ }

    /**
     * Retrieve the standard name of this Window
     * @return Identifier of this window
     */
    inline const String& name() const
	{ return toString(); }

    /**
     * Set widget's parameters
     * @param params List of parameters
     * @return True if all parameters could be set
     */
    virtual bool setParams(const NamedList& params)
	{ return false; }

    /**
     * Get widget's items
     * @param items List to fill with widget's items
     * @return False on failure (e.g. not initialized)
     */
    virtual bool getOptions(NamedList& items)
	{ return false; }

    /**
     * Add a row to a table
     * @param item Name of the item to add
     * @param data Table's columns to set
     * @param atStart True to insert, false to append
     * @return True if the operation was successfull
     */
    virtual bool addTableRow(const String& item, const NamedList* data = 0,
	bool atStart = false)
	{ return false; }

    /** Append or update several table rows at once
     * @param data Parameters to initialize the rows with
     * @param prefix Prefix to match (and remove) in parameter names
     * @return True if all the operations were successfull
     */
    virtual bool setMultipleRows(const NamedList& data, const String& prefix = String::empty())
	{ return false; }

    /**
     * Add or set one or more table row(s). Screen update is locked while changing the table.
     * Each data list element is a NamedPointer carrying a NamedList with item parameters.
     * The name of an element is the item to update.
     * Set element's value to boolean value 'true' to add a new item if not found
     *  or 'false' to set an existing one. Set it to empty string to delete the item
     * @param data The list of items to add/set/delete
     * @param atStart True to add new items at start, false to add them to the end
     * @return True if the operation was successfull
     */
    virtual bool updateTableRows(const NamedList* data, bool atStart = false)
	{ return false; }

    /**
     * Insert a row into a table
     * @param item Name of the item to insert
     * @param before Name of the item to insert before
     * @param data Table's columns to set
     * @return True if the operation was successfull
     */
    virtual bool insertTableRow(const String& item, const String& before,
	const NamedList* data = 0)
	{ return false; }

    /**
     * Delete a row from a table
     * @param item Name of the item to remove
     * @return True if the operation was successfull
     */
    virtual bool delTableRow(const String& item)
	{ return false; }

    /**
     * Update a table's row
     * @param item Name of the item to update
     * @param data Data to update
     * @return True if the operation was successfull
     */
    virtual bool setTableRow(const String& item, const NamedList* data)
	{ return false; }

    /**
     * Retrieve a row from a table
     * @param item Name of the item to retrieve
     * @param data List to fill with table's columns contents
     * @return True if the operation was successfull
     */
    virtual bool getTableRow(const String& item, NamedList* data = 0)
	{ return false; }

    /**
     * Clear (delete all rows) a table
     * @return True if the operation was successfull
     */
    virtual bool clearTable()
	{ return false; }

    /**
     * Set the widget's selection
     * @param item String containing the new selection
     * @return True if the operation was successfull
     */
    virtual bool setSelect(const String& item)
	{ return false; }

    /**
     * Retrieve the widget's selection
     * @param item String to fill with selection's contents
     * @return True if the operation was successfull
     */
    virtual bool getSelect(String& item)
	{ return false; }

    /**
     * Append or insert text lines to this widget
     * @param lines List containing the lines
     * @param max The maximum number of lines allowed to be displayed. Set to 0 to ignore
     * @param atStart True to insert, false to append
     * @return True on success
     */
    virtual bool addLines(const NamedList& lines, unsigned int max, bool atStart = false)
	{ return false; }

    /**
     * Set the displayed text of this widget
     * @param text Text value to set
     * @param richText True if the text contains format data
     * @return True on success
     */
    virtual bool setText(const String& text, bool richText = false)
	{ return false; }

    /**
     * Retrieve the displayed text of this widget
     * @param text Text value
     * @param richText True to retrieve formatted data
     * @return True on success
     */
    virtual bool getText(String& text, bool richText = false)
	{ return false; }
};

/**
 * Each instance of UIFactory creates special user interface elements by type.
 * Keeps a global list with all factories. The list doesn't own the facotries
 * @short A static user interface creator
 */
class YATE_API UIFactory : public String
{
    YNOCOPY(UIFactory); // no automatic copies please
public:
    /**
     * Constructor. Append itself to the factories list
     */
    explicit UIFactory(const char* name);

    /**
     * Destructor. Remove itself from list
     */
    virtual ~UIFactory();

    /**
     * Check if this factory can build an object of a given type
     * @param type Object type to check
     * @return True if this factory can build the object
     */
    inline bool canBuild(const String& type)
	{ return 0 != m_types.find(type); }

    /**
     * Ask this factory to create an object of a given type
     * @param type Object's type
     * @param name Object' name
     * @param params Optional object parameters
     * @return Valid pointer or 0 if failed to build it
     */
    virtual void* create(const String& type, const char* name, NamedList* params = 0) = 0;

    /**
     * Ask all factories to create an object of a given type
     * @param type Object's type
     * @param name Object' name
     * @param params Optional object parameters
     * @param factory Optional factory name used to create the requested object. If non 0,
     *  this will be the only factory asked to create the object
     * @return Valid pointer or 0 if failed to build it
     */
    static void* build(const String& type, const char* name, NamedList* params = 0,
	const char* factory = 0);

protected:
    ObjList m_types;                     // List of object types this factory can build

private:
    static ObjList s_factories;          // Registered factories list
};

/**
 * Singleton class that holds the User Interface's main thread and methods
 * @short Thread that runs the User Interface
 */
class YATE_API Client : public Thread, public MessageReceiver
{
    friend class Window;
    friend class ClientChannel;
    friend class ClientDriver;
    friend class ClientLogic;
public:
    /**
     * Message relays installed by this receiver.
     */
    enum MsgID {
	CallCdr = 0,
	UiAction,
	UserLogin,
	UserNotify,
	ResourceNotify,
	ResourceSubscribe,
	ClientChanUpdate,
	UserRoster,
	ContactInfo,
	// Handlers not automatically installed
	ChanNotify,
	MucRoom,
	// IDs used only to postpone messages
	MsgExecute,
	EngineStart,
	TransferNotify,
	// Starting value for custom relays
	MsgIdCount
    };

    /**
     * Client boolean options mapped to UI toggles
     */
    enum ClientToggle {
	OptMultiLines = 0,               // Accept incoming calls
	OptAutoAnswer,                   // Auto answer incoming calls
	OptRingIn,                       // Enable/disable incoming ringer
	OptRingOut,                      // Enable/disable outgoing ringer
	OptActivateLastOutCall,          // Set the last outgoing call active
	OptActivateLastInCall,           // Set the last incoming call active
	OptActivateCallOnSelect,         // Set the active call when selected in channel
	                                 //  list (don't require double click)
	OptKeypadVisible,                // Show/hide keypad
	OptOpenIncomingUrl,              // Open an incoming URL in call.execute message
	OptAddAccountOnStartup,          // Open account add window on startup
	OptDockedChat,                   // Show all contacts chat in the same window
	OptDestroyChat,                  // Destroy contact chat when contact is removed/destroyed
	OptNotifyChatState,              // Notify chat states
	OptCount
    };

    /**
     * Tray icon valuers used in stack
     */
    enum TrayIconType {
	TrayIconMain = 0,
	TrayIconIncomingChat = 3000,
	TrayIconNotification = 5000,
	TrayIconIncomingCall = 10000,
    };

    /**
     * Constructor
     * @param name The client's name
     */
    explicit Client(const char *name = 0);

    /**
     * Destructor
     */
    virtual ~Client();

    /**
     * Run the client's thread
     */
    virtual void run();

    /**
     * Cleanup when thread terminates
     */
    virtual void cleanup();

    /**
     * Execute the client
     */
    virtual void main() = 0;

    /**
     * Lock the client
     */
    virtual void lock() = 0;

    /**
     * Unlock the client
     */
    virtual void unlock() = 0;

    /**
     * Lock the client only if we are using more then 1 thread
     */
    inline void lockOther()
	{ if (!m_oneThread) lock(); }

    /**
     * Unlock the client only if we are using more then 1 thread
     */
    inline void unlockOther()
	{ if (!m_oneThread) unlock(); }

    /**
     * Handle all windows closed event from UI
     */
    virtual void allHidden() = 0;

    /**
     * Load windows and optionally (re)initialize the client's options.
     * @param file The resource file describing the windows. Set to 0 to use the default one
     * @param init True to (re)initialize the client
     */
    void loadUI(const char* file = 0, bool init = true);

    /**
     * Terminate application
     */
    virtual void quit() = 0;

    /**
     * Open an URL (link) in the client's thread
     * @param url The URL to open
     * @return True on success
     */
    bool openUrlSafe(const String& url);

    /**
     * Open an URL (link)
     * @param url The URL to open
     * @return True on success
     */
    virtual bool openUrl(const String& url) = 0;

    /**
     * Process a received message. Check for a logic to process it
     * @param msg Received message
     * @param id Message id
     * @return True if a logic processed the message (stop dispatching it)
     */
    virtual bool received(Message& msg, int id);

    /**
     * Create a window with a given name
     * @param name The window's name
     * @param alias Window name alias after succesfully loaded.
     *  Set to empty string to use the given name
     * @return True on success
     */
    virtual bool createWindowSafe(const String& name,
	const String& alias = String::empty());

    /**
     * Create a modal dialog owned by a given window
     * @param name Dialog name (resource config section)
     * @param parent Parent window
     * @param title Dialog title
     * @param alias Optional dialog alias (used as dialog object name)
     * @param params Optional dialog parameters
     * @return True on success
     */
    virtual bool createDialog(const String& name, Window* parent, const String& title,
	const String& alias = String::empty(), const NamedList* params = 0);

    /**
     * Ask to an UI factory to create an object in the UI's thread
     * @param dest Destination to be filled with the newly create object's address
     * @param type Object's type
     * @param name Object's name
     * @param params Optional object parameters
     * @return True on success
     */
    virtual bool createObject(void** dest, const String& type, const char* name,
	NamedList* params = 0);

    /**
     * Hide/destroy a window with a given name
     * @param name The window's name
     * @param hide True to hide, false to close
     * @return True on success
     */
    virtual bool closeWindow(const String& name, bool hide = true);

    /**
     * Destroy a modal dialog
     * @param name Dialog name
     * @param wnd Window owning the dialog
     * @param skip Optional window to skip if wnd is null
     * @return True on success
     */
    virtual bool closeDialog(const String& name, Window* wnd, Window* skip = 0);

    /**
     * Install/uninstall a debugger output hook
     * @param active True to install, false to uninstall the hook
     * @return True on success
     */
    virtual bool debugHook(bool active);

    /**
     * Add a log line
     * @param text Text to add
     * @return True on success
     */
    virtual bool addToLog(const String& text);

    /**
     * Set the status text
     * @param text Status text
     * @param wnd Optional window owning the status control
     * @return True on success
     */
    virtual bool setStatus(const String& text, Window* wnd = 0);

    /**
     * Set the status text safely
     * @param text Status text
     * @param wnd Optional window owning the status control
     * @return True on success
     */
    bool setStatusLocked(const String& text, Window* wnd = 0);

    /**
     * Set multiple window parameters
     * @param params The parameter list
     * @param wnd Optional window whose params are to be set
     * @param skip Optional window to skip if wnd is 0
     * @return True on success
     */
    bool setParams(const NamedList* params, Window* wnd = 0, Window* skip = 0);

    /**
     * Handle actions from user interface. Enqueue an ui.event message if
     *  the action is not handled by a client logic
     * @param wnd The window in which the user did something
     * @param name The action's name
     * @param params Optional action parameters
     * @return True if the action was handled by a client logic
     */
    virtual bool action(Window* wnd, const String& name, NamedList* params = 0);

    /**
     * Handle actions from checkable widgets. Enqueue an ui.event message if
     *  the action is not handled by a client logic
     * @param wnd The window in which the user did something
     * @param name The object's name
     * @param active Object's state
     * @return True if the action was handled by a client logic
     */
    virtual bool toggle(Window* wnd, const String& name, bool active);

    /**
     * Handle 'select' actions from user interface. Enqueue an ui.event message if
     *  the action is not handled by a client logic
     * @param wnd The window in which the user selected the object
     * @param name The action's name
     * @param item Item identifying the selection
     * @param text Selection's text
     * @return True if the action was handled by a client logic
     */
    virtual bool select(Window* wnd, const String& name, const String& item, const String& text = String::empty());

    /**
     * Check if the client is using more then 1 thread
     * @return True if the client is using more then 1 thread
     */
    inline bool oneThread() const
	{ return m_oneThread; }

    /**
     * Get the currently selected line
     * @return The selected line
     */
    inline int line() const
	{ return m_line; }

    /**
     * Set the selected line
     * @param newLine The selected line
     */
    void line(int newLine);

    bool hasElement(const String& name, Window* wnd = 0, Window* skip = 0);
    bool setActive(const String& name, bool active, Window* wnd = 0, Window* skip = 0);
    bool setFocus(const String& name, bool select = false, Window* wnd = 0, Window* skip = 0);
    bool setShow(const String& name, bool visible, Window* wnd = 0, Window* skip = 0);
    bool setText(const String& name, const String& text, bool richText = false,
	Window* wnd = 0, Window* skip = 0);
    bool setCheck(const String& name, bool checked, Window* wnd = 0, Window* skip = 0);
    bool setSelect(const String& name, const String& item, Window* wnd = 0, Window* skip = 0);
    bool setUrgent(const String& name, bool urgent, Window* wnd = 0, Window* skip = 0);
    bool hasOption(const String& name, const String& item, Window* wnd = 0, Window* skip = 0);

    /**
     * Get an element's items
     * @param name Name of the element to search for
     * @param items List to fill with element's items
     * @param wnd Optional window owning the element
     * @param skip Optional window to skip when searching for the element
     * @return True if the element exists
     */
    virtual bool getOptions(const String& name, NamedList* items,
	Window* wnd = 0, Window* skip = 0);

    bool addOption(const String& name, const String& item, bool atStart,
	const String& text = String::empty(), Window* wnd = 0, Window* skip = 0);
    bool delOption(const String& name, const String& item, Window* wnd = 0, Window* skip = 0);

    /**
     * Append or insert text lines to a widget
     * @param name The name of the widget
     * @param lines List containing the lines
     * @param max The maximum number of lines allowed to be displayed. Set to 0 to ignore
     * @param atStart True to insert, false to append
     * @param wnd Optional window owning the widget
     * @param skip Optional window to skip if wnd is 0
     * @return True on success
     */
    bool addLines(const String& name, const NamedList* lines, unsigned int max,
	bool atStart = false, Window* wnd = 0, Window* skip = 0);

    bool addTableRow(const String& name, const String& item, const NamedList* data = 0,
	bool atStart = false, Window* wnd = 0, Window* skip = 0);

    /** Append or update several table rows at once
     * @param name Name of the element
     * @param data Parameters to initialize the rows with
     * @param prefix Prefix to match (and remove) in parameter names
     * @param wnd Optional window owning the element
     * @param skip Optional window to skip if wnd is 0
     * @return True if all the operations were successfull
     */
    bool setMultipleRows(const String& name, const NamedList& data, const String& prefix = String::empty(), Window* wnd = 0, Window* skip = 0);

    /**
     * Insert a row into a table owned by this window
     * @param name Name of the element
     * @param item Name of the item to insert
     * @param before Name of the item to insert before
     * @param data Table's columns to set
     * @param wnd Optional window owning the element
     * @param skip Optional window to skip if wnd is 0
     * @return True if the operation was successfull
     */
    bool insertTableRow(const String& name, const String& item,
	const String& before, const NamedList* data = 0,
	Window* wnd = 0, Window* skip = 0);

    bool delTableRow(const String& name, const String& item, Window* wnd = 0, Window* skip = 0);
    bool setTableRow(const String& name, const String& item, const NamedList* data,
	Window* wnd = 0, Window* skip = 0);
    bool getTableRow(const String& name, const String& item, NamedList* data = 0,
	Window* wnd = 0, Window* skip = 0);
    bool clearTable(const String& name, Window* wnd = 0, Window* skip = 0);

    /**
     * Set a table row or add a new one if not found
     * @param name Name of the element
     * @param item Table item to set/add
     * @param data Optional list of parameters used to set row data
     * @param atStart True to add item at start, false to add them to the end
     * @param wnd Optional window owning the element
     * @param skip Optional window to skip if wnd is 0
     * @return True if the operation was successfull
     */
    bool updateTableRow(const String& name, const String& item, const NamedList* data = 0,
	bool atStart = false, Window* wnd = 0, Window* skip = 0);

    /**
     * Add or set one or more table row(s). Screen update is locked while changing the table.
     * Each data list element is a NamedPointer carrying a NamedList with item parameters.
     * The name of an element is the item to update.
     * Set element's value to boolean value 'true' to add a new item if not found
     *  or 'false' to set an existing one. Set it to empty string to delete the item
     * @param name Name of the table
     * @param data The list of items to add/set/delete
     * @param atStart True to add new items at start, false to add them to the end
     * @param wnd Optional window owning the element
     * @param skip Optional window to skip if wnd is 0
     * @return True if the operation was successfull
     */
    bool updateTableRows(const String& name, const NamedList* data, bool atStart = false,
	Window* wnd = 0, Window* skip = 0);

    /**
     * Get an element's text
     * @param name Name of the element
     * @param text The destination string
     * @param richText True to get the element's roch text if supported.
     * @param wnd Optional window owning the element
     * @param skip Optional window to skip if wnd is 0
     * @return True if the operation was successfull
     */
    bool getText(const String& name, String& text, bool richText = false, Window* wnd = 0, Window* skip = 0);

    bool getCheck(const String& name, bool& checked, Window* wnd = 0, Window* skip = 0);
    bool getSelect(const String& name, String& item, Window* wnd = 0, Window* skip = 0);

    /**
     * Build a menu from a list of parameters and add it to a target.
     * @param params Menu build parameters (list name is the menu name).
     * Each menu item is indicated by a parameter item:[item_name]=[display_text].
     * A separator will be added if 'item_name' is empty.
     * A new item will be created if 'display_text' is not empty.
     * Set 'display_text' to empty string to use an existing item.
     * Item image can be set by an 'image:item_name' parameter.
     * If the item parameter is a NamedPointer carrying a NamedList a submenu will be created.
     * Menu item properties can be set from parameters with format
     *  property:item_name:property_name=value.
     * The following parameters can be set:
     *  - title: menu display text (defaults to menu name)
     *  - owner: optional menu owner (the window building the menu is
     *   assumed to be the owner if this parameter is empty)
     *  - target: optional menu target (defaults to owner)
     *  - before: optional item to insert before if the target is a menu container
     *   (another menu or a menu bar)
     *  - before_separator: check if a separator already exists before the item
     *   'before' and insert the menu before the separator
     * @param wnd Optional target window
     * @param skip Optional window to skip if wnd is 0
     * @return True on success
     */
    bool buildMenu(const NamedList& params, Window* wnd = 0, Window* skip = 0);

    /**
     * Remove a menu (from UI and memory)
     * @param params Menu remove parameters.
     * The following parameters can be set:
     *  - owner: optional menu owner (the window building the menu is
     *   assumed to be the owner if this parameter is empty)
     * @param wnd Optional target window
     * @param skip Optional window to skip if wnd is 0
     * @return True on success
     */
    bool removeMenu(const NamedList& params, Window* wnd = 0, Window* skip = 0);

    /**
     * Set an element's image
     * @param name Name of the element
     * @param image Image to set
     * @param wnd Optional target window
     * @param skip Optional window to skip if wnd is 0
     * @return True on success
     */
    virtual bool setImage(const String& name, const String& image,
	Window* wnd = 0, Window* skip = 0);

    /**
     * Set a property
     * @param name Name of the element
     * @param item Property's name
     * @param value Property's value
     * @param wnd Optional target window
     * @param skip Optional window to skip if wnd is 0
     * @return True on success
     */
    virtual bool setProperty(const String& name, const String& item, const String& value,
	Window* wnd = 0, Window* skip = 0);

    /**
     * Get a property
     * @param name Name of the element
     * @param item Property's name
     * @param value Property's value
     * @param wnd Optional target window
     * @param skip Optional window to skip if wnd is 0
     * @return True on success
     */
    virtual bool getProperty(const String& name, const String& item, String& value,
	Window* wnd = 0, Window* skip = 0);

    void moveRelated(const Window* wnd, int dx, int dy);
    inline bool initialized() const
	{ return m_initialized; }
    inline static Client* self()
	{ return s_client; }

    /**
     * Check if the client object still exists and the client or engine is not exiting
     * @return True if the client is valid (running) or the method is called from client's thread
     */
    static inline bool valid()
	{ return self() && (self() == Thread::current() || !(exiting() || Engine::exiting())); }

    /**
     * Check if a message is sent by the client
     * @param msg The message to check
     * @return True if the message has a 'module' parameter with the client driver's name
     */
    static bool isClientMsg(Message& msg);

    inline static bool changing()
	{ return (s_changing > 0); }
    static Window* getWindow(const String& name);
    static bool setVisible(const String& name, bool show = true, bool activate = false);
    static bool getVisible(const String& name);
    static bool openPopup(const String& name, const NamedList* params = 0, const Window* parent = 0);
    static bool openMessage(const char* text, const Window* parent = 0, const char* context = 0);
    static bool openConfirm(const char* text, const Window* parent = 0, const char* context = 0);
    static ObjList* listWindows();
    void idleActions();

    /**
     * Postpone a copy of a message to be dispatched from the UI thread
     * @param msg Message to be postponed
     * @param id Identifier of the message to be used on dispatch
     * @param copyUserData Copy source user data in postponed message
     * @return True if the UI thread was not current so the message was postponed
     */
    bool postpone(const Message& msg, int id, bool copyUserData = false);

    /**
     * Show a file open/save dialog window
     * This method isn't using the proxy thread since it's usually called on UI action
     * @param parent Dialog window's parent
     * @param params Dialog window's params. Parameters that can be specified include 'caption',
     *  'dir', 'filters', 'selectedfilter', 'confirmoverwrite', 'choosedir'.
     * @return True on success
     */
    virtual bool chooseFile(Window* parent, NamedList& params)
	{ return false; }

    /**
     * Request to a logic to set a client's parameter. Save the settings file
     *  and/or update interface
     * @param param Parameter's name
     * @param value The value of the parameter
     * @param save True to save the configuration file
     * @param update True to update the interface
     * @return True on success, false if the parameter doesn't exist, the value
     *  is incorrect or failed to save the file
     */
    virtual bool setClientParam(const String& param, const String& value,
	bool save, bool update);

    /**
     * Remove the last character of the given widget
     * @param name The widget (it might be the window itself)
     * @param wnd Optional window containing the widget that triggered the action
     * @return True on success
     */
    virtual bool backspace(const String& name, Window* wnd = 0);

    /**
     * Create and install a message relay owned by this client.
     * The new relay will be unistalled when the client is terminated
     * @param name Message name
     * @param id Relay id
     * @param prio Message priority
     */
    void installRelay(const char* name, int id, int prio);

    /**
     * Call routing handler called by the driver
     * @param msg The call.route message
     */
    virtual bool callRouting(Message& msg)
	{ return true;}

    /**
     * IM message routing handler called by the driver
     * @param msg The im.route message
     */
    virtual bool imRouting(Message& msg)
	{ return true;}

    /**
     * Process an IM message
     * @param msg The im.execute of chan.text message
     */
    virtual bool imExecute(Message& msg);

    /**
     * Build an incoming channel.
     * Answer it if succesfully connected and auto answer is set.
     * Reject it if multiline is false and the driver is busy.
     * Set the active one if requested by config and there is no active channel.
     * Start the ringer if there is no active channel
     * @param msg The call.execute message
     * @param dest The destination (target)
     * @return True if a channel was created and connected
     */
    virtual bool buildIncomingChannel(Message& msg, const String& dest);

    /**
     * Build an outgoing channel
     * @param params Call parameters
     * @return True if a channel was created its router started
     */
    virtual bool buildOutgoingChannel(NamedList& params);

    /**
     * Call execute handler called by the driver.
     * Ask the logics to create the channel
     * @param msg The call.execute message
     * @param dest The destination (target)
     * @return True if a channel was created and connected
     */
    bool callIncoming(Message& msg, const String& dest);

    /**
     * Answer an incoming call
     * @param id The accepted channel's id
     * @param setActive True to activate the answered channel
     * @return True on success
     */
    void callAnswer(const String& id, bool setActive = true);

    /**
     * Terminate a call
     * @param id The channel's id
     * @param reason Optional termination reason
     * @param error Optional termination error
     * @return True on success
     */
    void callTerminate(const String& id, const char* reason = 0, const char* error = 0);

    /**
     * Get the active channel if any
     * @return Referenced pointer to the active channel or 0
     */
    ClientChannel* getActiveChannel();

    /**
     * Start/stop ringer. The ringer is started only if not disabled
     * @param in True if the request is for the incoming call alert, false if it
     *  is for the outgoing call ringing alert
     * @param on True to start, false to stop the sound
     * @return True on success
     */
    virtual bool ringer(bool in, bool on);

    /**
     * Create a sound object. Append it to the global list
     * @param name The name of sound object
     * @param file The file to play (should contain the whole path and the file name)
     * @param device Optional device used to play the file. Set to 0 to use the default one
     * @return True on success, false if a sound with the given name already exists
     */
    virtual bool createSound(const char* name, const char* file, const char* device = 0)
	{ return false; }

    /**
     * Send digits on selected channel
     * @param digits The digits to send
     * @param id The channel id. Use the active one if empty
     * @return True on success
     */
    bool emitDigits(const char* digits, const String& id = String::empty());

    /**
     * Send a digit on selected channel
     * @param digit The digit to send
     * @param id The channel id. Use the active one if empty
     * @return True on success
     */
    inline bool emitDigit(char digit, const String& id = String::empty()) {
	    char s[2] = {digit,0};
	    return emitDigits(s,id);
	}

    /**
     * Get a boolean option of this client
     * @param toggle Options's id to retrieve
     * @return True on success
     */
    inline bool getBoolOpt(ClientToggle toggle)
	{ return toggle < OptCount ? m_toggles[toggle] : false; }

    /**
     * Set a boolean option of this client
     * @param toggle Options's id to set
     * @param value Value to set
     * @param updateUi True to update UI
     * @return True if the option's value changed
     */
    bool setBoolOpt(ClientToggle toggle, bool value, bool updateUi = false);

    /**
     * Build a date/time string from UTC time
     * @param dest Destination string
     * @param secs Seconds since EPOCH
     * @param format Format string used to build the destination
     * @param utc True to build UTC time instead of local time
     * @return True on success
     */
    virtual bool formatDateTime(String& dest, unsigned int secs, const char* format,
	bool utc = false)
	{ return false; }

    /**
     * Check if the client is exiting
     * @return True if the client therad is exiting
     */
    static inline bool exiting()
	{ return s_exiting; }

    /**
     * Retrieve the active state of a window
     * @param name Window name
     * @return True if the window is found and it's active
     */
    static bool getActive(const String& name);

    /**
     * Build a message to be sent by the client.
     * Add module, line and operation parameters
     * @param msg Message name
     * @param account The account sending the message
     * @param oper Optional operation parameter
     * @return Message pointer
     */
    static Message* buildMessage(const char* msg, const String& account,
	const char* oper = 0);

    /**
     * Build a resource.notify message
     * @param online True to build an 'online' message, false to build an 'offline' one
     * @param account The account sending the message
     * @param from Optional resource to add to message
     * @return Message pointer
     */
    static Message* buildNotify(bool online, const String& account,
	const ClientResource* from = 0);

    /**
     * Build a resource.subscribe or resource.notify message to request a subscription
     *  or respond to a request
     * @param request True to build a request, false to build a response
     * @param ok True to build a subscribe(d) message, false to build an unsubscribe(d) message
     * @param account The account to use for the message
     * @param contact The destination contact
     * @param proto Optional protocol
     * @return Valid Message pointer
     */
    static Message* buildSubscribe(bool request, bool ok, const String& account,
	const String& contact, const char* proto = 0);

    /**
     * Build an user.roster message
     * @param update True to build an update, false to build a delete request
     * @param account The account to use for the message
     * @param contact The contact to update or delete
     * @param proto Optional protocol
     * @return Valid Message pointer
     */
    static Message* buildUserRoster(bool update, const String& account,
	const String& contact, const char* proto = 0);

    /**
     * Add a logic to the list. The added object is not owned by the client
     * @param logic Pointer to the logic to add
     * @return True on success. False if the pointer is 0 or already added
     */
    static bool addLogic(ClientLogic* logic);

    /**
     * Remove a logic from the list without destroying it
     * @param logic Pointer to the logic to remove
     */
    static void removeLogic(ClientLogic* logic);

    /**
     * Convenience method to retrieve a logic
     * @param name The logic's name
     * @return ClientLogic pointer or 0
     */
    static ClientLogic* findLogic(const String& name);

    /**
     * Build an 'ui.event' message
     * @param event Event's name
     * @param wnd Optional window to add to message
     * @param name Optional 'name' parameter value
     * @param params Other optional parameters to be added to the message
     * @return Valid Message pointer
     */
    static Message* eventMessage(const String& event, Window* wnd = 0,
	const char* name = 0, NamedList* params = 0);

    /**
     * Save a configuration file. Call openMessage() on failure
     * @param cfg The configuration file to save
     * @param parent The parent of the error window if needded
     * @param showErr True to open a message popup on failure
     * @return True on success
     */
    static bool save(Configuration& cfg, Window* parent = 0, bool showErr = true);

    /**
     * Check if a string names a client's boolean option
     * @param name String to check
     * @return Valid client option index or OptCount if not found
     */
    static ClientToggle getBoolOpt(const String& name);

    /**
     * Set the flag indicating that the client should tick the logics
     */
    static inline void setLogicsTick()
	{ s_idleLogicsTick = true; }

    /**
     * Append URI escaped String items to a String buffer
     * @param buf Destination string
     * @param list Source list
     * @param sep Destination list separator. It will be escaped in each added string
     * @param force True to allow appending empty strings
     */
    static void appendEscape(String& buf, ObjList& list, char sep = ',', bool force = false);

    /**
     * Splits a string at a delimiter character. URI unescape each string in result
     * @param buf Source string
     * @param sep Character where to split the string. It will be unescaped in each string
     * @param emptyOk True if empty strings should be inserted in list
     * @return A newly allocated list of strings, must be deleted after use
     */
    static ObjList* splitUnescape(const String& buf, char sep = ',', bool emptyOk = false);

    /**
     * Remove characters from a given string
     * @param buf Source string
     * @param chars Characters to remove from input string
     */
    static void removeChars(String& buf, const char* chars);

    /**
     * Fix a phone number. Remove extra '+' from begining.
     * Remove requested characters. Adding '+' to characters to remove won't remove
     *  the plus sign from the begining.
     * Clear the number if a non digit char is found
     * @param number Phone number to fix
     * @param chars Optional characters to remove from number
     */
    static void fixPhoneNumber(String& number, const char* chars = 0);

    /**
     * Add a tray icon to a window's stack. Update it if already there.
     * Show it if it's the first one and the client is started.
     * This method must be called from client's thread
     * @param wndName The window owning the icon
     * @param prio Tray icon priority. The list is kept in ascending order
     * @param params Tray icon parameters. It will be consumed
     * @return True on success
     */
    static bool addTrayIcon(const String& wndName, int prio, NamedList* params);

    /**
     * Remove a tray icon from a window's stack.
     * Show the next one if it's the first
     * This method must be called from client's thread
     * @param wndName The window owning the icon
     * @param name Tray icon name
     * @return True on success
     */
    static bool removeTrayIcon(const String& wndName, const String& name);

    /**
     * Update the first tray icon in a window's stack.
     * Remove any existing icon the the stack is empty
     * This method must be called from client's thread
     * @param wndName The window owning the icon
     * @return True on success
     */
    static bool updateTrayIcon(const String& wndName);

    static Configuration s_settings;     // Client settings
    static Configuration s_actions;      // Logic preferrences
    static Configuration s_accounts;     // Accounts
    static Configuration s_contacts;     // Contacts
    static Configuration s_providers;    // Provider settings
    static Configuration s_history;      // Call log
    static Configuration s_calltoHistory;  // Dialed destinations history
    // Holds a not selected/set value match
    static Regexp s_notSelected;
    // Paths
    static String s_skinPath;
    static String s_soundPath;
    // Ring name for incoming channels
    static String s_ringInName;
    // Ring name for outgoing channels
    static String s_ringOutName;
    // Status widget's name
    static String s_statusWidget;
    // Widget displaying the debug text
    static String s_debugWidget;
    // The list of cient's toggles
    static String s_toggles[OptCount];
    // Engine started flag
    static bool s_engineStarted;

protected:
    /**
     * Create the default logic
     * The default implementation creates a DefaultLogic object
     * @return ClientLogic pointer or 0
     */
    virtual ClientLogic* createDefaultLogic();
    virtual bool createWindow(const String& name,
	const String& alias = String::empty()) = 0;
    virtual void loadWindows(const char* file = 0) = 0;
    virtual void initWindows();
    virtual void initClient();
    virtual void exitClient()
	{}
    inline bool needProxy() const
	{ return m_oneThread && !isCurrent(); }
    bool driverLockLoop();
    static bool driverLock(long maxwait = 0);
    static void driverUnlock();

    static bool s_exiting;               // Exiting flag

    ObjList m_windows;
    bool m_initialized;
    int m_line;
    bool m_oneThread;
    bool m_toggles[OptCount];
    ObjList m_relays;                    // Message relays installed by this receiver
    ClientLogic* m_defaultLogic;         // The default logic
    static Client* s_client;
    static int s_changing;
    static ObjList s_logics;
    static bool s_idleLogicsTick;        // Call logics' timerTick()
};

/**
 * This class implements a Channel used by client programs
 * @short Channel used by client programs
 */
class YATE_API ClientChannel : public Channel
{
    friend class ClientDriver;
    YNOCOPY(ClientChannel); // no automatic copies please
public:
    /**
     * Channel notifications
     */
    enum Notification {
	Startup,
	Destroyed,
	Active,
	OnHold,
	Mute,
	Noticed,
	AddrChanged,
	Routed,
	Accepted,
	Rejected,
	Progressing,
	Ringing,
	Answered,
	Transfer,
	Conference,
	Unknown
    };

    /**
     * Incoming (from engine) constructor
     * @param msg The call.execute message
     * @param peerid The peer's id
     */
    ClientChannel(const Message& msg, const String& peerid);

    /**
     * Outgoing (to engine) constructor
     * @param target The target to call
     * @param params Call parameters
     */
    ClientChannel(const String& target, const NamedList& params);

    /**
     * Constructor for utility channels used to play notifications
     * @param soundId The id of the sound to play
     */
    explicit ClientChannel(const String& soundId);

    virtual ~ClientChannel();

    /**
     * Init and start router for an outgoing (to engine), not utility, channel
     * @param target The target to call
     * @param params Call parameters
     * @return True on success
     */
    bool start(const String& target, const NamedList& params);

    virtual bool msgProgress(Message& msg);
    virtual bool msgRinging(Message& msg);
    virtual bool msgAnswered(Message& msg);
    virtual bool msgDrop(Message& msg, const char* reason);
    virtual bool callRouted(Message& msg);
    virtual void callAccept(Message& msg);
    virtual void callRejected(const char* error, const char* reason, const Message* msg);

    /**
     * Answer an incoming call. Set media channels. Enqueue a clientchan.update message
     * @param setActive True to activate the channel
     */
    void callAnswer(bool setActive = true);

    /**
     * Get the remote party of this channel
     * @return The remote party of this channel
     */
    inline const String& party() const
	{ return m_party; }

    /**
     * Check if this channel is in conference
     * @return True if this channel is in conference
     */
    inline bool conference() const
	{ return m_conference; }

    /**
     * Get the transferred peer's id
     * @return The transferred peer's id
     */
    inline const String& transferId() const
	{ return m_transferId; }

    /**
     * Get the client data
     * @return RefObject pointer or 0
     */
    inline RefObject* clientData() const
	{ return m_clientData; }

    /**
     * Set/reset the client data.
     * If a new client data is set its reference counter is increased
     * @param obj The new client data
     */
    inline void setClientData(RefObject* obj = 0) {
	    TelEngine::destruct(m_clientData);
	    if (obj && obj->ref())
		m_clientData = obj;
	}

    /**
     * Attach/detach media channels
     * @param open True to open, false to close
     * @param replace True to replace media if already open. Ignored if open is false
     * @return True on success
     */
    bool setMedia(bool open = false, bool replace = false);

    /**
     * Set/reset this channel's data source/consumer
     * @param active True to set active, false to set inactive (mute)
     * @param update True to enqueue an update message
     * @return True on success
     */
    bool setActive(bool active, bool update = true);

    /**
     * Set/reset this channel's muted flag. Set media if 'on' is false and the channel is active
     * @param on True to reset outgoing media, false to set outgoing media
     * @param update True to enqueue an update message
     * @return True on success
     */
    bool setMuted(bool on, bool update = true);

    /**
     * Set/reset the transferred peer's id. Enqueue clientchan.update if changed.
     * Open media when reset if the channel is active and answered
     * @param target The transferred peer's id. Leave it blank to reset
     */
    void setTransfer(const String& target = String::empty());

    /**
     * Set/reset the conference data. Enqueue clientchan.update if changed.
     * Open media when reset if the channel is active and answered
     * @param target The confeernce room's name. Leave it blank to reset
     */
    void setConference(const String& target = String::empty());

    /**
     * Get the peer consumer's data format
     * @return The peer consumer's data format
     */
    inline const String& peerOutFormat() const
	{ return m_peerOutFormat; }

    /**
     * Get the peer source's data format
     * @return The peer source's data format
     */
    inline const String& peerInFormat() const
	{ return m_peerInFormat; }

    /**
     * Check if this channel is the active one
     * @return True if this channel is the active one
     */
    inline bool active() const
	{ return m_active; }

    /**
     * Check if this channel is muted
     * @return True if this channel is muted
     */
    inline bool muted() const
	{ return m_muted; }

    /**
     * Check if this channel was noticed
     * @return True if this channel was noticed
     */
    inline bool isNoticed() const
	{ return m_noticed; }

    /**
     * Notice this channel. Enqueue a clientchan.update message
     */
    void noticed();

    /**
     * Get this channel's line
     * @return This channel's line
     */
    inline int line() const
	{ return m_line; }

    /**
     * Set this channel's line
     * @param newLine This channel's line
     */
    void line(int newLine);

    /**
     * Update channel. Enqueue a clientchan.update message with the given operation.
     * Enqueue other channel status messages if required
     * @param notif The value of the notify parameter
     * @param chan Set the channel as message's user data
     * @param updatePeer True to update peer's data formats
     * @param engineMsg Optional message to enqueue in the engine
     * @param minimal Set to true to fill in only a minimum of engine message's parameters
     * @param data Set the channel as engine message's user data
     */
    void update(int notif, bool chan = true,
	bool updatePeer = true, const char* engineMsg = 0,
	bool minimal = false, bool data = false);

    /**
     * Lookup for a notification id
     * @param notif The notification's name
     * @param def Default value to return if not found
     * @return The result
     */
    static int lookup(const char* notif, int def = Unknown)
	{ return TelEngine::lookup(notif,s_notification,def); }

    /**
     * Lookup for a notification name
     * @param notif The notification's id
     * @param def Default value to return if not found
     * @return The result
     */
    static const char* lookup(int notif, const char* def = 0)
	{ return TelEngine::lookup(notif,s_notification,def); }

    /**
     * Channel notifications dictionary
     */
    static TokenDict s_notification[];

protected:
    virtual void destroyed();
    virtual void connected(const char* reason);
    virtual void disconnected(bool final, const char* reason);
    // Check for a source in channel's peer or a received message's user data
    inline bool peerHasSource(Message& msg) {
    	    CallEndpoint* ch = getPeer();
	    if (!ch)
		ch = static_cast<CallEndpoint*>(msg.userObject("CallEndpoint"));
	    return ch && ch->getSource();
	}
    // Check if our consumer's source sent any data
    // Don't set the silence flag is already reset
    void checkSilence();

    String m_party;                      // Remote party
    String m_peerOutFormat;              // Peer consumer's data format
    String m_peerInFormat;               // Peer source's data format
    String m_reason;                     // Termination reason
    String m_peerId;                     // Peer's id (used to re-connect)
    bool m_noticed;                      // Incoming channel noticed flag
    int m_line;                          // Channel's line (address)
    bool m_active;                       // Channel active flag
    bool m_silence;                      // True if the peer did't sent us any audio data
    bool m_conference;                   // True if this channel is in conference
    bool m_muted;                        // True if this channel is muted (no data source))
    String m_transferId;                 // Transferred id or empty if not transferred
    RefObject* m_clientData;             // Obscure data used by client logics
    bool m_utility;                      // Regular client channel flag
    String m_soundId;                    // The id of the sound to play
};

/**
 * Abstract client Driver that implements some of the specific functionality
 * @short Base Driver with client specific functions
 */
class YATE_API ClientDriver : public Driver
{
    friend class ClientChannel;          // Reset active channel's id
    YNOCOPY(ClientDriver);               // No automatic copies please
public:
    ClientDriver();
    virtual ~ClientDriver();
    virtual void initialize() = 0;
    virtual bool msgExecute(Message& msg, String& dest);
    virtual void msgTimer(Message& msg);
    virtual bool msgRoute(Message& msg);
    virtual bool received(Message& msg, int id);

    /**
     * Get the active channel's id
     * @return The active channel's id
     */
    inline const String& activeId() const
	{ return m_activeId; }

    /**
     * Set/reset the active channel.
     * Does nothing if the selected channel is the active one.
     * Put the active channel on hold before trying to set the active channel
     * @param id The new active channel's id. Set to empty if don't want
     *  to set a new active channel
     * @return True on success
     */
    bool setActive(const String& id = String::empty());

    /**
     * Find a channel by its line
     * @param line The line to find
     * @return ClientChannel pointer of 0
     */
    ClientChannel* findLine(int line);

    /**
     * Get the global client driver object's address
     * @return The global client driver object's address
     */
    inline static ClientDriver* self()
	{ return s_driver; }

    /**
     * Get the current audio device's name
     * @return The current audio device's name
     */
    inline static const String& device()
	{ return s_device; }

    /**
     * Drop all calls belonging to the active driver
     * @param reason Optional drop reason
     */
    static void dropCalls(const char* reason = 0);

    /**
     * Attach/detach client channels peers' source/consumer
     * @param id The id of the channel to tranfer
     * @param target The transfer target. Leave blank to reset the channel's transfer id
     * @return True on success
     */
    static bool setAudioTransfer(const String& id, const String& target = String::empty());

    /**
     * Attach/detach a client channel to/from a conference room
     * @param id The id of the channel to process
     * @param in True to enter the conference room, false to exit from it
     * @param confName Optional id of the conference. Set to 0 to use the default one
     *  Ignored if 'in' is false
     * @return True on success
     */
    static bool setConference(const String& id, bool in, const String* confName = 0);

    /**
     * Get a referenced channel found by its id
     * @param id The id of the channel to find
     * @return Referenced ClientChannel pointer or 0
     */
    static ClientChannel* findChan(const String& id);

    /**
     * Get a referenced channel whose stored peer is the given one
     * @param peer Peer id to check
     * @return Referenced ClientChannel pointer or 0
     */
    static ClientChannel* findChanByPeer(const String& peer);

    /**
     * Get the active channel
     * @return Referenced ClientChannel pointer or 0
     */
    static ClientChannel* findActiveChan()
	{ return self() ? findChan(self()->activeId()) : 0; }

    /**
     * The name to use when the client is in conference
     */
    static String s_confName;

    /**
     * Indicates wether a channel should drop its former peer when
     *  terminated while in conference
     */
    static bool s_dropConfPeer;

protected:
    void setup();
    static ClientDriver* s_driver;
    static String s_device;
    String m_activeId;                   // The active channel's id
};

/**
 * This class implements the logic behind different actions in the client.
 * It specifies the way the graphical interface of the client will behave
 *  in different circumstances.
 * @short Base class for all client logics
 */
class YATE_API ClientLogic : public GenObject
{
    friend class Client;
    YNOCOPY(ClientLogic); // no automatic copies please
public:
    /**
     * Destructor. Remove itself from the client's list
     */
    virtual ~ClientLogic();

    /**
     * Get the name of this logic
     * @return This logic's name
     */
    inline const String& name() const
	{ return m_name; }

    /**
     * Get the priority of this logic
     * @return This logic's priority
     */
    inline int priority() const
	{ return m_prio; }

    /**
     * Function that returns the name of the logic
     * @return The name of this client logic
     */
    virtual const String& toString() const;

    /**
     * Process a request to set client parameters
     * @param params The parameter list
     * @return True on success
     */
    bool setParams(const NamedList& params);

    /**
     * Handle actions from user interface
     * @param wnd The window in which the user did something
     * @param name The action's name
     * @param params Optional action parameters
     * @return True if the action was handled
     */
    virtual bool action(Window* wnd, const String& name, NamedList* params = 0)
	{ return false; }

    /**
     * Handle actions from checkable widgets
     * @param wnd The window in which the user did something
     * @param name The object's name
     * @param active Object's state
     * @return True if the action was handled by a client logic
     */
    virtual bool toggle(Window* wnd, const String& name, bool active)
	{ return false; }

    /**
     * Handle 'select' actions from user interface
     * @param wnd The window in which the user did something
     * @param name The object's name
     * @param item Item identifying the selection
     * @param text Selection's text
     * @return True if the action was handled
     */
    virtual bool select(Window* wnd, const String& name, const String& item,
	const String& text = String::empty())
	{ return false; }

    /**
     * Set a client's parameter. Save the settings file and/or update interface
     * @param param Parameter's name
     * @param value The value of the parameter
     * @param save True to save the configuration file
     * @param update True to update the interface
     * @return True on success
     */
    virtual bool setClientParam(const String& param, const String& value,
	bool save, bool update)
	{ return false; }

    /**
     * Process an IM message
     * @param msg The im.execute or chan.text message
     */
    virtual bool imIncoming(Message& msg)
	{ return false; }

    /**
     * Call execute handler called by the client.
     * The default logic ask the client to build an incoming channel
     * @param msg The call.execute message
     * @param dest The destination (target)
     * @return True if a channel was created and connected
     */
    virtual bool callIncoming(Message& msg, const String& dest)
	{ return false; }

    /**
     * Called when the user trigger a call start action
     * The default logic fill the parameter list and ask the client to create an outgoing channel
     * @param params List of call parameters
     * @param wnd Optional window containing the widget that triggered the action
     * @param cmd Optional command (widget name)
     * @return True on success
     */
    virtual bool callStart(NamedList& params, Window* wnd = 0,
	const String& cmd = String::empty())
	{ return false; }

    /**
     * Called when the user selected a line
     * @param name The line name
     * @param wnd Optional window containing the widget that triggered the action
     * @return True on success
     */
    virtual bool line(const String& name, Window* wnd = 0);

    /**
     * Show/hide widget(s) or window(s) on 'display'/'show' action.
     * @param params Widget(s) or window(s) to show/hide
     * @param widget True if the operation indicates widget(s), false otherwise
     * @param wnd Optional window owning the widget(s) to show or hide
     * @return False if failed to show/hide all widgets/windows
     */
    virtual bool display(NamedList& params, bool widget, Window* wnd = 0);

    /**
     * Erase the last digit from the given widget and set focus on it
     * @param name The widget (it might be the window itself)
     * @param wnd Optional window containing the widget that triggered the action
     * @return True on success
     */
    virtual bool backspace(const String& name, Window* wnd = 0);

    /**
     * Enqueue an engine.command message
     * @param name The command line
     * @param wnd Optional window containing the widget that triggered the action
     * @return True on success
     */
    virtual bool command(const String& name, Window* wnd = 0);

    /**
     * Enqueue an engine.debug message.
     * @param name The debug action content (following the prefix). The format
     *  of this parameter must be 'module:active-true:active-false'.
     *  The line parameter of the message will be filled with 'active-true' if
     *  active is true and with 'active-false' if active is false
     * @param active The widget's state
     * @param wnd Optional window containing the widget that triggered the action
     * @return True on success
     */
    virtual bool debug(const String& name, bool active, Window* wnd = 0);

    /**
     * Called when the user wants to add a new account or edit an existing one
     * @param newAcc True to add a new account, false to edit an exisiting one
     * @param params Initial parameters
     * @param wnd Optional window containing the widget that triggered the action
     * @return True on success
     */
    virtual bool editAccount(bool newAcc, NamedList* params, Window* wnd = 0)
	{ return false; }

    /**
     * Called when the user wants to save account data
     * @param params Initial parameters
     * @param wnd Optional window containing the widget that triggered the action
     * @return True on success
     */
    virtual bool acceptAccount(NamedList* params, Window* wnd = 0)
	{ return false; }

    /**
     * Called when the user wants to delete an existing account
     * @param account The account's name. Set to empty to delete the current selection
     * @param wnd Optional window containing the widget that triggered the action
     * @return True on success
     */
    virtual bool delAccount(const String& account, Window* wnd = 0)
	{ return false; }

    /**
     * Add/set an account. Login if required
     * @param account The account's parameters. The name of the list must be the account's name
     * @param login True to login the account
     * @param save True to save the accounts file. If true and file save fails the method will fail
     * @return True on success
     */
    virtual bool updateAccount(const NamedList& account, bool login, bool save)
	{ return false; }

    /**
     * Login/logout an account
     * @param account The account's parameters. The name of the list must be the account's name
     * @param login True to login the account, false to logout
     * @return True on success
     */
    virtual bool loginAccount(const NamedList& account, bool login)
	{ return false; }

    /**
     * Add/set a contact
     * @param contact The contact's parameters. The name of the list must be the contacts's id (name).
     *  If it starts with 'client/' this is a contact updated from server: it can't be changed
     * @param save True to save data to contacts file
     * @param update True to update the interface
     * @return True on success
     */
    virtual bool updateContact(const NamedList& contact, bool save, bool update)
	{ return false; }

    /**
     * Called when the user wants to save account data
     * @param params Initial parameters
     * @param wnd Optional window containing the widget that triggered the action
     * @return True on success
     */
    virtual bool acceptContact(NamedList* params, Window* wnd = 0)
	{ return false; }

    /**
     * Called when the user wants to add a new contact or edit an existing one
     * @param newCont True to add a new contact, false to edit an existing one
     * @param params Optional initial parameters
     * @param wnd Optional window containing the widget that triggered the action
     * @return True on success
     */
    virtual bool editContact(bool newCont, NamedList* params = 0, Window* wnd = 0)
	{ return false; }

    /**
     * Called when the user wants to delete an existing contact
     * @param contact The contact's id. Set to empty to delete the current selection
     * @param wnd Optional window containing the widget that triggered the action
     * @return True on success
     */
    virtual bool delContact(const String& contact, Window* wnd = 0)
	{ return false; }

    /**
     * Called when the user wants to call an existing contact
     * @param params Optional parameters
     * @param wnd Optional window containing the widget that triggered the action
     * @return True on success
     */
    virtual bool callContact(NamedList* params = 0, Window* wnd = 0)
	{ return false; }

    /**
     * Add/set account providers data
     * @param provider The provider's parameters. The name of the list must be the provider's id (name)
     * @param save True to save data to providers file
     * @param update True to update the interface
     * @return True on success
     */
    virtual bool updateProviders(const NamedList& provider, bool save, bool update)
	{ return false; }

    /**
     * Update the call log history
     * @param params Call log data
     * @param save True to save data to history file
     * @param update True to update the interface
     * @return True
    */
    virtual bool callLogUpdate(const NamedList& params, bool save, bool update)
	{ return false; }

    /**
     * Remove a call log item
     * @param billid The bill id of the call
     * @return True on success
    */
    virtual bool callLogDelete(const String& billid)
	{ return false; }

    /**
     * Clear the specified log and the entries from the history file and save the history file
     * @param table Tebale to clear
     * @param direction The call direction to clear (incoming,outgoing).
     *  Note that the direction is the value saved from call.cdr messages.
     *  If empty, all log entries will be cleared
     * @return True
    */
    virtual bool callLogClear(const String& table, const String& direction)
	{ return false; }

    /**
     * Make an outgoing call to a target picked from the call log
     * @param billid The bill id of the call
     * @param wnd Optional window starting the action
     * @return True on success (call initiated)
    */
    virtual bool callLogCall(const String& billid, Window* wnd = 0)
	{ return false; }

    /**
     * Create a contact from a call log entry
     * @param billid The bill id of the call
     * @return True on success (address book popup window was displayed)
    */
    virtual bool callLogCreateContact(const String& billid)
	{ return false; }

    /**
     * Process help related actions
     * @param action The action's name
     * @param wnd The window owning the control
     * @return True on success
     */
    virtual bool help(const String& action, Window* wnd)
	{ return false; }

    /**
     * Called by the client after loaded the callto history file
     * @return True to tell the client to stop notifying other logics
     */
    virtual bool calltoLoaded()
	{ return false; }

    /**
     * Called by the client after loaded the windows
     */
    virtual void loadedWindows()
	{}

    /**
     * Called by the client after loaded and intialized the windows
     */
    virtual void initializedWindows()
	{}

    /**
     * Called by the client after loaded and intialized the windows and
     *  loaded configuration files.
     * The default logic update client settings
     * @return True to stop processing this notification
     */
    virtual bool initializedClient()
	{ return false; }

    /**
     * Called by the client before exiting.
     * The default logic save client settings
     */
    virtual void exitingClient()
	{}

    /**
     * Process ui.action message
     * @param msg Received message
     * @param stopLogic Set to true on exit to tell the client to stop asking other logics
     * @return True to stop further processing by the engine
     */
    virtual bool handleUiAction(Message& msg, bool& stopLogic)
	{ return false; }

    /**
     * Process call.cdr message
     * @param msg Received message
     * @param stopLogic Set to true on exit to tell the client to stop asking other logics
     * @return True to stop further processing by the engine
     */
    virtual bool handleCallCdr(Message& msg, bool& stopLogic)
	{ return false; }

    /**
     * Process user.login message
     * @param msg Received message
     * @param stopLogic Set to true on exit to tell the client to stop asking other logics
     * @return True to stop further processing by the engine
     */
    virtual bool handleUserLogin(Message& msg, bool& stopLogic)
	{ return false; }

    /**
     * Process user.notify message
     * @param msg Received message
     * @param stopLogic Set to true on exit to tell the client to stop asking other logics
     * @return True to stop further processing by the engine
     */
    virtual bool handleUserNotify(Message& msg, bool& stopLogic)
	{ return false; }

    /**
     * Process user.roster message
     * @param msg Received message
     * @param stopLogic Set to true on exit to tell the client to stop asking other logics
     * @return True to stop further processing by the engine
     */
    virtual bool handleUserRoster(Message& msg, bool& stopLogic)
	{ return false; }

    /**
     * Process resource.notify message
     * @param msg Received message
     * @param stopLogic Set to true on exit to tell the client to stop asking other logics
     * @return True to stop further processing by the engine
     */
    virtual bool handleResourceNotify(Message& msg, bool& stopLogic)
	{ return false; }

    /**
     * Process resource.subscribe message
     * @param msg Received message
     * @param stopLogic Set to true on exit to tell the client to stop asking other logics
     * @return True to stop further processing by the engine
     */
    virtual bool handleResourceSubscribe(Message& msg, bool& stopLogic)
	{ return false; }

    /**
     * Process clientchan.update message
     * @param msg Received message
     * @param stopLogic Set to true on exit to tell the client to stop asking other logics
     * @return True to stop further processing by the engine
     */
    virtual bool handleClientChanUpdate(Message& msg, bool& stopLogic)
	{ return false; }

    /**
     * Process contact.info message
     * @param msg Received message
     * @param stopLogic Set to true on exit to tell the client to stop asking other logics
     * @return True to stop further processing by the engine
     */
    virtual bool handleContactInfo(Message& msg, bool& stopLogic)
	{ return false; }

    /**
     * Default message processor called for id's not defined in client.
     * Descendants may override it to process custom messages installed by
     *  them and relayed through the client
     * @param msg Received message
     * @param id Message id
     * @param stopLogic Set to true on exit to tell the client to stop asking other logics
     * @return True to stop further processing by the engine
     */
    virtual bool defaultMsgHandler(Message& msg, int id, bool& stopLogic)
	{ return false; }

    /**
     * Engine start notification
     * @param msg The engine.start message
     */
    virtual void engineStart(Message& msg)
	{}

    /**
     * Add a duration object to this client's list
     * @param duration The object to add
     * @param autoDelete True to delete the object when the list is cleared
     * @return True on success
     */
    virtual bool addDurationUpdate(DurationUpdate* duration, bool autoDelete = false);

    /**
     * Remove a duration object from list
     * @param name The name of the object to remove
     * @param delObj True to destroy the object, false to remove it
     * @return True on success
     */
    virtual bool removeDurationUpdate(const String& name, bool delObj = false);

    /**
     * Remove a duration object from list
     * @param duration The object to remove
     * @param delObj True to destroy the object, false to remove it
     * @return True on success
     */
    virtual bool removeDurationUpdate(DurationUpdate* duration, bool delObj = false);

    /**
     * Find a duration update by its name
     * @param name The name of the object to find
     * @param ref True to increase its reference counter before returning
     * @return DurationUpdate pointer or 0
     */
    virtual DurationUpdate* findDurationUpdate(const String& name, bool ref = true);

    /**
     * Remove all duration objects
     */
    virtual void clearDurationUpdate();

    /**
     * Release memory. Remove from client's list
     */
    virtual void destruct();

    /**
     * Retrieve the remote party from CDR parameters
     * @param params CDR parameters
     * @param outgoing True if the call was an outgoing one
     * @return The remote party (may be empty)
     */
    static const String& cdrRemoteParty(const NamedList& params, bool outgoing)
	{ return outgoing ? params["called"] : params["caller"]; }

    /**
     * Retrieve the remote party from CDR parameters
     * @param params CDR parameters
     * @return The remote party (may be empty)
     */
    static const String& cdrRemoteParty(const NamedList& params) {
	    const String& dir = params["direction"];
	    if (dir == "incoming")
		return cdrRemoteParty(params,true);
	    if (dir == "outgoing")
		return cdrRemoteParty(params,false);
	    return String::empty();
	}

    /**
     * Init static logic lists.
     * Called by the client when start running
     */
    static void initStaticData();

    // Account options string list
    static ObjList s_accOptions;
    // Parameters that are applied from provider template
    static const char* s_provParams[];
    // The list of protocols supported by the client
    static ObjList s_protocols;
    // Mutext used to lock protocol list
    static Mutex s_protocolsMutex;

protected:
    /**
     * Constructor. Append itself to the client's list
     * @param name The name of this logic (module)
     * @param priority The priority of this logic
     */
    ClientLogic(const char* name, int priority);

    /**
     * Method called by the client when idle.
     * This method is called in the UI's thread
     * @param time The current time
     */
    virtual void idleTimerTick(Time& time)
	{}

    ObjList m_durationUpdate;            // Duration updates
    Mutex m_durationMutex;               // Lock duration operations

private:
    ClientLogic() {}                     // No default constructor

    String m_name;                       // Logic's name
    int m_prio;                          // Logics priority
};


/**
 * This class implements the default client behaviour.
 * @short The client's default logic
 */
class YATE_API DefaultLogic : public ClientLogic
{
    YNOCOPY(DefaultLogic); // no automatic copies please
public:
    /**
     * Constructor
     * @param name The name of this logic
     * @param prio The priority of this logic
     */
    explicit DefaultLogic(const char* name = "default", int prio = -100);

    /**
     * Destructor
     */
    ~DefaultLogic();

    /**
     * Handle actions from user interface
     * @param wnd The window in which the user did something
     * @param name The action's name
     * @param params Optional action parameters
     * @return True if the action was handled
     */
    virtual bool action(Window* wnd, const String& name, NamedList* params = 0);

    /**
     * Handle actions from checkable widgets
     * @param wnd The window in which the user did something
     * @param name The object's name
     * @param active Object's state
     * @return True if the action was handled by a client logic
     */
    virtual bool toggle(Window* wnd, const String& name, bool active);

    /**
     * Handle 'select' actions from user interface
     * @param wnd The window in which the user did something
     * @param name The object's name
     * @param item Item identifying the selection
     * @param text Selection's text
     * @return True if the action was handled
     */
    virtual bool select(Window* wnd, const String& name, const String& item,
	const String& text = String::empty());

    /**
     * Set a client's parameter. Save the settings file and/or update interface
     * @param param Parameter's name
     * @param value The value of the parameter
     * @param save True to save the configuration file
     * @param update True to update the interface
     * @return True on success
     */
    virtual bool setClientParam(const String& param, const String& value,
	bool save, bool update);

    /**
     * Process an IM message
     * @param msg The im.execute of chan.text message
     */
    virtual bool imIncoming(Message& msg);

    /**
     * Call execute handler called by the client.
     * The default logic ask the client to build an incoming channel
     * @param msg The call.execute message
     * @param dest The destination (target)
     * @return True if a channel was created and connected
     */
    virtual bool callIncoming(Message& msg, const String& dest);

    /**
     * Called when the user trigger a call start action
     * The default logic fill the parameter list and ask the client to create an outgoing channel
     * @param params List of call parameters
     * @param wnd Optional window containing the widget that triggered the action
     * @param cmd Optional command (widget name)
     * @return True on success
     */
    virtual bool callStart(NamedList& params, Window* wnd = 0,
	const String& cmd = String::empty());

    /**
     * Called when a digit is pressed. The default logic will send the digit(s)
     *  as DTMFs on the active channel
     * @param params List of parameters. It should contain a 'digits' parameter
     * @param wnd Optional window containing the widget that triggered the action
     * @return True on success
     */
    virtual bool digitPressed(NamedList& params, Window* wnd = 0);

    /**
     * Called when the user wants to add a new account or edit an existing one
     * @param newAcc True to add a new account, false to edit an exisiting one
     * @param params Initial parameters
     * @param wnd Optional window containing the widget that triggered the action
     * @return True on success
     */
    virtual bool editAccount(bool newAcc, NamedList* params, Window* wnd = 0);

    /**
     * Called when the user wants to save account data
     * @param params Initial parameters
     * @param wnd Optional window containing the widget that triggered the action
     * @return True on success
     */
    virtual bool acceptAccount(NamedList* params, Window* wnd = 0);

    /**
     * Called when the user wants to delete an existing account
     * @param account The account's name. Set to empty to delete the current selection
     * @param wnd Optional window containing the widget that triggered the action
     * @return True on success
     */
    virtual bool delAccount(const String& account, Window* wnd = 0);

    /**
     * Add/set an account
     * @param account The account's parameters. The name of the list must be the account's name
     * @param login True to login the account
     * @param save True to save the accounts file. If true and file save fails the method will fail
     * @return True on success
     */
    virtual bool updateAccount(const NamedList& account, bool login, bool save);

    /**
     * Login/logout an account
     * @param account The account's parameters. The name of the list must be the account's name
     * @param login True to login the account, false to logout
     * @return True on success
     */
    virtual bool loginAccount(const NamedList& account, bool login);

    /**
     * Add/set a contact
     * @param contact The contact's parameters. The name of the list must be the contacts's id (name).
     *  If it starts with 'client/' this is a contact updated from server: it can't be changed
     * @param save True to save data to contacts file
     * @param update True to update the interface
     * @return True on success
     */
    virtual bool updateContact(const NamedList& contact, bool save, bool update);

    /**
     * Called when the user wants to save account data
     * @param params Initial parameters
     * @param wnd Optional window containing the widget that triggered the action
     * @return True on success
     */
    virtual bool acceptContact(NamedList* params, Window* wnd = 0);

    /**
     * Called when the user wants to add a new contact or edit an existing one
     * @param newCont True to add a new contact, false to edit an existing one
     * @param params Optional initial parameters
     * @param wnd Optional window containing the widget that triggered the action
     * @return True on success
     */
    virtual bool editContact(bool newCont, NamedList* params = 0, Window* wnd = 0);

    /**
     * Called when the user wants to delete an existing contact
     * @param contact The contact's id. Set to empty to delete the current selection
     * @param wnd Optional window containing the widget that triggered the action
     * @return True on success
     */
    virtual bool delContact(const String& contact, Window* wnd = 0);

    /**
     * Called when the user wants to call an existing contact
     * @param params Optional parameters
     * @param wnd Optional window containing the widget that triggered the action
     * @return True on success
     */
    virtual bool callContact(NamedList* params = 0, Window* wnd = 0);

    /**
     * Add/set account providers data
     * @param provider The provider's parameters. The name of the list must be the provider's id (name)
     * @param save True to save data to providers file
     * @param update True to update the interface
     * @return True on success
     */
    virtual bool updateProviders(const NamedList& provider, bool save, bool update);

    /**
     * Update the call log history
     * @param params Call log data
     * @param save True to save data to history file
     * @param update True to update the interface
     * @return True
    */
    virtual bool callLogUpdate(const NamedList& params, bool save, bool update);

    /**
     * Remove a call log item
     * @param billid The bill id of the call
     * @return True on success
    */
    virtual bool callLogDelete(const String& billid);

    /**
     * Clear the specified log and the entries from the history file and save the history file
     * @param table Tebale to clear
     * @param direction The call direction to clear (incoming,outgoing).
     *  Note that the direction is the value saved from call.cdr messages.
     *  If empty, all log entries will be cleared
     * @return True
    */
    virtual bool callLogClear(const String& table, const String& direction);

    /**
     * Make an outgoing call to a target picked from the call log
     * @param billid The bill id of the call
     * @param wnd Optional window starting the action
     * @return True on success (call initiated)
    */
    virtual bool callLogCall(const String& billid, Window* wnd = 0);

    /**
     * Create a contact from a call log entry
     * @param billid The bill id of the call
     * @return True on success (address book popup window was displayed)
    */
    virtual bool callLogCreateContact(const String& billid);

    /**
     * Process help related actions
     * @param action The action's name
     * @param wnd The window owning the control
     * @return True on success
     */
    virtual bool help(const String& action, Window* wnd);

    /**
     * Called by the client after loaded the callto history file
     * @return True to tell the client to stop notifying other logics
     */
    virtual bool calltoLoaded();

    /**
     * Called by the client after loaded the windows
     */
    virtual void loadedWindows()
	{}

    /**
     * Called by the client after loaded and intialized the windows
     */
    virtual void initializedWindows();

    /**
     * Called by the client after loaded and intialized the windows and
     *  loaded configuration files.
     * The default logic update client settings
     * @return True to stop processing this notification
     */
    virtual bool initializedClient();

    /**
     * Called by the client before exiting.
     * The default logic save client settings
     */
    virtual void exitingClient();

    /**
     * Process ui.action message
     * @param msg Received message
     * @param stopLogic Set to true on exit to tell the client to stop asking other logics
     * @return True to stop further processing by the engine
     */
    virtual bool handleUiAction(Message& msg, bool& stopLogic);

    /**
     * Process call.cdr message
     * @param msg Received message
     * @param stopLogic Set to true on exit to tell the client to stop asking other logics
     * @return True to stop further processing by the engine
     */
    virtual bool handleCallCdr(Message& msg, bool& stopLogic);

    /**
     * Process user.login message
     * @param msg Received message
     * @param stopLogic Set to true on exit to tell the client to stop asking other logics
     * @return True to stop further processing by the engine
     */
    virtual bool handleUserLogin(Message& msg, bool& stopLogic);

    /**
     * Process user.notify message
     * @param msg Received message
     * @param stopLogic Set to true on exit to tell the client to stop asking other logics
     * @return True to stop further processing by the engine
     */
    virtual bool handleUserNotify(Message& msg, bool& stopLogic);

    /**
     * Process user.roster message
     * @param msg Received message
     * @param stopLogic Set to true on exit to tell the client to stop asking other logics
     * @return True to stop further processing by the engine
     */
    virtual bool handleUserRoster(Message& msg, bool& stopLogic);

    /**
     * Process resource.notify message
     * @param msg Received message
     * @param stopLogic Set to true on exit to tell the client to stop asking other logics
     * @return True to stop further processing by the engine
     */
    virtual bool handleResourceNotify(Message& msg, bool& stopLogic);

    /**
     * Process resource.subscribe message
     * @param msg Received message
     * @param stopLogic Set to true on exit to tell the client to stop asking other logics
     * @return True to stop further processing by the engine
     */
    virtual bool handleResourceSubscribe(Message& msg, bool& stopLogic);

    /**
     * Process clientchan.update message
     * @param msg Received message
     * @param stopLogic Set to true on exit to tell the client to stop asking other logics
     * @return True to stop further processing by the engine
     */
    virtual bool handleClientChanUpdate(Message& msg, bool& stopLogic);

    /**
     * Process contact.info message
     * @param msg Received message
     * @param stopLogic Set to true on exit to tell the client to stop asking other logics
     * @return True to stop further processing by the engine
     */
    virtual bool handleContactInfo(Message& msg, bool& stopLogic);

    /**
     * Default message processor called for id's not defined in client.
     * Descendants may override it to process custom messages installed by
     *  them and relayed through the client
     * @param msg Received message
     * @param id Message id
     * @param stopLogic Set to true on exit to tell the client to stop asking other logics
     * @return True to stop further processing by the engine
     */
    virtual bool defaultMsgHandler(Message& msg, int id, bool& stopLogic);

    /**
     * Update from UI or from a given value the selected item in channels list.
     * The selected channel may not be the active one
     * @param item Optional new value for current selection. Set to 0 to upadte from UI
     */
    virtual void updateSelectedChannel(const String* item = 0);

    /**
     * Engine start notification. Connect startup accounts
     * @param msg The engine.start message
     */
    virtual void engineStart(Message& msg);

protected:
    /**
     * Method called by the client when idle.
     * This method is called in the UI's thread
     * @param time The current time
     */
    virtual void idleTimerTick(Time& time);

    /**
     * Enable call actions for a selected channel
     * @param id Channel id
     * @return True on success
     */
    virtual bool enableCallActions(const String& id);

    /**
     * Fill call start parameter list from UI
     * @param p The list of parameters to fill
     * @param wnd Optional window owning the widget triggering the action
     * @return True on success
     */
    virtual bool fillCallStart(NamedList& p, Window* wnd = 0);

    /**
     * Notification on selection changes in channels list.
     * Enable call actions for currently selected channel
     * @param old The old selection
     */
    virtual void channelSelectionChanged(const String& old);

    /**
     * Fill contact edit/delete active parameters
     * @param list Destination list
     * @param active True to activate, false to deactivate
     * @param item Optional selected item to check in contacts list if active
     */
    virtual void fillContactEditActive(NamedList& list, bool active, const String* item = 0);

    /**
     * Fill log contact active parameter
     * @param list Destination list
     * @param active True to activate, false to deactivate
     * @param item Optional selected item to check in calls log list if active
     */
    virtual void fillLogContactActive(NamedList& list, bool active, const String* item = 0);

    /**
     * Clear a list/table. Handle specific lists like CDR, accounts, contacts
     * @param action The list. May contain an optional confirmation text to display.
     *  Format: 'list_name[:confirmation_text]'
     * @param wnd Window owning the list/table
     * @return True on success
     */
    virtual bool clearList(const String& action, Window* wnd);

    /**
     * Delete a list/table item. Handle specific lists like CDR, accounts, contacts, mucs
     * @param list The list
     * @param item Item to delete
     * @param wnd Window owning the list/table
     * @param confirm Request confirmation for known list
     * @return True on success
     */
    virtual bool deleteItem(const String& list, const String& item, Window* wnd,
	bool confirm);

    /**
     * Handle list/table selection deletion.
     * Handle specific lists like CDR, accounts, contacts
     * @param action Action to handle. May contain an optional confirmation text to display.
     *  Format: 'list_name[:confirmation_text]'
     * @param wnd Window owning the list/table
     * @return True on success
     */
    virtual bool deleteSelectedItem(const String& action, Window* wnd);

    /**
     * Handle text changed notification
     * @param params Notification parameters
     * @param wnd Window notifying the event
     * @return True if handled
     */
    virtual bool handleTextChanged(NamedList* params, Window* wnd);

    /**
     * Handle file transfer actions
     * @param name Action name
     * @param wnd Window notifying the event
     * @param params Optional action parameters
     * @return True if handled
     */
    virtual bool handleFileTransferAction(const String& name, Window* wnd, NamedList* params = 0);

    /**
     * Handle file transfer notifications.
     * This method is called from logic message handler
     * @param msg Notification message
     * @param stopLogic Stop notifying other logics if set to true on return
     * @return True if handled
     */
    virtual bool handleFileTransferNotify(Message& msg, bool& stopLogic);

<<<<<<< HEAD
=======
    /**
     * Show/hide no audio notification
     * @param show Show or hide notification
     * @param micOk False if microphone open failed
     * @param speakerOk False if speaker open failed
     * @param chan Optional failed channel
     */
    virtual void notifyNoAudio(bool show, bool micOk = false, bool speakerOk = false,
	ClientChannel* chan = 0);

>>>>>>> 56cbe91f
    String m_selectedChannel;            // The currently selected channel
    String m_transferInitiated;          // Tranfer initiated id

private:
    // Add/set an account changed in UI
    // replace: Optional editing account to replace
    bool updateAccount(const NamedList& account, bool save,
	const String& replace = String::empty(), bool loaded = false);
    // Add/edit an account
    bool internalEditAccount(bool newAcc, const String* account, NamedList* params, Window* wnd);
    // Handle dialog actions. Return true if handled
    bool handleDialogAction(const String& name, bool& retVal, Window* wnd);
    // Handle chat and contact related actions. Return true if handled
    bool handleChatContactAction(const String& name, Window* wnd);
    // Handle actions from MUCS window. Return true if handled
    bool handleMucsAction(const String& name, Window* wnd, NamedList* params);
    // Handle select from MUCS window. Return true if handled
    bool handleMucsSelect(const String& name, const String& item, Window* wnd,
	const String& text = String::empty());
    // Handle resource.notify messages from MUC rooms
    // The account was already checked
    bool handleMucResNotify(Message& msg, ClientAccount* acc, const String& contact,
	const String& instance, const String& operation);
    // Show/hide the notification area (messages).
    // Update rows if requested
    bool showNotificationArea(bool show, Window* wnd, NamedList* upd = 0);
    // Handle actions from notification area. Return true if handled
    bool handleNotificationAreaAction(const String& action, Window* wnd);

    ClientAccountList* m_accounts;       // Accounts list (always valid)
};


/**
 * This class holds an account
 * @short An account
 */
class YATE_API ClientAccount : public RefObject, public Mutex
{
    friend class ClientContact;
    friend class MucRoom;
    YNOCOPY(ClientAccount); // no automatic copies please
public:
    /**
     * Constructor
     * @param proto The account's protocol
     * @param user The account's username
     * @param host The account's host
     * @param startup True if the account should login at startup
     * @param contact Optional account's own contact
     */
    explicit ClientAccount(const char* proto, const char* user, const char* host,
	bool startup, ClientContact* contact = 0);

    /**
     * Constructor. Build an account from a list of parameters
     * @param params The list of parameters used to build this account.
     *  The list's name will be used as account id
     * @param contact Optional account's own contact
     */
    explicit ClientAccount(const NamedList& params, ClientContact* contact = 0);

    /**
     * Get this account's parameters
     * @return This account's parameter list
     */
    inline const NamedList& params() const
	{ return m_params; }

    /**
     * Get this account's contacts. The caller should lock the account while browsing the list
     * @return This account's contacts list
     */
    inline ObjList& contacts()
	{ return m_contacts; }

    /**
     * Get this account's muc rooms. The caller should lock the account while browsing the list
     * @return This account's mucs list
     */
    inline ObjList& mucs()
	{ return m_mucs; }

    /**
     * Retrieve account own contact
     * @return ClientContact pointer
     */
    inline ClientContact* contact() const
	{ return m_contact; }

    /**
     * Set or reset account own contact
     * @param contact New account contact (may be NULL to reset it)
     */
    void setContact(ClientContact* contact);

    /**
     * Retrieve the account's protocol
     * @return The account's protocol
     */
    inline const String& protocol() const
	{ return m_params["protocol"]; }

    /**
     * Check if the account's protocol has chat support
     * @return True if this account has chat support
     */
    inline bool hasChat() const
	{ return protocol() == "jabber"; }

    /**
     * Check if the account's protocol has presence support
     * @return True if this account has presence support
     */
    inline bool hasPresence() const
	{ return protocol() == "jabber"; }

    /**
     * Check if the account should be logged in at startup
     * @return True if the account should be logged in at startup
     */
    inline bool startup() const
	{ return m_params.getBoolValue("enabled",true); }

    /**
     * Set the account's startup login flag
     * @param ok The account's startup login flag value
     */
    inline void startup(bool ok)
	{ m_params.setParam("enabled",String::boolText(ok)); }

    /**
     * Get a string representation of this object
     * @return The account's compare id
     */
    virtual const String& toString() const
	{ return m_params; }

    /**
     * Get this account's resource
     * @return ClientResource pointer
     */
    ClientResource* resource(bool ref);

    /**
     * Get this account's resource
     * @return ClientResource reference
     */
    inline ClientResource& resource() const
	{ return *m_resource; }

    /**
     * Set this account's resource
     * @param res The new account's resource (ignored if 0)
     */
    void setResource(ClientResource* res);

    /**
     * Save or remove this account to/from client accounts file.
     * Parameters starting with "internal." are not saved
     * @param ok True to save, false to remove
     * @param savePwd True to save the password
     * @return True on success
     */
    bool save(bool ok = true, bool savePwd = true);

    /**
     * Find a contact by its id
     * @param id The id of the desired contact
     * @param ref True to obtain a referenced pointer
     * @return ClientContact pointer (may be account's own contact) or 0 if not found
     */
    virtual ClientContact* findContact(const String& id, bool ref = false);

    /**
     * Find a contact by name and/or uri. Account own contact is ignored
     * @param name Optional name to check (may be a pointer to an empty string)
     * @param uri Optional uri to check (may be a pointer to an empty string)
     * @param skipId Optional contact to skip
     * @param ref True to obtain a referenced pointer
     * @return ClientContact pointer or 0 if not found
     */
    virtual ClientContact* findContact(const String* name = 0, const String* uri = 0,
	const String* skipId = 0, bool ref = false);

    /**
     * Find a contact having a given id and resource
     * @param id The id of the desired contact
     * @param resid The id of the desired resource
     * @param ref True to obtain a referenced pointer
     * @return ClientContact pointer or 0 if not found
     */
    virtual ClientContact* findContact(const String& id, const String& resid,
	bool ref = false);

    /**
     * Find a contact by its URI (build an id from account and uri)
     * @param uri The contact's uri
     * @param ref True to get a referenced pointer
     * @return ClientContact pointer or 0 if not found
     */
    virtual ClientContact* findContactByUri(const String& uri, bool ref = false);

    /**
     * Find a MUC room by its id
     * @param id Room id
     * @param ref True to obtain a referenced pointer
     * @return MucRoom pointer or 0 if not found
     */
    virtual MucRoom* findRoom(const String& id, bool ref = false);

    /**
     * Find a MUC room by its uri
     * @param uri Room uri
     * @param ref True to obtain a referenced pointer
     * @return MucRoom pointer or 0 if not found
     */
    virtual MucRoom* findRoomByUri(const String& uri, bool ref = false);

    /**
     * Build a contact and append it to the list
     * @param id The contact's id
     * @param name The contact's name
     * @param uri Optional contact URI
     * @return ClientContact pointer or 0 if a contact with the given id already exists
     */
    virtual ClientContact* appendContact(const String& id, const char* name,
	const char* uri = 0);

    /**
     * Build a contact and append it to the list
     * @param params Contact parameters
     * @return ClientContact pointer or 0 if a contact with the same id already exists
     */
    virtual ClientContact* appendContact(const NamedList& params);

    /**
     * Remove a contact from list. Reset contact's owner
     * @param id The contact's id
     * @param delObj True to delete the object if found
     * @return ClientContact pointer if found and not deleted or 0
     */
    virtual ClientContact* removeContact(const String& id, bool delObj = true);

    /**
     * Build a login/logout message from account's data
     * @param login True to login, false to logout
     * @param msg Optional message name. Default to 'user.login'
     * @return A valid Message pointer
     */
    virtual Message* userlogin(bool login, const char* msg = "user.login");

    /**
     * Fill a list used to update a account's list item
     * @param list Parameter list to fill
     */
    virtual void fillItemParams(NamedList& list);

    NamedList m_params;                  // Account parameters

protected:
    // Remove from owner. Release data
    virtual void destroyed();
    // Method used by the contact to append itself to this account's list
    virtual void appendContact(ClientContact* contact, bool muc = false);

    ObjList m_contacts;                  // Account's contacts
    ObjList m_mucs;                      // Account's MUC contacts

private:
    ClientResource* m_resource;          // Account's resource
    ClientContact* m_contact;            // Account's contact data
};

/**
 * This class holds an account list
 * @short A client account list
 */
class YATE_API ClientAccountList : public String, public Mutex
{
    YNOCOPY(ClientAccountList); // no automatic copies please
public:
    /**
     * Constructor
     * @param name List's name used for debug purposes
     * @param localContacts Optional account owning locally stored contacts
     */
    inline explicit ClientAccountList(const char* name, ClientAccount* localContacts = 0)
	: String(name), Mutex(true,"ClientAccountList"),
	  m_localContacts(localContacts)
	{ }

    /**
     * Destructor
     */
    ~ClientAccountList();

    /**
     * Get the accounts list
     * @return The accounts list
     */
    inline ObjList& accounts()
	{ return m_accounts; }

    /**
     * Retrieve the account owning locally stored contacts
     * @return ClientAccount pointer or 0
     */
    inline ClientAccount* localContacts() const
	{ return m_localContacts; }

    /**
     * Check if a contact is locally stored
     * @param c The contact to check
     * @return True if the contact owner is the account owning locally stored contacts
     */
    bool isLocalContact(ClientContact* c) const;

    /**
     * Check if a contact is locally stored
     * @param id Contact id to check
     * @return True if the contact owner is the account owning locally stored contacts
     */
    inline bool isLocalContact(const String& id) const
	{ return m_localContacts && m_localContacts->findContact(id); }

    /**
     * Find an account
     * @param id The account's id
     * @param ref True to get a referenced pointer
     * @return ClientAccount pointer or 0 if not found
     */
    virtual ClientAccount* findAccount(const String& id, bool ref = false);

    /**
     * Find an account's contact by its URI (build an id from account and uri)
     * @param account The account's id
     * @param uri The contact's uri
     * @param ref True to get a referenced pointer
     * @return ClientContact pointer or 0 if not found
     */
    virtual ClientContact* findContactByUri(const String& account, const String& uri,
	bool ref = false);

    /**
     * Find an account's contact
     * @param account The account's id
     * @param id The contact's id
     * @param ref True to get a referenced pointer
     * @return ClientContact pointer or 0 if not found
     */
    virtual ClientContact* findContact(const String& account, const String& id, bool ref = false);

    /**
     * Find an account's contact from a built id
     * @param builtId The string containign the account and the contact
     * @param ref True to get a referenced pointer
     * @return ClientContact pointer or 0 if not found
     */
    virtual ClientContact* findContact(const String& builtId, bool ref = false);

    /**
     * Find a contact an instance id
     * @param id The id
     * @param instance Optional pointer to String to be filled with instance id
     * @param ref True to get a referenced pointer
     * @return ClientContact pointer or 0 if not found
     */
    virtual ClientContact* findContactByInstance(const String& id, String* instance = 0,
	bool ref = false);

    /**
     * Find a MUC room by its id
     * @param id Room id
     * @param ref True to obtain a referenced pointer
     * @return MucRoom pointer or 0 if not found
     */
    virtual MucRoom* findRoom(const String& id, bool ref = false);

    /**
     * Find a MUC room by member id
     * @param id Room member id
     * @param ref True to obtain a referenced pointer
     * @return MucRoom pointer or 0 if not found
     */
    virtual MucRoom* findRoomByMember(const String& id, bool ref = false);

    /**
     * Check if there is a single registered account and return it
     * @param skipProto Optional account protocol to skip
     * @param ref True to get a referenced pointer
     * @return ClientAccount pointer or 0 if not found
     */
    virtual ClientAccount* findSingleRegAccount(const String* skipProto = 0,
	bool ref = false);

    /**
     * Append a new account. The account's reference counter is increased before
     * @param account The account to append
     * @return True on succes, false if an account with the same id already exists
     */
    virtual bool appendAccount(ClientAccount* account);

    /**
     * Remove an account
     * @param id The account's id
     */
    virtual void removeAccount(const String& id);

protected:
    ObjList m_accounts;

private:
    ClientAccountList() {}               // Avoid using the default constructor
    ClientAccount* m_localContacts;      // Account owning locally stored contacts
};

/**
 * A client contact
 * The contact is using the owner's mutex to lock it's operations
 * @short A client contact
 */
class YATE_API ClientContact : public RefObject
{
    friend class ClientAccount;
    YNOCOPY(ClientContact); // no automatic copies please
public:
    /**
     * Constructor. Append itself to the owner's list
     * @param owner The contact's owner
     * @param id The contact's id
     * @param name Optional display name. Defaults to the id's value if 0
     * @param uri Optional contact URI
     */
    explicit ClientContact(ClientAccount* owner, const char* id, const char* name = 0,
	const char* uri = 0);

    /**
     * Constructor. Build a contact from a list of parameters.
     * Append itself to the owner's list
     * @param owner The contact's owner
     * @param params The list of parameters used to build this contact
     * @param id Optional contact id
     * @param uri Optional contact URI
     */
    explicit ClientContact(ClientAccount* owner, const NamedList& params, const char* id = 0,
	const char* uri = 0);

    /**
     * Get this contact's account
     * @return This contact's account
     */
    inline ClientAccount* account()
	{ return m_owner; }

    /**
     * Get this contact account's name (id)
     * @return This contact account name (id) or an empty string if none
     */
    inline const String& accountName() const
	{ return m_owner ? m_owner->toString() : String::empty(); }

    /**
     * Get this contact's URI
     * @return This contact's URI
     */
    inline const URI& uri() const
	{ return m_uri; }

    /**
     * Set this contact's URI
     * @param u New contact URI
     */
    inline void setUri(const char* u)
	{ m_uri = u; }

    /**
     * Get the resource list of this contact
     * @return The resource list of this contact
     */
    inline ObjList& resources()
	{ return m_resources; }

    /**
     * Check if the contact is online (the online flag is set or has at least 1 resource in list)
     * @return True if the contact is online
     */
    inline bool online() const
	{ return m_online || 0 != m_resources.skipNull(); }

    /**
     * Set the online flag
     * @param on The new value for online flag
     */
    inline void setOnline(bool on)
	{ m_online = on; }

    /**
     * Get the group list of this contact
     * @return The group list of this contact
     */
    inline ObjList& groups()
	{ return m_groups; }


    /**
     * Set/reset the docked chat flag for non MucRoom contact
     * @param on The new value for docked chat flag
     */
    inline void setDockedChat(bool on) {
	    if (!mucRoom())
		m_dockedChat = on;
	}

    /**
     * Remove account prefix from contact id and URI unescape the result
     * @param buf Destination buffer
     */
    inline void getContactSection(String& buf) {
	    String pref;
	    buf = toString();
	    buf.startSkip(buildContactId(pref,accountName(),String::empty()),false);
	    buf = buf.uriUnescape();
	}

    /**
     * Get a string representation of this object
     * @return The contact's id
     */
    virtual const String& toString() const
	{ return m_id; }

    /**
     * Return a MucRoom contact from this one
     * @return MucRoom pointer or 0
     */
    virtual MucRoom* mucRoom()
	{ return 0; }

    /**
     * Build a contact instance id to be used in UI
     * @param dest Destination string
     * @param inst Instance name
     * @return Destination string
     */
    inline String& buildInstanceId(String& dest, const String& inst = String::empty()) {
	    dest << m_id << "|" << inst.uriEscape('|');
	    return dest;
	}

    /**
     * Build a string from prefix and contact id hash
     * @param buf Destination string
     * @param prefix Optional prefix
     */
    inline void buildIdHash(String& buf, const String& prefix = String::empty()) {
	    MD5 md5(m_id);
	    buf = prefix + md5.hexDigest();
	}

    /**
     * Check if a window is this contact's chat
     * @param wnd The window to check
     * @return True if the given window is this contact's chat
     */
    inline bool isChatWnd(Window* wnd)
	{ return wnd && wnd->toString() == m_chatWndName; }

    /**
     * Check if this contact has a chat widget (window or docked item)
     * @return True if this contact has a chat window or docked item
<<<<<<< HEAD
     */
    bool hasChat();

    /**
     * Flash chat window/item to notify the user
     * @param on True to start, false to stop flashing
     */
=======
     */
    bool hasChat();

    /**
     * Flash chat window/item to notify the user
     * @param on True to start, false to stop flashing
     */
>>>>>>> 56cbe91f
    virtual void flashChat(bool on = true);

    /**
     * Send chat to contact (enqueue a msg.execute message)
     * @param body Chat body
     * @param res Optional target instance
     * @param type Optional message type parameter
     * @param state Optional chat state
     * @return True on success
     */
    virtual bool sendChat(const char* body, const String& res = String::empty(),
	const String& type = String::empty(), const char* state = "active");

    /**
     * Retrieve the contents of the chat input widget
     * @param text Chat input text
     * @param name Chat input widget name
     */
    virtual void getChatInput(String& text, const String& name = "message");

    /**
     * Set the chat input widget text
     * @param text Chat input text
     * @param name Chat input widget name
     */
    virtual void setChatInput(const String& text = String::empty(),
	const String& name = "message");

    /**
     * Retrieve the contents of the chat history widget
     * @param text Chat history text
     * @param richText Retrieve rich/plain text flag
     * @param name Chat history widget name
     */
    virtual void getChatHistory(String& text, bool richText = false,
	const String& name = "history");

    /**
     * Set the contents of the chat history widget
     * @param text Chat history text
     * @param richText Set rich/plain text flag
     * @param name Chat history widget name
     */
    virtual void setChatHistory(const String& text, bool richText = false,
	const String& name = "history");

    /**
     * Add an entry to chat history
     * @param what Item to add (chat_in, chat_out, ...)
     * @param params Chat history item parameters (it will be consumed and zeroed)
     * @param name Chat history widget name
     */
    virtual void addChatHistory(const String& what, NamedList*& params,
	const String& name = "history");

    /**
     * Retrieve a chat widget' property
     * @param name Widget name
     * @param prop Property name
     * @param value Destination buffer
     */
    virtual void getChatProperty(const String& name, const String& prop, String& value);

    /**
     * Set a chat widget' property
     * @param name Widget name
     * @param prop Property name
     * @param value Property value
     */
    virtual void setChatProperty(const String& name, const String& prop, const String& value);

    /**
     * Check if this contact's chat window is visible
     * @return True if this contact's chat window is visible
     */
    inline bool isChatVisible()
	{ return Client::self() && Client::self()->getVisible(m_chatWndName); }

    /**
     * Show or hide this contact's chat window or docked item
     * @param visible True to show, false to hide the window or destroy the docked item
     * @param active True to activate the window or select the docked item if shown
     * @return True on success
     */
    virtual bool showChat(bool visible, bool active = false);

    /**
     * Get the chat window
     * @return Valid Window pointer or 0
     */
    Window* getChatWnd();

    /**
     * Create the chat window
     * @param force True to destroy the current one if any
     * @param name The window's name. Defaults to global name if empty
     */
    virtual void createChatWindow(bool force = false, const char* name = 0);

    /**
     * Update contact parameters in chat window
     * @param params Parameters to set
     * @param title Optional window title to set (ignored if docked)
     * @param icon Optional window icon to set (ignored if docked)
     */
    virtual void updateChatWindow(const NamedList& params, const char* title = 0,
	const char* icon = 0);

    /**
     * Check if the contact chat is active
     * @return True if the contact's chat window/page is active
     */
    virtual bool isChatActive();

    /**
     * Close the chat window or destroy docked chat item
     */
    void destroyChatWindow();

    /**
     * Find a group this contact might belong to
     * @param group The name of the group to find
     * @return String pointer or 0 if not found
     */
    virtual String* findGroup(const String& group);

    /**
     * Append a group to this contact
     * @param group Group's name
     * @return False if the group already exists
     */
    virtual bool appendGroup(const String& group);

    /**
     * Remove a contact's group
     * @param group Group's name
     * @return False if the group was not found
     */
    virtual bool removeGroup(const String& group);

    /**
     * Replace contact's groups from a list of parameters
     * @param list The list of parameters
     * @param param The parameter name to handle
     * @return True if the list changed
     */
    virtual bool setGroups(const NamedList& list, const String& param);

    /**
     * Find the resource with the lowest status
     * @param ref True to obtain a referenced pointer
     * @return ClientResource pointer or 0 if not found
     */
    virtual ClientResource* status(bool ref = false);

    /**
     * Find a resource having a given id
     * @param id The id of the desired resource
     * @param ref True to obtain a referenced pointer
     * @return ClientResource pointer or 0 if not found
     */
    virtual ClientResource* findResource(const String& id, bool ref = false);

    /**
     * Get the first resource with audio capability
     * @param ref True to obtain a referenced pointer
     * @return ClientResource pointer or 0 if not found
     */
    virtual ClientResource* findAudioResource(bool ref = false);

    /**
     * Get the first resource with file transfer capability capability
     * @param ref True to obtain a referenced pointer
     * @return ClientResource pointer or 0 if not found
     */
    virtual ClientResource* findFileTransferResource(bool ref = false);

    /**
     * Append a resource having a given id
     * @param id The id of the desired resource
     * @return ClientResource pointer or 0 if a resource with the given name already exists
     */
    virtual ClientResource* appendResource(const String& id);

    /**
     * Insert a resource in the list by its priority.
     * If the resource is already there it will be extracted and re-inserted
     * @param res The resource to insert
     * @return True on success, false a resource with the same name already exists
     */
    virtual bool insertResource(ClientResource* res);

    /**
     * Remove a resource having a given id
     * @param id The id of the desired resource
     * @return True if the resource was removed
     */
    virtual bool removeResource(const String& id);

    /**
     * Build a contact id to be used in UI (all strings are URI escaped using extra '|' character)
     * @param dest Destination string
     * @param account Account owning the contact
     * @param contact The contact's id
     * @return Destination string
     */
    static inline String& buildContactId(String& dest, const String& account,
	const String& contact) {
	    dest << account.uriEscape('|') << "|" << String::uriEscape(contact,'|').toLower();
	    return dest;
	}

    /**
     * Retrieve the account part of a contact id
     * @param src Source string
     * @param account Account id (URI unescaped)
     */
    static inline void splitContactId(const String& src, String& account) {
	    int pos = src.find('|');
	    if (pos >= 0)
		account = src.substr(0,pos).uriUnescape();
	    else
		account = src.uriUnescape();
	}

    /**
     * Split a contact instance id in account/contact/instance parts
     * @param src Source string
     * @param account Account id (URI unescaped)
     * @param contact Contact id
     * @param instance Optional pointer to a String to be filled with instance id (URI unescaped)
     */
    static void splitContactInstanceId(const String& src, String& account,
	String& contact, String* instance = 0);

    // Chat window prefix
    static String s_chatPrefix;
    // Docked chat window name
    static String s_dockedChatWnd;
    // Docked chat widget name
    static String s_dockedChatWidget;
    // MUC rooms window name
    static String s_mucsWnd;
    // Chat input widget name
    static String s_chatInput;

    String m_name;                       // Contact's display name
    String m_subscription;               // Presence subscription state

protected:
    /**
     * Constructor. Append itself to the owner's list
     * @param owner The contact's owner
     * @param id The contact's id
     * @param mucRoom True if this contact is a MUC room
     */
    explicit ClientContact(ClientAccount* owner, const char* id, bool mucRoom);

    /**
     * Remove from owner
     */
    void removeFromOwner();

    /**
     * Remove from owner. Destroy the chat window. Release data
     */
    virtual void destroyed();

    ClientAccount* m_owner;              // The account owning this contact
    bool m_online;                       // Online flag
    String m_id;                         // The contact's id
    URI m_uri;                           // The contact's URI
    ObjList m_resources;                 // The contact's resource list
    ObjList m_groups;                    // The group(s) this contact belongs to
    bool m_dockedChat;                   // Docked chat flag
    String m_chatWndName;                // Chat window name if any
};

/**
 * This class holds data about a client account/contact resource
 * @short A client contact's resource
 */
class YATE_API ClientResource : public RefObject
{
    YCLASS(ClientResource,RefObject)
    YNOCOPY(ClientResource); // no automatic copies please
public:
    /**
     * Resource status
     */
    enum Status {
	Unknown = 0,
	Offline = 1,
	Connecting = 2,
	Online = 3,
	Busy = 4,
	Dnd = 5,
	Away = 6,
	Xa = 7,
    };

    /**
     * Constructor
     * @param id The resource's id
     * @param name Optional display name. Defaults to the id's value if 0
     * @param audio True (default) if the resource has audio capability
     */
    inline explicit ClientResource(const char* id, const char* name = 0, bool audio = true)
	: m_id(id), m_name(name ? name : id), m_audio(audio), m_fileTransfer(false),
	m_priority(0), m_status(Offline)
	{ }

    /**
     * Get a string representation of this object
     * @return The account's id
     */
    virtual const String& toString() const
	{ return m_id; }

    /**
     * Check if the resource is online
     * @return True if the resource is online
     */
    inline bool online() const
	{ return m_status > Connecting; }

    /**
     * Check if the resource is offline
     * @return True if the resource is offline
     */
    inline bool offline() const
	{ return m_status == Offline; }

    /**
     * Retrieve resource status name
     * @return Resource status name
     */
    inline const char* statusName() const
	{ return lookup(m_status,s_statusName); }

    /**
     * Retrieve resource status text or associated status display text
     * @return Resource status text
     */
    inline const char* text() const
	{ return m_text ? m_text.c_str() : statusDisplayText(m_status); }

    /**
     * Update resource audio capability
     * @param ok The new audio capability value
     * @return True if changed
     */
    inline bool setAudio(bool ok) {
	    if (m_audio == ok)
		return false;
	    m_audio = ok;
	    return true;
	}

    /**
     * Update resource file transfer capability
     * @param ok The new file transfer value
     * @return True if changed
     */
    inline bool setFileTransfer(bool ok) {
	    if (m_fileTransfer == ok)
		return false;
	    m_fileTransfer = ok;
	    return true;
	}

    /**
     * Update resource priority
     * @param prio Resource priority
     * @return True if changed
     */
    inline bool setPriority(int prio) {
	    if (m_priority == prio)
		return false;
	    m_priority = prio;
	    return true;
	}

    /**
     * Update resource status
     * @param stat Resource status
     * @return True if changed
     */
    inline bool setStatus(int stat) {
	    if (m_status == stat)
		return false;
	    m_status = stat;
	    return true;
	}

    /**
     * Update resource status text
     * @param text Resource status text
     * @return True if changed
     */
    inline bool setStatusText(const String& text = String::empty()) {
	    if (m_text == text)
		return false;
	    m_text = text;
	    return true;
	}

    /**
     * Retrieve the status display text associated with a given resource status
     * @param status The status to find
     * @param defVal Text to return if none found
     * @return Status display text or the default value if not found
     */
    static inline const char* statusDisplayText(int status, const char* defVal = 0)
	{ return lookup(status,s_statusName,defVal); }

    /**
     * Resource status names
     */
    static const TokenDict s_statusName[];

    String m_id;                         // The resource id
    String m_name;                       // Resource display name
    bool m_audio;                        // Audio capability flag
    bool m_fileTransfer;                 // File transfer capability flag
    int m_priority;                      // Resource priority
    int m_status;                        // Resource status
    String m_text;                       // Resource status text
};

/**
 * This class holds data about a MUC room member.
 * The resource name holds the nickname
 * @short A MUC room member
 */
class YATE_API MucRoomMember : public ClientResource
{
    YCLASS(MucRoomMember,ClientResource)
    YNOCOPY(MucRoomMember); // no automatic copies please
public:
    /**
     * Member affiliation to the room
     */
    enum Affiliation {
	AffUnknown = 0,
	AffNone,
	Outcast,
	Member,
	Admin,
	Owner
    };

    /**
     * Member role after joining the room
     */
    enum Role {
	RoleUnknown = 0,
	RoleNone,                        // No role (out of room)
	Visitor,                         // Can view room chat
	Participant,                     // Can only send chat
	Moderator                        // Room moderator: can kick members
    };

    /**
     * Constructor
     * @param id Member internal id
     * @param nick Member nickname
     * @param uri Member uri
     */
    inline explicit MucRoomMember(const char* id, const char* nick, const char* uri = 0)
	: ClientResource(id,nick),
	m_uri(uri), m_affiliation(AffNone), m_role(RoleNone)
	{}

    /**
     * Affiliation names
     */
    static const TokenDict s_affName[];

    /**
     * Role names
     */
    static const TokenDict s_roleName[];

    String m_uri;                        // Member uri, if known
    String m_instance;                   // Member instance, if known
    int m_affiliation;                   // Member affiliation to the room
    int m_role;                          // Member role when present in room ('none' means not present)
};

/**
 * This class holds a client account's MUC room contact.
 * The list of resources contains MucRoomMember items.
 * Contact nick is held by own MucRoomMember name
 * The contact uri is the room uri
 * The contact name is the room name
 * The contact resource member uri is the account's uri
 * @short An account's MUC room contact
 */
class YATE_API MucRoom : public ClientContact
{
    YCLASS(MucRoom,ClientContact)
    YNOCOPY(MucRoom); // no automatic copies please
public:
    /**
     * Constructor. Append itself to the owner's list
     * @param owner The contact's owner
     * @param id The contact's id
     * @param name Room name
     * @param uri Room uri
     * @param nick Optional room nick
     */
    explicit MucRoom(ClientAccount* owner, const char* id, const char* name, const char* uri,
	const char* nick = 0);

    /**
     * Retrieve room resource
     * @return Room resource
     */
    inline MucRoomMember& resource()
	{ return *m_resource; }

    /**
     * Check if a given resource is the contact's member
     * @param item Member pointer to check
     * @return True if the given resource member is the contact itself
     */
    inline bool ownMember(MucRoomMember* item) const
	{ return m_resource == item; }

    /**
     * Check if a given resource is the contact's member
     * @param item Member id to check
     * @return True if the given resource member is the contact itself
     */
    inline bool ownMember(const String& item) const
	{ return m_resource->toString() == item; }

    /**
     * Check if the user has joined the room
     * @return True if the user is in the room
     */
    inline bool available() const {
	    return m_resource->online() &&
		m_resource->m_role > MucRoomMember::RoleNone;
	}

    /**
     * Check if room chat can be sent
     * @return True if the user is allowed to send chat to room
     */
    inline bool canChat() const
	{ return available() && m_resource->m_role >= MucRoomMember::Visitor; }

    /**
     * Check if private chat can be sent
     * @return True if the user is allowed to send private chat
     */
    inline bool canChatPrivate() const
	{ return available(); }

    /**
     * Check if the user can change room subject
     * @return True if the user can change room subject
     */
    inline bool canChangeSubject() const
	{ return available() && m_resource->m_role == MucRoomMember::Moderator; }

    /**
     * Check if join invitations can be sent
     * @return True if the user is allowed to invite contacts
     */
    inline bool canInvite() const
	{ return available(); }

    /**
     * Check if the user can kick a given room member
     * @param member Room member
     * @return True if the user can kick the member
     */
    bool canKick(MucRoomMember* member) const;

    /**
     * Check if the user can ban a given room member
     * @param member Room member
     * @return True if the user can ban the member
     */
    bool canBan(MucRoomMember* member) const;

    /**
     * Build a muc.room message. Add the room parameter
     * @param oper Operation parameter
     * @return Message pointer
     */
    inline Message* buildMucRoom(const char* oper) {
	    Message* m = Client::buildMessage("muc.room",accountName(),oper);
	    m->addParam("room",uri());
	    return m;
	}

    /**
     * Build a muc.room message used to login/logoff
     * @param join True to login, false to logoff
     * @param history True to request room history. Ignored if join is false
     * @param sNewer Request history newer then given seconds. Ignored if 0 or history is false
     * @return Message pointer
     */
    Message* buildJoin(bool join, bool history = true, unsigned int sNewer = 0);

    /**
     * Return a MucRoom contact from this one
     * @return MucRoom pointer or 0
     */
    virtual MucRoom* mucRoom()
	{ return this; }

    /**
     * Find the resource with the lowest status (room resource)
     * @param ref True to obtain a referenced pointer
     * @return ClientResource pointer or 0 if not found
     */
    virtual ClientResource* status(bool ref = false)
	{ return (!ref || m_resource->ref()) ? m_resource : 0; }

    /**
     * Retrieve a room member (or own member) by its nick
     * @param nick Nick to find
     * @return MucRoomMember pointer or 0 if not found
     */
    MucRoomMember* findMember(const String& nick);

    /**
     * Retrieve a room member (or own member) by its id
     * @param id Member id to find
     * @return MucRoomMember pointer or 0 if not found
     */
    MucRoomMember* findMemberById(const String& id);

    /**
     * Check if a given member has chat displayed
     * @param id Member id
     * @return True if the member has chat displayed
     */
    bool hasChat(const String& id);

    /**
     * Flash chat window/item to notify the user
     * @param id Member id
     * @param on True to start, false to stop flashing
     */
    virtual void flashChat(const String& id, bool on = true);

    /**
     * Retrieve the contents of the chat input widget
     * @param id Member id
     * @param text Chat input text
     * @param name Chat input widget name
     */
    virtual void getChatInput(const String& id, String& text, const String& name = "message");

    /**
     * Set the chat input widget text
     * @param id Member id
     * @param text Chat input text
     * @param name Chat input widget name
     */
    virtual void setChatInput(const String& id, const String& text = String::empty(),
	const String& name = "message");

    /**
     * Retrieve the contents of the chat history widget
     * @param id Member id
     * @param text Chat history text
     * @param richText Retrieve rich/plain text flag
     * @param name Chat history widget name
     */
    virtual void getChatHistory(const String& id, String& text, bool richText = false,
	const String& name = "history");

    /**
     * Set the contents of the chat history widget
     * @param id Member id
     * @param text Chat history text
     * @param richText Set rich/plain text flag
     * @param name Chat history widget name
     */
    virtual void setChatHistory(const String& id, const String& text, bool richText = false,
	const String& name = "history");

    /**
     * Add an entry to chat history
     * @param id Member id
     * @param what Item to add (chat_in, chat_out, ...)
     * @param params Chat history item parameters (it will be consumed and zeroed)
     * @param name Chat history widget name
     */
    virtual void addChatHistory(const String& id, const String& what, NamedList*& params,
	const String& name = "history");

    /**
     * Set a chat widget' property
     * @param id Member id
     * @param name Widget name
     * @param prop Property name
     * @param value Property value
     */
    virtual void setChatProperty(const String& id, const String& name, const String& prop,
	const String& value);

    /**
     * Show or hide a member's chat
     * @param id Member id
     * @param visible True to show, false to hide
     * @param active True to activate the chat
     * @return True on success
     */
    virtual bool showChat(const String& id, bool visible, bool active = false);

    /**
     * Create a member's chat
     * @param id Member id
     * @param force True to destroy the current one if any
     * @param name The window's name. Defaults to global name if empty
     */
    virtual void createChatWindow(const String& id, bool force = false, const char* name = 0);

    /**
     * Update member parameters in chat window
     * @param id Member id
     * @param params Parameters to set
     */
    virtual void updateChatWindow(const String& id, const NamedList& params);

    /**
     * Check if a member's chat is active
     * @return True if the members's chat page is active
     */
    virtual bool isChatActive(const String& id);

    /**
     * Close a member's chat or all chats
     * @param id Member id. Let it empty to clear all chats
     */
    void destroyChatWindow(const String& id = String::empty());

    /**
     * Retrieve a room member (or own member) by its id
     * @param id The id of the desired member
     * @param ref True to obtain a referenced pointer
     * @return ClientResource pointer or 0 if not found
     */
    virtual ClientResource* findResource(const String& id, bool ref = false);

    /**
     * Append a member having a given nick
     * @param nick Member nick
     * @return ClientResource pointer or 0 if a resource with the given name already exists
     */
    virtual ClientResource* appendResource(const String& nick);

    /**
     * Insert a resource in the list by its priority.
     * If the resource is already there it will be extracted and re-inserted
     * @param res The resource to insert
     * @return True on success, false a resource with the same name already exists
     */
    virtual bool insertResource(ClientResource* res)
	{ return false; }

    /**
     * Remove a contact having a given nick
     * @param nick The contact nick
     * @param delChat True to delete the chat
     * @return True if the contact was removed
     */
    virtual bool removeResource(const String& nick, bool delChat = false);

    /**
     * Room password
     */
    String m_password;

protected:
    // Release data. Destroy all chats
    virtual void destroyed();

private:
    unsigned int m_index;                // Index used to build member id
    MucRoomMember* m_resource;           // Account room identity and status
};

/**
 * Class used to update UI durations. The string keeps the object's id.
 * This object can be used to keep additional data associated with a client channel
 * @short An UI time updater
 */
class YATE_API DurationUpdate : public RefObject
{
    YNOCOPY(DurationUpdate); // no automatic copies please
public:
    /**
     * Constructor. Add itself to logic's list
     * @param logic The client logic used to update this duration object
     * @param owner True if the logic is owning this object
     * @param id Object id
     * @param name Object name (widget or column name)
     * @param start Start time in seconds
     */
    inline DurationUpdate(ClientLogic* logic, bool owner, const char* id,
	const char* name, unsigned int start = Time::secNow())
	: m_id(id), m_logic(0), m_name(name),	m_startTime(start)
	{ setLogic(logic,owner); }

    /**
     * Destructor
     */
    virtual ~DurationUpdate();

    /**
     * Get a string representation of this object
     * @return This duration's id
     */
    virtual const String& toString() const;

    /**
     * Set the logic used to update this duration object. Remove from the old one
     * @param logic The client logic used to update this duration object
     * @param owner True if the logic is owning this object
     */
    void setLogic(ClientLogic* logic = 0, bool owner = true);

    /**
     * Update UI if duration is non 0
     * @param secNow Current time in seconds
     * @param table The table to update. Set to 0 to update text widgets
     * @param wnd Optional window to update
     * @param skip Optional window to skip if wnd is 0
     * @param force Set to true to update even if duration is 0
     * @return The duration
     */
    virtual unsigned int update(unsigned int secNow, const String* table = 0,
	Window* wnd = 0, Window* skip = 0, bool force = false);

    /**
     * Build a duration string representation and add the parameter to a list
     * @param dest Destination list
     * @param secNow Current time in seconds
     * @param force Set to true to add the parameter even if duration is 0
     * @return The duration
     */
    virtual unsigned int buildTimeParam(NamedList& dest, unsigned int secNow,
	bool force = false);

    /**
     * Build a duration string representation hh:mm:ss. The hours are added only if non 0
     * @param dest Destination string
     * @param secNow Current time in seconds
     * @param force Set to true to build even if duration is 0
     * @return The duration
     */
    virtual unsigned int buildTimeString(String& dest, unsigned int secNow,
	bool force = false);

    /**
     * Build a duration string representation and add the parameter to a list
     * @param dest Destination list
     * @param param Parameter to add
     * @param secStart Starting time in seconds
     * @param secNow Current time in seconds
     * @param force Set to true to add the parameter even if duration is 0
     * @return The duration
     */
    static unsigned int buildTimeParam(NamedList& dest, const char* param, unsigned int secStart,
	unsigned int secNow, bool force = false);

    /**
     * Build a duration string representation hh:mm:ss. The hours are added only if non 0
     * @param dest Destination string
     * @param secStart Starting time in seconds
     * @param secNow Current time in seconds
     * @param force Set to true to build even if duration is 0
     * @return The duration
     */
    static unsigned int buildTimeString(String& dest, unsigned int secStart, unsigned int secNow,
	bool force = false);

protected:
    /**
     * Release memory. Remove from updater
     */
    virtual void destroyed();

    String m_id;                         // Duration's id
    ClientLogic* m_logic;                // Client logic having this object in its list
    String m_name;                       // Widget/column name
    unsigned int m_startTime;            // Start time
};

/**
 * This class holds a sound file along with an output device used to play it
 * @short A sound file
 */
class YATE_API ClientSound : public String
{
    YNOCOPY(ClientSound); // no automatic copies please
public:
    /**
     * Constructor
     * @param name The name of this object
     * @param file The file to play (should contain the whole path and the file name)
     * @param device Optional device used to play the file. Set to 0 to use the default one
     */
    inline ClientSound(const char* name, const char* file, const char* device = 0)
	: String(name), m_native(false), m_file(file), m_device(device), m_repeat(0),
	m_started(false), m_stereo(false)
	{ }

    /**
     * Destructor. Stop playing the file
     */
    virtual ~ClientSound()
	{ stop(); }

    /**
     * Stop playing. Release memory
     */
    virtual void destruct() {
	    stop();
	    String::destruct();
	}

    /**
     * Check if this sound is a system dependent one
     * @return True if the sound is played using a system dependent method,
     *  false if played using a yate module (like wavefile)
     */
    inline bool native() const
	{ return m_native; }

    /**
     * Check if this sound is started
     * @return True if this sound is started
     */
    inline bool started() const
	{ return m_started; }

    /**
     * Get the device used to play this sound
     * @return The device used to play sound
     */
    inline const String& device() const
	{ return m_device; }

    /**
     * Set the device used to play this sound
     * @param dev The device used to play sound
     */
    inline void device(const char* dev)
	{ Lock lock(s_soundsMutex); m_device = dev; }

    /**
     * Get the file played by this sound
     * @return The file played by this sound
     */
    inline const String& file() const
	{ return m_file; }

    /**
     * Set the file played by this sound.
     * The new file will not be used until the next time the sound is started
     * @param filename The new file played by this sound
     * @param stereo True if the file contains 2 channel audio
     */
    inline void file(const char* filename, bool stereo)
	{ Lock lock(s_soundsMutex); m_file = filename; m_stereo = stereo; }

    /**
     * Set the repeat counter.
     * @param count The number of times to play the sound,
     *  0 to repeat until explicitely stopped
     */
    inline void setRepeat(unsigned int count)
	{ m_repeat = count; }

    /**
     * Check if this sound's file contains 2 channel audio
     * @return True if the sound file contains 2 channel audio
     */
    inline bool stereo() const
	{ return m_stereo; }

    /**
     * Start playing the file
     * @param force True to start playing the file even if already started
     * @return True on success
     */
    bool start(bool force = true);

    /**
     * Stop playing the file
     */
    void stop();

    /**
     * Set/reset channel on sound start/stop
     * @param chan The channel id
     * @param ok Operation: true to start, false to stop
     */
    void setChannel(const String& chan, bool ok);

    /**
     * Attach this sound to a channel
     * @param chan The channel to attach to
     * @return True on success
     */
    bool attachSource(ClientChannel* chan);

    /**
     * Build a client sound
     * @param id The name of the object
     * @param file The file to play (should contain the whole path and the file name)
     * @param device Optional device used to play the file. Set to 0 to use the default one
     * @param repeat The number of times to play the sound,
     *  0 to repeat until explicitely stopped
     * @param resetExisting True to reset the file of an already created sound
     * @param stereo True if the sound file contains 2 channel audio
     * @return True on success, false if the sound already exists
     */
    static bool build(const String& id, const char* file, const char* device = 0,
	unsigned int repeat = 0, bool resetExisting = true, bool stereo = false);

    /**
     * Check if a sound is started
     * @param name The name of the sound to check
     * @return True if the given sound is started
     */
    static bool started(const String& name);

    /**
     * Start playing a given sound
     * @param name The name of the sound to play
     * @param force True to start playing the file even if already started
     * @return True on success
     */
    static bool start(const String& name, bool force = true);

    /**
     * Stop playing a given sound
     * @param name The name of the sound to stop
     */
    static void stop(const String& name);

    /**
     * Find a sound object
     * @param token The token used to match the sound
     * @param byName True to match the sound's name, false to match its file
     * @return ClientSound pointer or 0 if not found
     */
    static ClientSound* find(const String& token, bool byName = true);

    /**
     * The list of sounds
     */
    static ObjList s_sounds;

    /**
     * Mutex used to lock the sounds list operations
     */
    static Mutex s_soundsMutex;

    /**
     * The prefix to be added to the file when an utility channel is started
     *  or a sound is played in a regular client channel
     */
    static String s_calltoPrefix;

protected:
    virtual bool doStart();
    virtual void doStop();

    bool m_native;                       // Native (system dependent) sound
    String m_file;
    String m_device;
    unsigned int m_repeat;
    bool m_started;
    bool m_stereo;
    String m_channel;                    // Utility channel using this sound
};

}; // namespace TelEngine

#endif /* __YATECBASE_H */

/* vi: set ts=8 sw=4 sts=4 noet: */<|MERGE_RESOLUTION|>--- conflicted
+++ resolved
@@ -3120,8 +3120,6 @@
      */
     virtual bool handleFileTransferNotify(Message& msg, bool& stopLogic);
 
-<<<<<<< HEAD
-=======
     /**
      * Show/hide no audio notification
      * @param show Show or hide notification
@@ -3132,7 +3130,6 @@
     virtual void notifyNoAudio(bool show, bool micOk = false, bool speakerOk = false,
 	ClientChannel* chan = 0);
 
->>>>>>> 56cbe91f
     String m_selectedChannel;            // The currently selected channel
     String m_transferInitiated;          // Tranfer initiated id
 
@@ -3704,7 +3701,6 @@
     /**
      * Check if this contact has a chat widget (window or docked item)
      * @return True if this contact has a chat window or docked item
-<<<<<<< HEAD
      */
     bool hasChat();
 
@@ -3712,15 +3708,6 @@
      * Flash chat window/item to notify the user
      * @param on True to start, false to stop flashing
      */
-=======
-     */
-    bool hasChat();
-
-    /**
-     * Flash chat window/item to notify the user
-     * @param on True to start, false to stop flashing
-     */
->>>>>>> 56cbe91f
     virtual void flashChat(bool on = true);
 
     /**
