/**
 * parser.cpp
 * This file is part of the YATE Project http://YATE.null.ro
 *
 * SDP media handling
 *
 * Yet Another Telephony Engine - a fully featured software PBX and IVR
 * Copyright (C) 2004-2014 Null Team
 *
 * This software is distributed under multiple licenses;
 * see the COPYING file in the main directory for licensing
 * information for this specific distribution.
 *
 * This use of this software may be subject to additional restrictions.
 * See the LEGAL file in the main directory for details.
 *
 * This program is distributed in the hope that it will be useful,
 * but WITHOUT ANY WARRANTY; without even the implied warranty of
 * MERCHANTABILITY or FITNESS FOR A PARTICULAR PURPOSE.
 */

#include <yatesdp.h>

namespace TelEngine {

/*
 * SDPParser
 */
// Yate Payloads for the AV profile
const TokenDict SDPParser::s_payloads[] = {
    { "mulaw",         0 },
    { "alaw",          8 },
    { "gsm",           3 },
    { "lpc10",         7 },
    { "slin",         11 },
    { "g726",          2 },
    { "g722",          9 },
    { "g723",          4 },
    { "g728",         15 },
    { "g729",         18 },
    { "mpa",          14 },
    { "ilbc",         98 },
    { "ilbc20",       98 },
    { "ilbc30",       98 },
    { "amr",          96 },
    { "amr-o",        96 },
    { "amr/16000",    99 },
    { "amr-o/16000",  99 },
    { "speex",       102 },
    { "speex/16000", 103 },
    { "speex/32000", 104 },
    { "isac/16000",  105 },
    { "isac/32000",  106 },
    { "gsm-efr",     107 },
    { "mjpeg",        26 },
    { "h261",         31 },
    { "h263",         34 },
    { "h263p",       107 }, // it is usually 103 tough
    { "h264",         97 },
    { "vp8",         108 },
    { "vp9",         109 },
    { "mpv",          32 },
    { "mp2t",         33 },
    { "mp4v",         98 },
    {      0,          0 },
};

// SDP Payloads for the AV profile
const TokenDict SDPParser::s_rtpmap[] = {
    { "PCMU/8000",     0 },
    { "PCMA/8000",     8 },
    { "GSM/8000",      3 },
    { "LPC/8000",      7 },
    { "L16/8000",     11 },
    { "G726-32/8000",  2 },
    { "G722/8000",     9 },
    { "G723/8000",     4 },
    { "G728/8000",    15 },
    { "G729/8000",    18 },
    { "G729A/8000",   18 },
    { "MPA/90000",    14 },
    { "iLBC/8000",    98 },
    { "AMR/8000",     96 },
    { "AMR-WB/16000", 99 },
    { "SPEEX/8000",  102 },
    { "SPEEX/16000", 103 },
    { "SPEEX/32000", 104 },
    { "iSAC/16000",  105 },
    { "iSAC/32000",  106 },
    { "GSM-EFR/8000",107 },
    { "JPEG/90000",   26 },
    { "H261/90000",   31 },
    { "H263/90000",   34 },
    { "H263-1998/90000", 107 },
    { "VP8/90000",   108 },
    { "VP9/90000",   109 },
    { "H264/90000",   97 },
    { "MPV/90000",    32 },
    { "MP2T/90000",   33 },
    { "MP4V-ES/90000",98 },
    {           0,     0 },
};

// Parse a received SDP body
ObjList* SDPParser::parse(const MimeSdpBody& sdp, String& addr, ObjList* oldMedia,
    const String& media, bool force)
{
    DDebug(DebugAll,"SDPParser::parse(%p,%s,%p,'%s',%s)",
	&sdp,addr.c_str(),oldMedia,media.safe(),String::boolText(force));
    const NamedString* c = sdp.getLine("c");
    if (c) {
	String tmp(*c);
	if (tmp.startSkip("IN IP4")) {
	    tmp.trimBlanks();
	    // Handle the case media is muted
	    if (tmp == SocketAddr::ipv4NullAddr())
		tmp.clear();
	    addr = tmp;
	}
	else if (tmp.startSkip("IN IP6")) {
	    tmp.trimBlanks();
	    // Handle the case media is muted
	    if (tmp == SocketAddr::ipv6NullAddr())
		tmp.clear();
	    addr = tmp;
	}
    }
    Lock lock(this);
    ObjList* lst = 0;
    bool defcodecs = m_codecs.getBoolValue("default",true);
    c = sdp.getLine("m");
    for (; c; c = sdp.getNextLine(c)) {
	String tmp(*c);
	int sep = tmp.find(' ');
	if (sep < 1)
	    continue;
	String type = tmp.substr(0,sep);
	tmp >> " ";
	if (media && (type != media))
	    continue;
        int port = 0;
	tmp >> port >> " ";
	sep = tmp.find(' ');
	if (sep < 1)
	    continue;
	bool rtp = true;
	String trans(tmp,sep);
	tmp = tmp.c_str() + sep;
	if ((trans &= "RTP/AVP") || (trans &= "RTP/SAVP") ||
	    (trans &= "RTP/AVPF") || (trans &= "RTP/SAVPF"))
	    trans.toUpper();
	else if ((trans &= "udptl") || (trans &= "tcp")) {
	    trans.toLower();
	    rtp = false;
	}
	else if (!force) {
	    Debug(this,DebugWarn,"Unknown SDP transport '%s' for media '%s'",
		trans.c_str(),type.c_str());
	    continue;
	}
	String fmt;
	String aux;
	String mappings;
	String crypto;
	ObjList fmtps;
	ObjList params;
	ObjList* dest = &params;
	bool first = true;
	int ptime = 0;
	int rfc2833 = -1;
	while (tmp[0] == ' ') {
	    int var = -1;
	    tmp >> " " >> var;
	    if (var < 0) {
		if (rtp || fmt || aux || tmp.null())
		    continue;
		// brutal but effective
		for (char* p = const_cast<char*>(tmp.c_str()); *p; p++) {
		    if (*p == ' ')
			*p = ',';
		}
		Debug(this,DebugInfo,"Assuming format list '%s' for media '%s'",
		    tmp.c_str(),type.c_str());
		fmt = tmp;
		tmp.clear();
	    }
	    int mode = 0;
	    bool annexB = m_codecs.getBoolValue("g729_annexb",false);
	    bool amrOctet = m_codecs.getBoolValue("amr_octet",false);
	    int defmap = -1;
	    String payload(lookup(var,s_payloads));

	    const ObjList* l = sdp.lines().find(c);
	    while (l && (l = l->skipNext())) {
		const NamedString* s = static_cast<NamedString*>(l->get());
		if (s->name() == "m")
		    break;
		if (s->name() == "b") {
		    if (first) {
			int pos = s->find(':');
			if (pos >= 0)
			    dest = dest->append(new NamedString("BW-" + s->substr(0,pos),s->substr(pos+1)));
			else
			    dest = dest->append(new NamedString("BW-" + *s));
		    }
		    continue;
		}
		if (s->name() != "a")
		    continue;
		String line(*s);
		if (line.startSkip("ptime:",false))
		    line >> ptime;
		else if (line.startSkip("rtpmap:",false)) {
		    int num = var - 1;
		    line >> num >> " ";
		    if (num == var) {
			line.trimBlanks().toUpper();
			if (line.startsWith("G729B/")) {
			    // some devices add a second map for same payload
			    annexB = true;
			    continue;
			}
			if (line.startsWith("TELEPHONE-EVENT/")) {
			    rfc2833 = var;
			    payload.clear();
			    continue;
			}
			const char* pload = 0;
			for (const TokenDict* map = s_rtpmap; map->token; map++) {
			    if (line.startsWith(map->token,false,true)) {
				defmap = map->value;
				pload = lookup(defmap,s_payloads);
				break;
			    }
			}
			payload = pload;
		    }
		}
		else if (line.startSkip("fmtp:",false)) {
		    int num = var - 1;
		    line >> num >> " ";
		    if (num == var) {
			if (line.startSkip("mode=",false))
			    line >> mode;
			else if (line.startSkip("annexb=",false))
			    line >> annexB;
<<<<<<< HEAD
			else if (line.startSkip("octet-align=",false))
			    amrOctet = (0 != line.toInteger(0));
			else if(payload.length())
			    fmtps.append(new NamedString(payload, line));
=======
			else if (line.startSkip("octet-align=",false)) {
			    int val = 0;
			    line >> val;
			    amrOctet = (0 != val);
			}
>>>>>>> 17b6f6c7
		    }
		}
		else if (first) {
		    if (line.startSkip("crypto:",false)) {
			if (crypto.null())
			    crypto = line;
			else
			    Debug(this,DebugMild,"Ignoring SDES: '%s'",line.c_str());
		    }
		    else {
			int pos = line.find(':');
			if (pos >= 0)
			    dest = dest->append(new NamedString(line.substr(0,pos),line.substr(pos+1)));
			else
			    dest = dest->append(new NamedString(line));
		    }
		}
	    }
	    if (var < 0)
		break;
	    first = false;

	    if (payload == "ilbc") {
		const char* forced = m_hacks.getValue("ilbc_forced");
		if (forced)
		    payload = forced;
		else if (mode == 20)
		    payload = "ilbc20";
		else if (mode == 30)
		    payload = "ilbc30";
		else if ((ptime % 30) && !(ptime % 20))
		    payload = "ilbc20";
		else if ((ptime % 20) && !(ptime % 30))
		    payload = "ilbc30";
		else
		    payload = m_hacks.getValue(YSTRING("ilbc_default"),"ilbc30");
	    }

	    if (amrOctet && payload == "amr")
		payload = "amr-o";

	    XDebug(this,DebugAll,"Payload %d format '%s'",var,payload.c_str());
	    if (payload && m_codecs.getBoolValue(payload,defcodecs && DataTranslator::canConvert(payload))) {
		if (fmt)
		    fmt << ",";
		fmt << payload;
		if (var != defmap) {
		    if (mappings)
			mappings << ",";
		    mappings << payload << "=" << var;
		}
		if ((payload == "g729") && m_hacks.getBoolValue(YSTRING("g729_annexb"),annexB))
		    aux << ",g729b";
	    }
	}
	fmt += aux;
	DDebug(this,DebugAll,"Formats '%s' mappings '%s'",fmt.c_str(),mappings.c_str());
	SDPMedia* net = 0;
	// try to take the media descriptor from the old list
	if (oldMedia) {
	    ObjList* om = oldMedia->find(type);
	    if (om)
		net = static_cast<SDPMedia*>(om->remove(false));
	}
	bool append = false;
	if (net)
	    net->update(fmt,port,-1,force);
	else {
	    net = new SDPMedia(type,trans,fmt,port);
	    append = true;
	}
	while (NamedString* par = static_cast<NamedString*>(params.remove(false)))
	    net->parameter(true, par, append);
	while (NamedString* par = static_cast<NamedString*>(fmtps.remove(false)))
	    net->fmtp(par);
	net->setModified(false);
	net->mappings(mappings);
	net->rfc2833(rfc2833);
	net->crypto(crypto,true);
	if (!lst)
	    lst = new ObjList;
	lst->append(net);
	// found media - get out
	if (media)
	    break;
    }
    return lst;
}

// Update configuration
void SDPParser::initialize(const NamedList* codecs, const NamedList* hacks, const NamedList* general)
{
    Lock lock(this);
    m_codecs.clearParams();
    m_hacks.clearParams();
    if (codecs)
	m_codecs.copyParams(*codecs);
    if (hacks)
	m_hacks.copyParams(*hacks);
    bool defcodecs = m_codecs.getBoolValue("default",true);
    m_audioFormats = "";
    String audio = "audio";
    for (const TokenDict* dict = s_payloads; dict->token; dict++) {
	DataFormat fmt(dict->token);
	const FormatInfo* info = fmt.getInfo();
	if (info && (audio == info->type)) {
	    if (m_codecs.getBoolValue(fmt,defcodecs && DataTranslator::canConvert(fmt)))
		m_audioFormats.append(fmt,",");
	}
    }
    if (m_audioFormats)
	Debug(this,DebugAll,"Initialized audio codecs: %s",m_audioFormats.c_str());
    else {
	m_audioFormats = "alaw,mulaw";
	Debug(this,DebugWarn,"No default audio codecs, using defaults: %s",
	    m_audioFormats.c_str());
    }
    m_ignorePort = m_hacks.getBoolValue("ignore_sdp_port",false);
    m_rfc2833 = 101;
    m_secure = false;
    m_sdpForward = false;
    if (general) {
	if (general->getBoolValue("rfc2833",true)) {
	    m_rfc2833 = general->getIntValue("rfc2833",m_rfc2833);
	    if (m_rfc2833 < 96 || m_rfc2833 > 127)
		m_rfc2833 = 101;
	}
	else
	    m_rfc2833 = -1;
	m_secure = general->getBoolValue("secure",m_secure);
	m_sdpForward = general->getBoolValue("forward_sdp",m_sdpForward);
    }
}

};   // namespace TelEngine

/* vi: set ts=8 sw=4 sts=4 noet: */<|MERGE_RESOLUTION|>--- conflicted
+++ resolved
@@ -244,18 +244,13 @@
 			    line >> mode;
 			else if (line.startSkip("annexb=",false))
 			    line >> annexB;
-<<<<<<< HEAD
-			else if (line.startSkip("octet-align=",false))
-			    amrOctet = (0 != line.toInteger(0));
-			else if(payload.length())
-			    fmtps.append(new NamedString(payload, line));
-=======
 			else if (line.startSkip("octet-align=",false)) {
 			    int val = 0;
 			    line >> val;
 			    amrOctet = (0 != val);
 			}
->>>>>>> 17b6f6c7
+			else if(payload.length())
+			    fmtps.append(new NamedString(payload, line));
 		    }
 		}
 		else if (first) {
