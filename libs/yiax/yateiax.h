--- conflicted
+++ resolved
@@ -123,12 +123,9 @@
         RR_DELAY = 0x31,         // W
         RR_DROPPED = 0x32,       // DW
         RR_OOO = 0x33,           // DW
-<<<<<<< HEAD
 	OSPTOKEN = 0x34,         // ?
+        CALLTOKEN = 0X36,        // BIN
 	// * - "Reserved" in http://www.iana.org/assignments/iax-parameters/iax-parameters.xhtml#iax-parameters-7
-=======
-        CALLTOKEN = 0X36,        // BIN
->>>>>>> 12d54d42
     };
 
     /**
