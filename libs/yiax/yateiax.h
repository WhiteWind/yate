/**
 * yateiax.h
 * Yet Another IAX2 Stack
 * This file is part of the YATE Project http://YATE.null.ro
 *
 * Yet Another Telephony Engine - a fully featured software PBX and IVR
 * Copyright (C) 2004-2006 Null Team
 *
 * This program is free software; you can redistribute it and/or modify
 * it under the terms of the GNU General Public License as published by
 * the Free Software Foundation; either version 2 of the License, or
 * (at your option) any later version.
 *
 * This program is distributed in the hope that it will be useful,
 * but WITHOUT ANY WARRANTY; without even the implied warranty of
 * MERCHANTABILITY or FITNESS FOR A PARTICULAR PURPOSE.  See the
 * GNU General Public License for more details.
 *
 * You should have received a copy of the GNU General Public License
 * along with this program; if not, write to the Free Software
 * Foundation, Inc., 51 Franklin St, Fifth Floor, Boston, MA 02110-1301, USA.
 */

#ifndef __YATEIAX_H
#define __YATEIAX_H

#include <yateclass.h>

#ifdef _WINDOWS

#ifdef LIBYIAX_EXPORTS
#define YIAX_API __declspec(dllexport)
#else
#ifndef LIBYIAX_STATIC
#define YIAX_API __declspec(dllimport)
#endif
#endif

#endif /* _WINDOWS */

#ifndef YIAX_API
#define YIAX_API
#endif

/**
 * Holds all Telephony Engine related classes.
 */
namespace TelEngine {

class IAXInfoElement;                    // A single IAX2 Information Element
class IAXInfoElementString;              // A single IAX2 text Information Element
class IAXInfoElementNumeric;             // A single IAX2 numeric Information Element
class IAXInfoElementBinary;              // A single IAX2 numeric Information Element
class IAXIEList;                         // Information Element container
class IAXAuthMethod;                     // Wrapper class for authentication methods values
class IAXFormatDesc;                     // IAX format description
class IAXFormat;                         // Wrapper class for formats
class IAXControl;                        // Wrapper class for subclasses of frames of type IAX
class IAXFrame;                          // This class holds an IAX frame
class IAXFullFrame;                      // This class holds an IAX full frame
class IAXFrameOut;                       // This class holds an outgoing IAX full frame
class IAXTrunkInfo;                      // Trunk info
class IAXMetaTrunkFrame;                 // Meta trunk frame
class IAXMediaData;                      // IAX2 transaction media data
class IAXTransaction;                    // An IAX2 transaction
class IAXEvent;                          // Event class
class IAXEngine;                         // IAX engine

#define IAX_PROTOCOL_VERSION         0x0002           // Protocol version
#define IAX2_MAX_CALLNO              32767            // Max call number value
#define IAX2_MAX_TRANSINFRAMELIST    127              // Max transaction incoming frame list

// Trunk frame header length
#define IAX2_TRUNKFRAME_HEADERLENGTH 8
// Trunk frame length
#define IAX2_TRUNKFRAME_LEN_MIN 20                    // 16 bytes: meta header + miniframe with timestamps header
#define IAX2_TRUNKFRAME_LEN_DEF 1400
// Trunk frame send interval in milliseconds
#define IAX2_TRUNKFRAME_SEND_MIN 5
#define IAX2_TRUNKFRAME_SEND_DEF 20

// Frame retransmission
#define IAX2_RETRANS_COUNT_MIN 1
#define IAX2_RETRANS_COUNT_MAX 10
#define IAX2_RETRANS_COUNT_DEF 4
#define IAX2_RETRANS_INTERVAL_MIN 200
#define IAX2_RETRANS_INTERVAL_MAX 5000
#define IAX2_RETRANS_INTERVAL_DEF 500

// Ping
#define IAX2_PING_INTERVAL_MIN 10000
#define IAX2_PING_INTERVAL_DEF 20000

// Sent challenge timeout
#define IAX2_CHALLENGETOUT_MIN 5000
#define IAX2_CHALLENGETOUT_DEF 30000

/**
 * This class holds a single Information Element with no data
 * @short A single IAX2 Information Element
 */
class YIAX_API IAXInfoElement : public RefObject
{
public:
    /**
     * Information Element enumeration types
     */
    enum Type {
	textframe = 0x00,	 // Text	Used internally only to generate an event of type Text
        CALLED_NUMBER = 0x01,    // Text
        CALLING_NUMBER = 0x02,   // Text
        CALLING_ANI = 0x03,      // Text
        CALLING_NAME = 0x04,     // Text
        CALLED_CONTEXT = 0x05,   // Text
        USERNAME = 0x06,         // Text
        PASSWORD = 0x07,         // Text
        CAPABILITY = 0x08,       // DW
        FORMAT = 0x09,           // DW
        LANGUAGE = 0x0a,         // Text
        VERSION = 0x0b,          // W		Value: IAX_PROTOCOL_VERSION
        ADSICPE = 0x0c,          // W
        DNID = 0x0d,             // Text
        AUTHMETHODS = 0x0e,      // W
        CHALLENGE = 0x0f,        // Text
        MD5_RESULT = 0x10,       // Text
        RSA_RESULT = 0x11,       // Text
        APPARENT_ADDR = 0x12,    // BIN
        REFRESH = 0x13,          // W
        DPSTATUS = 0x14,         // W
        CALLNO = 0x15,           // W		Max value: IAX2_MAX_CALLNO
        CAUSE = 0x16,            // Text
        IAX_UNKNOWN = 0x17,      // B
        MSGCOUNT = 0x18,         // W
        AUTOANSWER = 0x19,       // Null
        MUSICONHOLD = 0x1a,      // Text
        TRANSFERID = 0x1b,       // DW
        RDNIS = 0x1c,            // Text
        PROVISIONING = 0x1d,     // BIN *
        AESPROVISIONING = 0x1e,  // BIN *
        DATETIME = 0x1f,         // DW
        DEVICETYPE = 0x20,       // Text *
        SERVICEIDENT = 0x21,     // BIN *
        FIRMWAREVER = 0x22,      // W *
        FWBLOCKDESC = 0x23,      // DW *
        FWBLOCKDATA = 0x24,      // BIN *
        PROVVER = 0x25,          // DW *
        CALLINGPRES = 0x26,      // B
        CALLINGTON = 0x27,       // B
        CALLINGTNS = 0x28,       // W
        SAMPLINGRATE = 0x29,     // DW
        CAUSECODE = 0x2a,        // B
        ENCRYPTION = 0x2b,       // W (it is B in rfc, but W on iana and in real life)
        ENKEY = 0x2c,            // BIN
        CODEC_PREFS = 0x2d,      // Text
        RR_JITTER = 0x2e,        // DW
        RR_LOSS = 0x2f,          // DW
        RR_PKTS = 0x30,          // DW
        RR_DELAY = 0x31,         // W
        RR_DROPPED = 0x32,       // DW
        RR_OOO = 0x33,           // DW
<<<<<<< HEAD
	OSPTOKEN = 0x34,         // ?
        CALLTOKEN = 0X36,        // BIN
	// * - "Reserved" in http://www.iana.org/assignments/iax-parameters/iax-parameters.xhtml#iax-parameters-7
=======
        CALLTOKEN = 0x36,        // BIN
        CAPABILITY2 = 0x37,      // BIN		1 byte version + array
        FORMAT2 = 0x38,          // BIN		1 byte version + array
>>>>>>> e57134e4
    };

    /**
     * Constructor
     * @param type Type of this IE
     */
    inline IAXInfoElement(Type type) : m_type(type) {}

    /**
     * Destructor
     */
    virtual ~IAXInfoElement() {}

    /**
     * Get the type of this IE
     * @return Type of this IE
     */
    inline Type type() const
        { return m_type; }

    /**
     * Constructs a buffer containing this Information Element
     * @param buf Destination buffer
     */
    virtual void toBuffer(DataBlock& buf);

    /**
     * Add this element to a string
     * @param buf Destination string
     */
    virtual void toString(String& buf);

    /**
     * Get the text associated with an IE type value
     * @param ieCode Numeric code of the IE
     * @return Pointer to the IE text or 0 if it doesn't exist
     */
    static inline const char* ieText(u_int8_t ieCode)
	{ return lookup(ieCode,s_ieData); }

    /**
     * Retrieve the cause name associated with a given code
     * @param code Cause code
     * @return Cause name, 0 if not found
     */
    static inline const char* causeName(int code)
	{ return lookup(code,s_causeName); }

    /**
     * Retrieve the cause code associated with a given name
     * @param name Cause name
     * @param defVal Default value to return if not found
     * @return Cause code
     */
    static inline int causeCode(const char* name, int defVal = 0)
	{ return lookup(name,s_causeName,defVal); }

    /**
     * Cause code dictionary
     */
    static const TokenDict s_causeName[];

    /**
     * Number type dictionary
     */
    static const TokenDict s_typeOfNumber[];

    /**
     * Number presentation dictionary
     */
    static const TokenDict s_presentation[];

    /**
     * Number screening dictionary
     */
    static const TokenDict s_screening[];

private:
    static const TokenDict s_ieData[];// Association between IE type and text
    Type m_type;		// Type of this IE
};

/**
 * This class holds a single Information Element with text data
 * @short A single IAX2 text Information Element
 */
class YIAX_API IAXInfoElementString : public IAXInfoElement
{
public:
    /**
     * Constructor
     * @param type Type of this IE
     * @param buf Source buffer to construct this IE
     * @param len Buffer length
     */
    inline IAXInfoElementString(Type type, const char* buf, unsigned len) : IAXInfoElement(type), m_strData(buf,(int)len)
        {}

    /**
     * Destructor
     */
    virtual ~IAXInfoElementString() {}

    /**
     * Get the data length
     * @return The data length
     */
    inline int length() const
        { return m_strData.length(); }

    /**
     * Get the data
     * @return The data
     */
    inline String& data()
        { return m_strData; }

    /**
     * Constructs a buffer containing this Information Element
     * @param buf Destination buffer
     */
    virtual void toBuffer(DataBlock& buf);

    /**
     * Add this element to a string
     * @param buf Destination string
     */
    virtual void toString(String& buf)
	{ buf << m_strData; }

private:
    String m_strData;		// IE text data
};

/**
 * This class holds a single Information Element with 1, 2 or 4 byte(s) length data
 * @short A single IAX2 numeric Information Element
 */
class YIAX_API IAXInfoElementNumeric : public IAXInfoElement
{
public:
    /**
     * Constructor
     * @param type Type of this IE
     * @param val Source value to construct this IE
     * @param len Value length
     */
    IAXInfoElementNumeric(Type type, u_int32_t val, u_int8_t len);

    /**
     * Destructor
     */
    virtual ~IAXInfoElementNumeric() {}

    /**
     * Get the data length
     * @return The data length
     */
    inline int length() const
        { return m_length; }

    /**
     * Get the data
     * @return The data
     */
    inline u_int32_t data() const
	{ return m_numericData; }

    /**
     * Constructs a buffer containing this Information Element
     * @param buf Destination buffer
     */
    virtual void toBuffer(DataBlock& buf);

    /**
     * Add this element to a string
     * @param buf Destination string
     */
    virtual void toString(String& buf);

private:
    u_int8_t m_length;		// IE data length
    u_int32_t m_numericData;	// IE numeric data
};

/**
 * This class holds a single Information Element with binary data
 * @short A single IAX2 numeric Information Element
 */
class YIAX_API IAXInfoElementBinary : public IAXInfoElement
{
public:
    /**
     * Constructor
     * @param type Type of this IE
     * @param buf Source buffer to construct this IE
     * @param len Buffer length
     */
    IAXInfoElementBinary(Type type, unsigned char* buf, unsigned len) : IAXInfoElement(type), m_data(buf,len)
        {}

    /**
     * Destructor
     */
    virtual ~IAXInfoElementBinary() {}

    /**
     * Get the data length
     * @return The data length
     */
    inline int length() const
        { return m_data.length(); }

    /**
     * Get the data
     * @return The data
     */
    inline DataBlock& data()
        { return m_data; }

    /**
     * Set the data
     * @param buf Source buffer to construct this IE
     * @param len Buffer length
     */
    inline void setData(void* buf, unsigned len)
        { m_data.assign(buf,len); }

    /**
     * Constructs a buffer containing this Information Element
     * @param buf Destination buffer
     */
    virtual void toBuffer(DataBlock& buf);

    /**
     * Constructs an APPARENT_ADDR information element from a SocketAddr object
     * @param addr Source object
     * @return A valid IAXInfoElementBinary pointer
     */
    static IAXInfoElementBinary* packIP(const SocketAddr& addr);

    /**
     * Decode an APPARENT_ADDR information element and copy it to a SocketAddr object
     * @param addr Destination object
     * @param ie Source IE
     * @return False if ie is 0
     */
    static bool unpackIP(SocketAddr& addr, IAXInfoElementBinary* ie);

    /**
     * Add this element to a string
     * @param buf Destination string
     */
    virtual void toString(String& buf);

private:
    DataBlock m_data;		// IE binary data
};

/**
 * Management class for a list of Information Elements
 * @short Information Element container
 */
class YIAX_API IAXIEList
{
public:
    /**
     * Constructor
     */
    IAXIEList();

    /**
     * Constructor. Construct the list from an IAXFullFrame object
     * @param frame Source object
     * @param incoming True if it is an incoming frame
     */
    IAXIEList(const IAXFullFrame* frame, bool incoming = true);

    /**
     * Destructor
     */
    ~IAXIEList();

    /**
     * Get the invalid IE list flag
     * @return False if the last frame parse was unsuccessful
     */
    inline bool invalidIEList() const
	{ return m_invalidIEList; }

    /**
     * Clear the list
     */
    inline void clear()
	{ m_list.clear(); }

    /**
     * Check if the list is empty
     * @return True if the list is empty
     */
    inline bool empty()
	{ return 0 == m_list.skipNull(); }

    /**
     * Insert a VERSION Information Element in the list if not already done
     */
    void insertVersion();

    /**
     * Get the validity of the VERSION Information Element of the list if any
     * @return False if version is not IAX_PROTOCOL_VERSION or the list doesn't contain a VERSION Information Element
     */
    inline bool validVersion() {
	    u_int32_t ver = 0xFFFF;
	    getNumeric(IAXInfoElement::VERSION,ver);
	    return ver == IAX_PROTOCOL_VERSION;
	}

    /**
     * Append an Information Element to the list
     * @param ie IAXInfoElement pointer to append
     */
    inline void appendIE(IAXInfoElement* ie)
	{ m_list.append(ie); }

    /**
     * Append an Information Element taken from another list
     * @param src Source IE list
     * @param type IE to move
     * @return True if found and added
     */
    inline bool appendIE(IAXIEList& src, IAXInfoElement::Type type) {
	    IAXInfoElement* ie = src.getIE(type,true);
	    if (ie)
		appendIE(ie);
	    return ie != 0;
	}

    /**
     * Append an Information Element to the list
     * @param type The type of the IAXInfoElement to append
     */
    inline void appendNull(IAXInfoElement::Type type)
	{ m_list.append(new IAXInfoElement(type)); }

    /**
     * Append a text Information Element to the list from a String
     * @param type The type of the IAXInfoElementString to append
     * @param src The source
     */
    inline void appendString(IAXInfoElement::Type type, const String& src)
	{ m_list.append(new IAXInfoElementString(type,src.c_str(),src.length())); }

    /**
     * Append a text Information Element to the list from a buffer
     * @param type The type of the IAXInfoElementString to append
     * @param src The source
     * @param len Source length
     */
    inline void appendString(IAXInfoElement::Type type, unsigned char* src, unsigned len)
	{ m_list.append(new IAXInfoElementString(type,(char*)src,len)); }

    /**
     * Append a numeric Information Element to the list
     * @param type The type of the IAXInfoElementNumeric to append
     * @param value The source
     * @param len Source length
     */
    inline void appendNumeric(IAXInfoElement::Type type, u_int32_t value, u_int8_t len)
	{ m_list.append(new IAXInfoElementNumeric(type,value,len)); }

    /**
     * Append a binary Information Element to the list
     * @param type The type of the IAXInfoElementBinary to append
     * @param data The source data to append
     * @param len Source length
     */
    inline void appendBinary(IAXInfoElement::Type type, unsigned char* data, unsigned len)
	{ m_list.append(new IAXInfoElementBinary(type,data,len)); }

    /**
     * Construct the list from an IAXFullFrame object.
     *  On exit m_invalidIEList will contain the opposite of the returned value
     * @param frame Source object
     * @param incoming True if it is an incoming frame
     * @return False if the frame contains invalid IEs
     */
    bool createFromFrame(const IAXFullFrame* frame, bool incoming = true);

    /**
     * Construct a buffer from this list
     * @param buf Destination buffer
     */
    void toBuffer(DataBlock& buf);

    /**
     * Add this list to a string
     * @param dest Destination string
     * @param indent Optional indent for each element
     */
    void toString(String& dest, const char* indent = 0);

    /**
     * Retrieve an IAXInfoElement from the list
     * @param type The desired type
     * @param remove True to remove from list. The caller will own the object
     * @return An IAXInfoElement pointer or 0 if the list doesn't contain an IE of this type
     */
    IAXInfoElement* getIE(IAXInfoElement::Type type, bool remove = false);

    /**
     * Get the data of a list item into a String. Before any operation dest is cleared
     * @param type The desired type
     * @param dest The destination String
     * @return False if the list doesn't contain an IE of this type
     */
    bool getString(IAXInfoElement::Type type, String& dest);

    /**
     * Get the data of a list item into a numeric destination
     * @param type The desired type
     * @param dest The destination
     * @return False if the list doesn't contain an IE of this type
     */
    bool getNumeric(IAXInfoElement::Type type, u_int32_t& dest);

    /**
     * Get the data of a list item into a DataBlock. Before any operation dest is cleared
     * @param type The desired type
     * @param dest The destination buffer
     * @return False if the list doesn't contain an IE of this type
     */
    bool getBinary(IAXInfoElement::Type type, DataBlock& dest);

private:
    bool m_invalidIEList;	// Invalid IE flag
    ObjList m_list;		// The IE list
};

/**
 * This class holds the enumeration values for authentication methods
 * @short Wrapper class for authentication methods values
 */
class YIAX_API IAXAuthMethod
{
public:
    /**
     * Authentication method enumeration types
     */
    enum Type {
        Text = 1,
        MD5  = 2,
        RSA  = 4,
    };

    /**
     * Create a string list from authentication methods
     * @param dest The destination
     * @param auth The authentication methods as ORed bits
     * @param sep The separator to use
    */
    static void authList(String& dest, u_int16_t auth, char sep);

    static TokenDict s_texts[];
};


/**
 * This class holds IAX format description
 * @short IAX format description
 */
class YIAX_API IAXFormatDesc
{
public:
    /**
     * Constructor
     */
    inline IAXFormatDesc()
	: m_format(0), m_multiplier(1)
	{}

    /**
     * Get the format
     * @return The format
     */
    inline u_int32_t format() const
	{ return m_format; }

    /**
     * Get the format multiplier used to translate timestamps
     * @return The format multiplier (always greater then 0)
     */
    inline unsigned int multiplier() const
	{ return m_multiplier; }

    /**
     * Set the format
     * @param fmt The format
     * @param type Format type as IAXFormat::Media enumeration
     */
    void setFormat(u_int32_t fmt, int type);

protected:
    u_int32_t m_format;                  // The format
    unsigned int m_multiplier;           // Format multiplier derived from sampling rate
};

/**
 * This class holds the enumeration values for audio and video formats
 * @short Wrapper class for audio and video formats
 */
class YIAX_API IAXFormat
{
public:
    /**
     * Format enumeration types
     */
    enum Formats {
        G723_1 = (1 <<  0),
        GSM    = (1 <<  1),
        ULAW   = (1 <<  2),
        ALAW   = (1 <<  3),
        G726   = (1 <<  4),
        ADPCM  = (1 <<  5),
        SLIN   = (1 <<  6),
        LPC10  = (1 <<  7),
        G729   = (1 <<  8),
        SPEEX  = (1 <<  9),
        ILBC   = (1 << 10),
        G726AAL2 = (1 << 11),
        G722   = (1 << 12),
        AMR    = (1 << 13),
        // NOTE: GSM Half Rate is not defined in RFC5456
        GSM_HR    = (1 << 31),
        AudioMask = G723_1 | GSM | ULAW | ALAW | G726 | ADPCM | SLIN | LPC10 | G729 | SPEEX |
            ILBC | G726AAL2 | G722 | AMR | GSM_HR,
        JPEG   = (1 << 16),
        PNG    = (1 << 17),
        ImageMask = JPEG | PNG,
        H261   = (1 << 18),
        H263   = (1 << 19),
        H263p  = (1 << 20),
        H264   = (1 << 21),
        VideoMask = H261 | H263 | H263p | H264,
    };

    /**
     * Media type enumeration
     */
    enum Media {
        Audio = 0,
        Video,
        Image,
        TypeCount
    };

    /**
     * Constructor. Build an audio format
     * @param type Media type
    */
    inline IAXFormat(int type = Audio)
	: m_type(type)
	{}

    /**
     * Get the media type
     * @return Media type
    */
    inline int type() const
	{ return m_type; }

    /**
     * Get the format
     * @return The format
    */
    inline u_int32_t format() const
	{ return m_format.format(); }

    /**
     * Get the incoming format
     * @return The incoming format
    */
    inline u_int32_t in() const
	{ return m_formatIn.format(); }

    /**
     * Get the outgoing format
     * @return The outgoing format
    */
    inline u_int32_t out() const
	{ return m_formatOut.format(); }

    /**
     * Get the incoming or outgoing format description
     * @param in True to retrieve the incoming format, false to retrieve the outgoing one
     * @return Requested format desc
    */
    inline const IAXFormatDesc& formatDesc(bool in) const
	{ return in ? m_formatIn : m_formatOut; }

     /**
     * Get the text associated with the format
     * @return Format name
    */
    inline const char* formatName() const
	{ return formatName(format()); }

    /**
     * Get the text associated with the media type
     * @return Media name
    */
    inline const char* typeName() const
	{ return typeName(m_type); }

    /**
     * Set format
     * @param fmt Optional pointer to format to set
     * @param fmtIn Optional pointer to incoming format to set
     * @param fmtOut Optional pointer to outgoing format to set
    */
    void set(u_int32_t* fmt, u_int32_t* fmtIn, u_int32_t* fmtOut);

    /**
     * Create a string list from formats
     * @param dest The destination
     * @param formats The formats
     * @param dict Optional dictionary to use, 0 to use s_formats
     * @param sep The separator to use
    */
    static void formatList(String& dest, u_int32_t formats, const TokenDict* dict = 0,
	const char* sep = ",");

    /**
     * Pick a format from a list of capabilities
     * @param formats Capabilities list
     * @param format Optional format to pick
     * @return IAX format, 0 if not found
    */
    static u_int32_t pickFormat(u_int32_t formats, u_int32_t format = 0);

    /**
     * Encode a formats list
     * @param formats Formats list
     * @param dict Dictionary to use
     * @param sep Formats list separator
     * @return Encoded formats
    */
    static u_int32_t encode(const String& formats, const TokenDict* dict, char sep = ',');

    /**
     * Mask formats by type
     * @param value Input format(s)
     * @param type Media type to retrieve
     * @return Media format(s) from input
    */
    static inline u_int32_t mask(u_int32_t value, int type) {
	    if (type == Audio)
		return value & AudioMask;
	    if (type == Video)
		return value & VideoMask;
	    if (type == Image)
		return value & ImageMask;
	    return 0;
	}

    /**
     * Clear formats by type
     * @param value Input format(s)
     * @param type Media type to clear
     * @return Cleared format(s) from input
    */
    static inline u_int32_t clear(u_int32_t value, int type) {
	    if (type == Audio)
		return value & ~AudioMask;
	    if (type == Video)
		return value & ~VideoMask;
	    if (type == Image)
		return value & ~ImageMask;
	    return value;
	}

    /**
     * Get the text associated with a format
     * @param fmt The desired format
     * @return A pointer to the text associated with the format or 0 if the format doesn't exist
    */
    static inline const char* formatName(u_int32_t fmt)
	{ return lookup(fmt,s_formats); }

    /**
     * Get the text associated with a media type
     * @param type The media type
     * @return A pointer to the text associated with the media type
    */
    static inline const char* typeName(int type)
	{ return lookup(type,s_types); }

    /**
     * Get the text associated with a media type
     * @param type The media type
     * @return A string associated with the media type
    */
    static inline const String& typeNameStr(int type)
	{ return s_typesList[type]; }

    /**
     * Keep the texts associated with the formats
    */
    static const TokenDict s_formats[];

    /**
     * Keep the texts associated with type
     */
    static const TokenDict s_types[];

    /**
     * Keep the texts associated with a type also as String
     */
    static const String s_typesList[TypeCount];

protected:
    int m_type;
    IAXFormatDesc m_format;
    IAXFormatDesc m_formatIn;
    IAXFormatDesc m_formatOut;
};

/**
 * This class holds the enumeration values for IAX control (subclass)
 * @short Wrapper class for subclasses of frames of type IAX
 */
class YIAX_API IAXControl
{
public:
    /**
     * IAX control (subclass) enumeration types
     */
    enum Type {
        New       = 0x01,
        Ping      = 0x02,
        Pong      = 0x03,
        Ack       = 0x04,
        Hangup    = 0x05,
        Reject    = 0x06,
        Accept    = 0x07,
        AuthReq   = 0x08,
        AuthRep   = 0x09,
        Inval     = 0x0a,
        LagRq     = 0x0b,
        LagRp     = 0x0c,
        RegReq    = 0x0d,
        RegAuth   = 0x0e,
        RegAck    = 0x0f,
        RegRej    = 0x10,
        RegRel    = 0x11,
        VNAK      = 0x12,
        DpReq     = 0x13,
        DpRep     = 0x14,
        Dial      = 0x15,
        TxReq     = 0x16,
        TxCnt     = 0x17,
        TxAcc     = 0x18,
        TxReady   = 0x19,
        TxRel     = 0x1a,
        TxRej     = 0x1b,
        Quelch    = 0x1c,
        Unquelch  = 0x1d,
        Poke      = 0x1e,
	//Reserved  = 0x1f,
        MWI       = 0x20,
        Unsupport = 0x21,
        Transfer  = 0x22,
        Provision = 0x23,
        FwDownl   = 0x24,
        FwData    = 0x25,
        CallToken = 0x28,
    };

    /**
     * Get the string associated with the given IAX control type
     * @param type The requested type
     * @return The text if type is valid or 0
     */
    static inline const char* typeText(int type)
	{ return lookup(type,s_types,0); }

private:
    static TokenDict s_types[]; // Keep the association between IAX control codes and their name
};

/**
 * This class holds all data needded to manage an IAX frame
 * @short This class holds an IAX frame
 */
class YIAX_API IAXFrame : public RefObject
{
public:
    /**
     * IAX frame type enumeration
     */
    enum Type {
        DTMF    = 0x01,
        Voice   = 0x02,
        Video   = 0x03,
        Control = 0x04,
        Null    = 0x05,
        IAX     = 0x06,
        Text    = 0x07,
        Image   = 0x08,
        HTML    = 0x09,
        Noise   = 0x0a,
    };

    /**
     * Constructor. Constructs an incoming frame
     * @param type Frame type
     * @param sCallNo Source call number
     * @param tStamp Frame timestamp
     * @param retrans Retransmission flag
     * @param buf IE buffer
     * @param len IE buffer length
     * @param mark Mark flag
     */
    IAXFrame(Type type, u_int16_t sCallNo, u_int32_t tStamp, bool retrans,
	     const unsigned char* buf, unsigned int len, bool mark = false);

    /**
     * Destructor
     */
    virtual ~IAXFrame();

    /**
     * Get the type of this frame as enumeration
     * @return The type of this frame as enumeration
     */
    inline Type type() const
	{ return m_type; }

    /**
     * Get the data buffer of the frame
     * @return The data buffer of the frame
     */
    inline DataBlock& data()
        { return m_data; }

    /**
     * Get the retransmission flag of this frame
     * @return The retransmission flag of this frame
     */
    inline bool retrans() const
	{ return m_retrans; }

    /**
     * Get the source call number of this frame
     * @return The source call number of this frame
     */
    inline u_int16_t sourceCallNo() const
	{ return m_sCallNo; }

    /**
     * Get the timestamp of this frame
     * @return The timestamp of this frame
     */
    inline u_int32_t timeStamp() const
	{ return m_tStamp; }

    /**
     * Get the mark flag
     * @return The mark flag
     */
    inline bool mark() const
	{ return m_mark; }

    /**
     * Get a pointer to this frame if it is a full frame
     * @return A pointer to this frame if it is a full frame or 0
     */
    virtual IAXFullFrame* fullFrame();

    /**
     * Parse a received buffer and returns a IAXFrame pointer if valid
     * @param buf Received buffer
     * @param len Buffer length
     * @param engine The IAXEngine who requested the operation
     * @param addr The source address
     * @return A frame pointer on success or 0
     */
    static IAXFrame* parse(const unsigned char* buf, unsigned int len, IAXEngine* engine = 0, const SocketAddr* addr = 0);

    /**
     * Build a miniframe buffer
     * @param dest Destination buffer
     * @param sCallNo Source call number
     * @param ts Frame timestamp
     * @param data Data
     * @param len Data length
     */
    static inline void buildMiniFrame(DataBlock& dest, u_int16_t sCallNo, u_int32_t ts,
	void* data, unsigned int len) {
	    unsigned char header[4] = {sCallNo >> 8,sCallNo & 0xff,ts >> 8,ts & 0xff};
	    dest.assign(header,4);
	    dest.append(data,len);
	}

    /**
     * Build a video meta frame buffer
     * @param dest Destination buffer
     * @param sCallNo Source call number
     * @param tStamp Frame timestamp
     * @param mark Frame mark
     * @param data Data
     * @param len Data length
     */
    static void buildVideoMetaFrame(DataBlock& dest, u_int16_t sCallNo, u_int32_t tStamp,
	bool mark, void* data, unsigned int len);

    /**
     * Pack a subclass value according to IAX protocol
     * @param value Value to pack
     * @return The packed subclass value or 0 if invalid (>255 and not a power of 2)
     */
    static u_int8_t packSubclass(u_int32_t value);

    /**
     * Unpack a subclass value according to IAX protocol
     * @param value Value to unpack
     * @return The unpacked subclass value
     */
    static u_int32_t unpackSubclass(u_int8_t value);

    /**
     * Get the string associated with the given IAX frame type
     * @param type The requested type
     * @return The text if type is valid or 0
     */
    static inline const char* typeText(int type)
	{ return lookup(type,s_types,0); }

protected:
    /**
     * Contains the frame's IE list for an incoming frame or the whole frame for an outgoing one
     */
    DataBlock m_data;

    /**
     * Retransmission flag
     */
    bool m_retrans;

private:
    static TokenDict s_types[]; // Keep the association between IAX frame types and their names
    Type m_type;		// Frame type
    u_int16_t m_sCallNo;	// Source call number
    u_int32_t m_tStamp;		// Frame timestamp
    bool m_mark;		// Mark flag
};

/**
 * This class holds all data needded to manage an IAX full frame
 * @short This class holds an IAX full frame
 */
class YIAX_API IAXFullFrame : public IAXFrame
{
public:
    /**
     * IAX frame subclass enumeration types for frames of type Control
     */
    enum ControlType {
        Hangup = 0x01,
        //Ring = 0x02,
        Ringing = 0x03,
        Answer = 0x04,
        Busy = 0x05,
        Congestion = 0x08,
        FlashHook = 0x09,
        Option = 0x0b,
        KeyRadio = 0x0c,
        UnkeyRadio = 0x0d,
        Progressing = 0x0e,
        Proceeding = 0x0f,
        Hold = 0x10,
        Unhold = 0x11,
        VidUpdate = 0x12,
        SrcUpdate = 0x14,
        StopSounds = 0xff,
    };

    /**
     * Constructor. Constructs an incoming full frame
     * @param type Frame type
     * @param subclass Frame subclass
     * @param sCallNo Source (remote) call number
     * @param dCallNo Destination (local) call number
     * @param oSeqNo Outgoing sequence number
     * @param iSeqNo Incoming (expected) sequence number
     * @param tStamp Frame timestamp
     * @param retrans Retransmission flag
     * @param buf IE buffer
     * @param len IE buffer length
     * @param mark Mark flag
     */
    IAXFullFrame(Type type, u_int32_t subclass, u_int16_t sCallNo, u_int16_t dCallNo,
		 unsigned char oSeqNo, unsigned char iSeqNo,
		 u_int32_t tStamp, bool retrans,
		 const unsigned char* buf, unsigned int len, bool mark = false);

    /**
     * Constructor. Constructs an outgoing full frame
     * @param type Frame type
     * @param subclass Frame subclass
     * @param sCallNo Source (remote) call number
     * @param dCallNo Destination (local) call number
     * @param oSeqNo Outgoing sequence number
     * @param iSeqNo Incoming (expected) sequence number
     * @param tStamp Frame timestamp
     * @param buf IE buffer
     * @param len IE buffer length
     * @param mark Mark flag
     */
    IAXFullFrame(Type type, u_int32_t subclass, u_int16_t sCallNo, u_int16_t dCallNo,
		 unsigned char oSeqNo, unsigned char iSeqNo,
		 u_int32_t tStamp,
		 const unsigned char* buf = 0, unsigned int len = 0, bool mark = false);

    /**
     * Constructor. Constructs an outgoing full frame
     * @param type Frame type
     * @param subclass Frame subclass
     * @param sCallNo Source (remote) call number
     * @param dCallNo Destination (local) call number
     * @param oSeqNo Outgoing sequence number
     * @param iSeqNo Incoming (expected) sequence number
     * @param tStamp Frame timestamp
     * @param ieList List of frame IEs
     * @param maxlen Max frame data length
     * @param mark Mark flag
     */
    IAXFullFrame(Type type, u_int32_t subclass, u_int16_t sCallNo, u_int16_t dCallNo,
		 unsigned char oSeqNo, unsigned char iSeqNo,
		 u_int32_t tStamp, IAXIEList* ieList, u_int16_t maxlen, bool mark = false);

    /**
     * Destructor
     */
    virtual ~IAXFullFrame();

    /**
     * Get the destination call number
     * @return The destination call number
     */
    inline u_int16_t destCallNo() const
        { return m_dCallNo; }

    /**
     * Get the outgoing sequence number
     * @return The outgoing sequence number
     */
    inline unsigned char oSeqNo() const
        { return m_oSeqNo; }

    /**
     * Get the incoming sequence number
     * @return The incoming sequence number
     */
    inline unsigned char iSeqNo() const
        { return m_iSeqNo; }

    /**
     * Get the subclass of this frame
     * @return The subclass of this frame
     */
    inline u_int32_t subclass() const
	{ return m_subclass; }

    /**
     * Check if this frame is used to request authentication
     * @return True if this frame is used to request authentication (like RegReq or RegAuth)
     */
    inline bool isAuthReq() const {
	    return type() == IAXFrame::IAX &&
		(subclass() == IAXControl::AuthReq || subclass() == IAXControl::RegAuth);
	}

    /**
     * Check if this frame is an INVAL one
     * @return True if this frame is INVAL
     */
    inline bool isInval() const
	{ return type() == IAXFrame::IAX && subclass() == IAXControl::Inval; }

    /**
     * Get a pointer to this frame if it is a full frame
     * @return A pointer to this frame
     */
    virtual IAXFullFrame* fullFrame();

    /**
     * Rebuild frame buffer from the list of IEs
     * @param maxlen Max frame data length
     */
    void updateBuffer(u_int16_t maxlen);

    /**
     * Retrieve the IE list
     * @return IAXIEList pointer or NULL
     */
    inline IAXIEList* ieList()
	{ return m_ieList; }

    /**
     * Update IE list from buffer if not already done
     * @param incoming True if this is an incoming frame
     * @return True if the list is valid
     */
    bool updateIEList(bool incoming);

    /**
     * Remove the IE list
     * @param delObj True to delete it
     * @return IAXIEList pointer or NULL if requested to delete it or already NULL
     */
    IAXIEList* removeIEList(bool delObj = true);

    /**
     * Fill a string with this frame
     * @param dest The string to fill
     * @param local The local address
     * @param remote The remote address
     * @param incoming True if it is an incoming frame
     */
    void toString(String& dest, const SocketAddr& local, const SocketAddr& remote,
	bool incoming);

    /**
     * Get the string associated with the given IAX control type
     * @param type The requested control type
     * @return The text if type is valid or 0
     */
    static inline const char* controlTypeText(int type)
	{ return lookup(type,s_controlTypes,0); }

protected:
    /**
     * Destroyed notification. Clear data
     */
    virtual void destroyed();

private:
    // Build frame buffer header
    void setDataHeader();
    static TokenDict s_controlTypes[]; // Keep the association between control types and their names
    u_int16_t m_dCallNo;	// Destination call number
    unsigned char m_oSeqNo;	// Out sequence number
    unsigned char m_iSeqNo;	// In sequence number
    u_int32_t m_subclass;	// Subclass
    IAXIEList* m_ieList;        // List of IEs
};

/**
 * This class holds all data needded to manage an outgoing IAX full frame
 * @short This class holds an outgoing IAX full frame
 */
class YIAX_API IAXFrameOut : public IAXFullFrame
{
public:
    /**
     * Constructor. Constructs an outgoing full frame
     * @param type Frame type
     * @param subclass Frame subclass
     * @param sCallNo Source (remote) call number
     * @param dCallNo Destination (local) call number
     * @param oSeqNo Outgoing sequence number
     * @param iSeqNo Incoming (expected) sequence number
     * @param tStamp Frame timestamp
     * @param buf IE buffer
     * @param len IE buffer length
     * @param retransCount Retransmission counter
     * @param retransIntervalMs Time interval to the next retransmission
     * @param ackOnly Acknoledge only flag. If true, the frame only expects an ACK
     * @param mark Mark flag
     */
    inline IAXFrameOut(Type type, u_int32_t subclass, u_int16_t sCallNo, u_int16_t dCallNo,
                       unsigned char oSeqNo, unsigned char iSeqNo, u_int32_t tStamp,
		       const unsigned char* buf, unsigned int len,
                       u_int16_t retransCount, u_int32_t retransIntervalMs,
		       bool ackOnly, bool mark = false)
        : IAXFullFrame(type,subclass,sCallNo,dCallNo,oSeqNo,iSeqNo,tStamp,buf,len,mark),
          m_ack(false), m_ackOnly(ackOnly), m_retransCount(retransCount),
          m_retransTimeInterval(retransIntervalMs * 1000),
	  m_nextTransTime(Time::now() + m_retransTimeInterval)
	{}

    /**
     * Constructor. Constructs an outgoing full frame
     * @param type Frame type
     * @param subclass Frame subclass
     * @param sCallNo Source (remote) call number
     * @param dCallNo Destination (local) call number
     * @param oSeqNo Outgoing sequence number
     * @param iSeqNo Incoming (expected) sequence number
     * @param tStamp Frame timestamp
     * @param ieList List of frame IEs
     * @param maxlen Max frame data length
     * @param retransCount Retransmission counter
     * @param retransIntervalMs Time interval to the next retransmission
     * @param ackOnly Acknoledge only flag. If true, the frame only expects an ACK
     * @param mark Mark flag
     */
    inline IAXFrameOut(Type type, u_int32_t subclass, u_int16_t sCallNo, u_int16_t dCallNo,
                       unsigned char oSeqNo, unsigned char iSeqNo, u_int32_t tStamp,
		       IAXIEList* ieList, u_int16_t maxlen,
                       u_int16_t retransCount, u_int32_t retransIntervalMs, bool ackOnly,
		       bool mark = false)
        : IAXFullFrame(type,subclass,sCallNo,dCallNo,oSeqNo,iSeqNo,tStamp,ieList,maxlen,mark),
          m_ack(false), m_ackOnly(ackOnly), m_retransCount(retransCount),
          m_retransTimeInterval(retransIntervalMs * 1000),
	  m_nextTransTime(Time::now() + m_retransTimeInterval)
	{}

    /**
     * Destructor
     */
    virtual ~IAXFrameOut()
	{}

    /**
     * Get the retransmission counter of this frame
     * @return The retransmission counter is 0
     */
    inline unsigned int retransCount() const
        { return m_retransCount; }

    /**
     * Ask the frame if it's time for retransmit
     * @param time Current time
     * @return True if it's time to retransmit
     */
    inline bool timeForRetrans(u_int64_t time) const
        { return time >= m_nextTransTime; }

    /**
     * Set the retransmission flag of this frame
     */
    inline void setRetrans() {
	    if (m_retrans)
		return;
	    m_retrans = true;
	    ((unsigned char*)m_data.data())[2] |= 0x80;
	}

    /**
     * Update the retransmission counter and the time to next retransmission
     */
    inline void transmitted() {
	    if (!m_retransCount)
		return;
	    m_retransCount--;
	    m_retransTimeInterval *= 2;
	    m_nextTransTime += m_retransTimeInterval;
	}

    /**
     * Get the acknoledged flag of this frame
     * @return The acknoledged flag of this frame
     */
    inline bool ack() const
	{ return m_ack; }

    /**
     * Set the acknoledged flag of this frame
     */
    inline void setAck()
	{ m_ack = true; }

    /**
     * Get the acknoledge only flag of this frame
     * @return The acknoledge only flag of this frame
     */
    inline bool ackOnly() const
	{ return m_ackOnly; }

    /**
     * Check if absolute timeout can be set
     * @return True if absolute timeout can be set
     */
    inline bool canSetTimeout()
	{ return m_retransTimeInterval != 0; }

    /**
     * Set absolute timeout. Reset retransmission counter
     * @param tout Timeout time
     */
    inline void setTimeout(u_int64_t tout) {
	    if (!m_retransTimeInterval)
		return;
	    m_retransTimeInterval = 0;
	    m_retransCount = 0;
	    m_nextTransTime = tout;
	}

private:
    bool m_ack;				// Acknoledge flag
    bool m_ackOnly;			// Frame need only ACK as a response
    u_int16_t m_retransCount;		// Retransmission counter
    u_int32_t m_retransTimeInterval;	// Retransmission interval
    u_int64_t m_nextTransTime;		// Next transmission time
};

/**
 * This class holds trunk description
 * @short Trunk info
 */
class YIAX_API IAXTrunkInfo : public RefObject
{
public:
    /**
     * Constructor
     */
    inline IAXTrunkInfo()
	: m_timestamps(true), m_sendInterval(IAX2_TRUNKFRAME_SEND_DEF),
	m_maxLen(IAX2_TRUNKFRAME_LEN_DEF),
	m_efficientUse(false), m_trunkInSyncUsingTs(true),
	m_trunkInTsDiffRestart(5000),
	m_retransCount(IAX2_RETRANS_COUNT_DEF),
	m_retransInterval(IAX2_RETRANS_INTERVAL_DEF),
	m_pingInterval(IAX2_PING_INTERVAL_DEF)
	{}

    /**
     * Init non trunking related data
     * @param params Parameter list
     * @param prefix Parameter prefix
     * @param def Optional defaults
     */
    void init(const NamedList& params, const String& prefix = String::empty(),
	const IAXTrunkInfo* def = 0);

    /**
     * Init trunking from parameters
     * @param params Parameter list
     * @param prefix Parameter prefix
     * @param def Optional defaults
     * @param out True to init outgoing trunk data
     * @param in True to init incoming trunk data
     */
    void initTrunking(const NamedList& params, const String& prefix = String::empty(),
	const IAXTrunkInfo* def = 0, bool out = true, bool in = true);

    /**
     * Update trunking from parameters. Don't change values not present in list
     * @param params Parameter list
     * @param prefix Parameter prefix
     * @param out True to update outgoing trunk data
     * @param in True to update incoming trunk data
     */
    void updateTrunking(const NamedList& params, const String& prefix = String::empty(),
	bool out = true, bool in = true);

    /**
     * Dump info
     * @param buf Destination buffer
     * @param sep Parameters separator
     * @param out True to dump outgoing trunking info
     * @param in True to dump incoming trunking info
     * @param other True to dump non trunking info
     */
    void dump(String& buf, const char* sep = " ", bool out = true, bool in = true,
	bool other = true);

    bool m_timestamps;                   // Trunk type: with(out) timestamps
    unsigned int m_sendInterval;         // Send interval
    unsigned int m_maxLen;               // Max frame length
    bool m_efficientUse;                 // Outgoing trunking: use or not the trunk based on calls using it
    bool m_trunkInSyncUsingTs;           // Incoming trunk without timestamps: use trunk
                                         //  time or trunk timestamp to re-build frame ts
    u_int32_t m_trunkInTsDiffRestart;    // Incoming trunk without timestamp: diff between
                                         //  timestamps at which we restart
    unsigned int m_retransCount;         // Frame retransmission counter
    unsigned int m_retransInterval;      // Frame retransmission interval in milliseconds
    unsigned int m_pingInterval;         // Ping interval in milliseconds
};

/**
 * Handle meta trunk frame with timestamps
 * @short Meta trunk frame
 */
class YIAX_API IAXMetaTrunkFrame : public RefObject, public Mutex
{
public:
    /**
     * Constructor. Constructs an outgoing meta trunk frame
     * @param engine The engine that owns this frame
     * @param addr Remote peer address
     * @param timestamps True if miniframes have timestamps, false if not
     * @param maxLen Maximum frame length
     * @param sendInterval Trunk send interval in milliseconds
     */
    IAXMetaTrunkFrame(IAXEngine* engine, const SocketAddr& addr, bool timestamps,
	unsigned int maxLen, unsigned int sendInterval);

    /**
     * Destructor
     */
    virtual ~IAXMetaTrunkFrame();

    /**
     * Get the remote peer address
     * @return The remote peer address
     */
    inline const SocketAddr& addr() const
	{ return m_addr; }

    /**
     * Retrieve the number of calls using this trunk
     * @return The number of calls using this trunk
     */
    inline unsigned int calls() const
	{ return m_calls; }

    /**
     * Change the number of calls using this trunk
     * @param add True to add a call, false to remove it
     */
    inline void changeCalls(bool add) {
	    Lock lck(this);
	    if (add)
		m_calls++;
	    else if (m_calls)
		m_calls--;
	}

    /**
     * Check if the frame is adding mini frames timestamps
     * @return True if the frame is adding mini frames timestamps
     */
    inline bool trunkTimestamps() const
	{ return m_trunkTimestamps; }

    /**
     * Retrieve the send interval
     * @return Send interval in milliseconds
     */
    inline unsigned int sendInterval() const
	{ return m_sendInterval; }

    /**
     * Retrieve the frame maximum length
     * @return Frame maximum length
     */
    inline unsigned int maxLen() const
	{ return m_maxLen; }

    /**
     * Add a mini frame. If no room, send before adding
     * @param sCallNo Sorce call number
     * @param data Mini frame data
     * @param tStamp Mini frame timestamp
     * @return The number of data bytes added to trunk, 0 on failure
     */
    unsigned int add(u_int16_t sCallNo, const DataBlock& data, u_int32_t tStamp);

    /**
     * Send this frame to remote peer if the time arrived
     * @param now Current time
     * @return The result of the write operation
     */
    inline bool timerTick(const Time& now = Time()) {
	    if (m_dataAddIdx == IAX2_TRUNKFRAME_HEADERLENGTH || !m_send)
		return false;
	    Lock lck(this);
	    return (now > m_send) && doSend(now,true);
	}

    /**
     * Send this frame to remote peer if there is any data in buffer
     * @return The result of the write operation
     */
    inline bool send() {
	    if (m_dataAddIdx == IAX2_TRUNKFRAME_HEADERLENGTH)
		return false;
	    Lock lck(this);
	    return m_dataAddIdx != IAX2_TRUNKFRAME_HEADERLENGTH && doSend();
	}

private:
    IAXMetaTrunkFrame() {}      // No default constructor
    // Send this frame to remote peer
    bool doSend(const Time& now = Time(), bool onTime = false);
    // Set timestamp and next time to send
    inline void setTimestamp(u_int64_t now) {
	    m_timeStamp = now;
	    m_send = now + (u_int64_t)m_sendInterval * 1000;
	}
    // Set next time to send
    inline void setSendTime(u_int64_t now)
	{ m_send = now + (u_int64_t)m_sendInterval * 1000; }

    // Set the timestamp of this frame
    inline void setTimestamp(u_int32_t tStamp) {
            m_data[4] = (u_int8_t)(tStamp >> 24);
	    m_data[5] = (u_int8_t)(tStamp >> 16);
	    m_data[6] = (u_int8_t)(tStamp >> 8);
	    m_data[7] = (u_int8_t)tStamp;
	}

    unsigned int m_calls;       // The number of calls using it
    u_int8_t* m_data;		// Data buffer
    u_int16_t m_dataAddIdx;	// Current add index
    u_int64_t m_timeStamp;      // First time data was added
    u_int64_t m_send;           // Time to send
    u_int32_t m_lastSentTs;     // Last sent timestamp
    unsigned int m_sendInterval;// Send interval in milliseconds
    IAXEngine* m_engine;	// The engine that owns this frame
    SocketAddr m_addr;		// Remote peer address
    bool m_trunkTimestamps;     // Trunk type: with(out) timestamps
    unsigned int m_maxLen;      // Max frame length
    unsigned int m_maxDataLen;  // Max frame data length
    unsigned char m_miniHdrLen; // Miniframe header length
};

/**
 * This class holds data used by transaction to sync media.
 * The mutexes are not reentrant
 * @short IAX2 transaction media data
 */
class YIAX_API IAXMediaData
{
    friend class IAXTransaction;
public:
    /**
     * Constructor
     */
    inline IAXMediaData()
	: m_inMutex(false,"IAXTransaction::InMedia"),
	m_outMutex(false,"IAXTransaction::OutMedia"),
	m_startedIn(false), m_startedOut(false),
	m_outStartTransTs(0), m_outFirstSrcTs(0),
	m_lastOut(0), m_lastIn(0), m_sent(0), m_sentBytes(0),
	m_recv(0), m_recvBytes(0), m_ooPackets(0), m_ooBytes(0),
	m_showInNoFmt(true), m_showOutOldTs(true),
	m_dropOut(0), m_dropOutBytes(0)
	{}

    /**
     * Increase drop out data
     * @param len The number of dropped bytes
     */
    inline void dropOut(unsigned int len) {
	    if (len) {
		m_dropOut++;
		m_dropOutBytes += len;
	    }
	}

    /**
     * Print statistics
     * @param buf Destination buffer
     */
    void print(String& buf);

protected:
    Mutex m_inMutex;
    Mutex m_outMutex;
    bool m_startedIn;                    // Incoming media started
    bool m_startedOut;                   // Outgoing media started
    int m_outStartTransTs;               // Transaction timestamp where media send started
    unsigned int m_outFirstSrcTs;        // First outgoing source packet timestamp as received from source
    u_int32_t m_lastOut;                 // Last transmitted mini timestamp
    u_int32_t m_lastIn;                  // Last received timestamp
    unsigned int m_sent;                 // Packets sent
    unsigned int m_sentBytes;            // Bytes sent
    unsigned int m_recv;                 // Packets received
    unsigned int m_recvBytes;            // Bytes received
    unsigned int m_ooPackets;            // Dropped received out of order packets
    unsigned int m_ooBytes;              // Dropped received out of order bytes
    bool m_showInNoFmt;                  // Show incoming media arrival without format debug
    bool m_showOutOldTs;                 // Show dropped media out debug message
    unsigned int m_dropOut;              // The number of dropped outgoing packets
    unsigned int m_dropOutBytes;         // The number of dropped outgoing bytes
};

/**
 * This class holds all the data needded for the management of an IAX2 transaction
 *  which might be a call leg, a register/unregister or a poke one
 * @short An IAX2 transaction
 */
class YIAX_API IAXTransaction : public RefObject, public Mutex
{
    friend class IAXEvent;
    friend class IAXEngine;
public:
    /**
     * The transaction type as enumeration
     */
    enum Type {
	Incorrect,			// Unsupported/unknown type
	New,				// Media exchange call
	RegReq,				// Registration
	RegRel,				// Registration release
	Poke,				// Ping
	//FwDownl,
    };

    /**
     * The transaction state as enumeration
     */
    enum State {
        Connected,		     	// Call leg established (Accepted) for transactions of type New
	NewLocalInvite,		     	// New outgoing transaction: Poke/New/RegReq/RegRel
	NewLocalInvite_AuthRecv,     	// Auth request received for an outgoing transaction
	NewLocalInvite_RepSent,	     	// Auth reply sent for an outgoing transaction
	NewRemoteInvite,             	// New incoming transaction: Poke/New/RegReq/RegRel
	NewRemoteInvite_AuthSent,    	// Auth sent for an incoming transaction
	NewRemoteInvite_RepRecv,     	// Auth reply received for an incoming transaction
	Unknown,                     	// Initial state
	Terminated,                  	// Terminated. No more frames accepted
        Terminating,                 	// Terminating. Wait for ACK or timeout to terminate
    };

    /**
     * Constructs an incoming transaction from a received full frame with an IAX
     *  control message that needs a new transaction
     * @param engine The engine that owns this transaction
     * @param frame A valid full frame
     * @param lcallno Local call number
     * @param addr Address from where the frame was received
     * @param data Pointer to arbitrary user data
     */
    static IAXTransaction* factoryIn(IAXEngine* engine, IAXFullFrame* frame, u_int16_t lcallno, const SocketAddr& addr,
		void* data = 0);

    /**
     * Constructs an outgoing transaction with an IAX control message that needs a new transaction
     * @param engine The engine that owns this transaction
     * @param type Transaction type
     * @param lcallno Local call number
     * @param addr Address to use
     * @param ieList Starting IE list
     * @param data Pointer to arbitrary user data
     */
    static IAXTransaction* factoryOut(IAXEngine* engine, Type type, u_int16_t lcallno, const SocketAddr& addr,
		IAXIEList& ieList, void* data = 0);

    /**
     * Destructor
     */
    virtual ~IAXTransaction();

    /**
     * The IAX engine this transaction belongs to
     * @return Pointer to the IAXEngine of this transaction
     */
    inline IAXEngine* getEngine() const
        { return m_engine; }

    /**
     * Get the type of this transaction
     * @return The type of the transaction as enumeration
     */
    inline Type type() const
        { return m_type; }

    /**
     * Retrieve transaction type name
     * @return Transaction type name
     */
    inline const char* typeName()
	{ return typeName(type()); }

    /**
     * Get the state of this transaction
     * @return The state of the transaction as enumeration
     */
    inline State state() const
        { return m_state; }

    /**
     * Retrieve the transaction state name
     * @return Transaction state name
     */
    inline const char* stateName()
	{ return stateName(state()); }

    /**
     * Get the timestamp of this transaction
     * @return The timestamp of this transaction
     */
    inline u_int64_t timeStamp() const
        { return Time::msecNow() - m_timeStamp; }

    /**
     * Get the direction of this transaction
     * @return True if it is an outgoing transaction
     */
    inline bool outgoing() const
        { return m_localInitTrans; }

    /**
     * Store a pointer to arbitrary user data
     * @param data User provided pointer
     */
    inline void setUserData(void* data)
        { m_userdata = data; }

    /**
     * Return the opaque user data stored in the transaction
     * @return Pointer set by user
     */
    inline void* getUserData() const
        { return m_userdata; }

    /**
     * Retrieve the local call number
     * @return 15-bit local call number
     */
    inline u_int16_t localCallNo() const
        { return m_lCallNo; }

    /**
     * Retrieve the remote call number
     * @return 15-bit remote call number
     */
    inline u_int16_t remoteCallNo() const
        { return m_rCallNo; }

    /**
     * Retrieve the remote host+port address
     * @return A reference to the remote address
     */
    inline const SocketAddr& remoteAddr() const
        { return m_addr; }

    /**
     * Retrieve the username
     * @return A reference to the username
     */
    inline const String& username()
	{ return m_username; }

    /**
     * Retrieve the calling number
     * @return A reference to the calling number
     */
    inline const String& callingNo()
	{ return m_callingNo; }

    /**
     * Retrieve the calling name
     * @return A reference to the calling name
     */
    inline const String& callingName()
	{ return m_callingName; }

    /**
     * Retrieve the called number
     * @return A reference to the called number
     */
    inline const String& calledNo()
	{ return m_calledNo; }

    /**
     * Retrieve the called context
     * @return A reference to the called context
     */
    inline const String& calledContext()
	{ return m_calledContext; }

    /**
     * Retrieve the challenge sent/received during authentication
     * @return A reference to the challenge
     */
    inline const String& challenge()
	{ return m_challenge; }

    /**
     * Retrieve the media of a given type
     * @param type Media type to retrieve
     * @return IAXFormat pointer or 0 for invalid type
     */
    inline IAXFormat* getFormat(int type) {
	    if (type == IAXFormat::Audio)
		return &m_format;
	    if (type == IAXFormat::Video)
		return &m_formatVideo;
	    return 0;
	}

    /**
     * Retrieve the media data for a given type
     * @param type Media type to retrieve
     * @return IAXMediaData pointer or 0 for invalid type
     */
    inline IAXMediaData* getData(int type) {
	    if (type == IAXFormat::Audio)
		return &m_dataAudio;
	    if (type == IAXFormat::Video)
		return &m_dataVideo;
	    return 0;
	}

    /**
     * Retrieve the media format used during initialization
     * @param type Media type to retrieve
     * @return The initial media format for the given type
     */
    inline u_int32_t format(int type) {
	    IAXFormat* fmt = getFormat(type);
	    return fmt ? fmt->format() : 0;
	}

    /**
     * Retrieve the incoming media format
     * @param type Media type to retrieve
     * @return The incoming media format for the given type
     */
    inline u_int32_t formatIn(int type) {
	    IAXFormat* fmt = getFormat(type);
	    return fmt ? fmt->in() : 0;
	}

    /**
     * Retrieve the outgoing media format
     * @param type Media type to retrieve
     * @return The outgoing media format for the given type
     */
    inline u_int32_t formatOut(int type) {
	    IAXFormat* fmt = getFormat(type);
	    return fmt ? fmt->out() : 0;
	}

    /**
     * Retrieve the media capability of this transaction
     * @return The media capability of this transaction
     */
    inline u_int32_t capability() const
	{ return m_capability; }

    /**
     * Retrieve the expiring time for a register/unregister transaction
     * @return The expiring time for a register/unregister transaction
     */
    inline u_int32_t expire() const
	{ return m_expire; }

    /**
     * Retrieve the authentication data sent/received during authentication
     * @return A reference to the authentication data
     */
    inline const String& authdata()
	{ return m_authdata; }

    /**
     * Set the destroy flag
     */
    inline void setDestroy()
	{ m_destroy = true; }

    /**
     * Start an outgoing transaction.
     * This method is thread safe
     */
    void start();

    /**
     * Process a frame from remote peer.
     * This method is thread safe
     * @param frame IAX frame belonging to this transaction to process
     * @return 'this' if successful or NULL if the frame is invalid
     */
    IAXTransaction* processFrame(IAXFrame* frame);

    /**
     * Process received media data
     * @param data Received data
     * @param tStamp Mini frame timestamp multiplied by format multiplier
     * @param type Media type
     * @param full True if received in a full frame
     * @param mark Mark flag
     * @return 0
     */
    IAXTransaction* processMedia(DataBlock& data, u_int32_t tStamp,
	int type = IAXFormat::Audio, bool full = false, bool mark = false);

    /**
     * Send media data to remote peer. Update the outgoing media format if changed
     * @param data Data to send
     * @param tStamp Data timestamp
     * @param format Data format
     * @param type Media type
     * @param mark Mark flag
     * @return The number of bytes sent
     */
    unsigned int sendMedia(const DataBlock& data, unsigned int tStamp, u_int32_t format,
	int type = IAXFormat::Audio, bool mark = false);

    /**
     * Get an IAX event from the queue
     * This method is thread safe.
     * @param now Current time
     * @return Pointer to an IAXEvent or 0 if none available
     */
    IAXEvent* getEvent(const Time& now = Time());

    /**
     * Get the maximum allowed number of full frames in the incoming frame list
     * @return The maximum allowed number of full frames in the incoming frame list
     */
    static unsigned char getMaxFrameList();

    /**
     * Set the maximum allowed number of full frames in the incoming frame list
     * @param value The new value of m_maxInFrames
     * @return False if value is greater then IAX2_MAX_TRANSINFRAMELIST
     */
    static bool setMaxFrameList(unsigned char value);

    /**
     * Send an ANSWER frame to remote peer
     * This method is thread safe
     * @return False if the current transaction state is not Connected
     */
    inline bool sendAnswer()
	{ return sendConnected(IAXFullFrame::Answer); }

    /**
     * Send a RINGING frame to remote peer
     * This method is thread safe
     * @return False if the current transaction state is not Connected
     */
    inline bool sendRinging()
	{ return sendConnected(IAXFullFrame::Ringing); }

    /**
     * Send a PROCEEDING frame to remote peer
     * This method is thread safe
     * @return False if the current transaction state is not Connected
     */
    inline bool sendProgress()
	{ return sendConnected(IAXFullFrame::Proceeding); }

    /**
     * Send an ACCEPT/REGACK frame to remote peer
     * This method is thread safe
     * @param expires Optional pointer to expiring time for register transactions
     * @return False if the transaction type is not New and state is NewRemoteInvite or NewRemoteInvite_AuthRep or
     *  if the transaction type is not RegReq and state is NewRemoteInvite or
     *  type is not RegReq/RegRel and state is NewRemoteInvite_AuthRep
     */
    bool sendAccept(unsigned int* expires = 0);

    /**
     * Send a HANGUP frame to remote peer
     * This method is thread safe
     * @param cause Optional reason for hangup
     * @param code Optional code of reason
     * @return False if the transaction type is not New or state is Terminated/Terminating
     */
    bool sendHangup(const char* cause = 0, u_int8_t code = 0);

    /**
     * Send a REJECT/REGREJ frame to remote peer
     * This method is thread safe
     * @param cause Optional reason for reject
     * @param code Optional code of reason
     * @return False if the transaction type is not New/RegReq/RegRel or state is Terminated/Terminating
     */
    bool sendReject(const char* cause = 0, u_int8_t code = 0);

    /**
     * Send an AUTHREQ/REGAUTH frame to remote peer
     * This method is thread safe
     * @return False if the current transaction state is not NewRemoteInvite
     */
    bool sendAuth();

    /**
     * Send an AUTHREP/REGREQ/REGREL frame to remote peer as a response to AUTHREQ/REGREQ/REGREL
     * This method is thread safe
     * @param response Response to send
     * @return False if the current transaction state is not NewLocalInvite_AuthRecv
     */
    bool sendAuthReply(const String& response);

    /**
     * Send a DTMF frame to remote peer
     * This method is thread safe
     * @param dtmf DTMF char to send
     * @return False if the current transaction state is not Connected or dtmf is grater then 127
     */
    inline bool sendDtmf(u_int8_t dtmf)
	{ return dtmf <= 127 ? sendConnected((IAXFullFrame::ControlType)dtmf,IAXFrame::DTMF) : false; }

    /**
     * Send a TEXT frame to remote peer
     * This method is thread safe
     * @param text Text to send
     * @return False if the current transaction state is not Connected
     */
    bool sendText(const char* text);

    /**
     * Send a NOISE frame to remote peer
     * This method is thread safe
     * @param noise Noise value to send
     * @return False if the current transaction state is not Connected or noise is grater then 127
     */
    inline bool sendNoise(u_int8_t noise)
	{ return noise <= 127 ? sendConnected((IAXFullFrame::ControlType)noise,IAXFrame::Noise) : false; }

    /**
     * Abort a registration transaction
     * This method is thread safe
     * @return False transaction is not a registration one or is already terminating
     */
    bool abortReg();

    /**
     * Enable trunking for this transaction
     * @param trunkFrame Pointer to IAXMetaTrunkFrame used to send trunked media
     * @param efficientUse Use or not the trunk based on calls using it
     * @return False trunking is already enabled for this transactio or trunkFrame is 0
     */
    bool enableTrunking(IAXMetaTrunkFrame* trunkFrame, bool efficientUse);

    /**
     * Process a received call token
     * This method is thread safe
     * @param callToken Received call token
     */
    void processCallToken(const DataBlock& callToken);

    /**
     * Process incoming audio miniframes from trunk without timestamps
     * @param ts Trunk frame timestamp
     * @param blocks Received blocks
     * @param now Current time
     */
    void processMiniNoTs(u_int32_t ts, ObjList& blocks, const Time& now = Time());

    /**
     * Print transaction data on stdin
     * @param printStats True to print media statistics
     * @param printFrames True to print in/out pending frames
     * @param location Additional location info to be shown in debug
     */
    void print(bool printStats = false, bool printFrames = false, const char* location = "status");

    /**
     * Retrieve transaction type name from transaction type
     * @param type Transaction type
     * @return Requested type name
     */
    static inline const char* typeName(int type)
	{ return lookup(type,s_typeName); }

    /**
     * Retrieve transaction state name
     * @param state Transaction state
     * @return Requested state name
     */
    static inline const char* stateName(int state)
	{ return lookup(state,s_stateName); }

    /**
     * Transaction type name
     */
    static const TokenDict s_typeName[];

    /**
     * Transaction state name
     */
    static const TokenDict s_stateName[];

    /**
     * Standard message sent if unsupported/unknown/none authentication methosd was received
     */
    static String s_iax_modNoAuthMethod;

    /**
     * Standard message sent if unsupported/unknown/none media format was received
     */
    static String s_iax_modNoMediaFormat;

    /**
     * Standard message sent if the received authentication data is incorrect
     */
    static String s_iax_modInvalidAuth;

    /**
     * Standard message sent if a received frame doesn't have an username information element
     */
    static String s_iax_modNoUsername;

protected:
    /**
     * Constructor: constructs an incoming transaction from a received full frame with an IAX
     *  control message that needs a new transaction
     * @param engine The engine that owns this transaction
     * @param frame A valid full frame
     * @param lcallno Local call number
     * @param addr Address from where the frame was received
     * @param data Pointer to arbitrary user data
     */
    IAXTransaction(IAXEngine* engine, IAXFullFrame* frame, u_int16_t lcallno, const SocketAddr& addr,
	void* data = 0);

    /**
     * Constructor: constructs an outgoing transaction with an IAX control message that needs a new transaction
     * @param engine The engine that owns this transaction
     * @param type Transaction type: see Type enumeration
     * @param lcallno Local call number
     * @param addr Address to use
     * @param ieList Starting IE list
     * @param data Pointer to arbitrary user data
     */
    IAXTransaction(IAXEngine* engine, Type type, u_int16_t lcallno, const SocketAddr& addr, IAXIEList& ieList,
	void* data = 0);

    /**
     * Cleanup
     */
    virtual void destroyed();

    /**
     * Init data members from an IE list
     * @param ieList IE list to init from
     */
    void init(IAXIEList& ieList);

    /**
     * Increment sequence numbers (inbound or outbound) for the frames that need it
     * @param frame Received frame if inbound is true, otherwise a transmitted one
     * @param inbound True for inbound frames
     * @return True if incremented.
     */
    bool incrementSeqNo(const IAXFullFrame* frame, bool inbound);

    /**
     * Test if frame is acceptable (not an out of order or a late one)
     * @param frame Frame to test
     * @return True if frame can be added to incoming frame list
     */
    bool isFrameAcceptable(const IAXFullFrame* frame);

    /**
     * Change the transaction state
     * @param newState the new transaction state
     * @return False if trying to change a termination state into a non termination one
     */
    bool changeState(State newState);

    /**
     * Terminate the transaction.
     * @param evType IAXEvent type to generate
     * @param local If true it is a locally generated event
     * @param frame Frame to build event from
     * @param createIEList If true create IE list in the generated event
     * @return Pointer to a valid IAXEvent
     */
    IAXEvent* terminate(u_int8_t evType, bool local, IAXFullFrame* frame = 0, bool createIEList = true);

    /**
     * Wait for ACK to terminate the transaction. No more events will be generated
     * @param evType IAXEvent type to generate
     * @param local If true it is a locally generated event
     * @param frame Frame to build event from
     * @return Pointer to a valid IAXEvent if evType if non 0, 0 otherwise
     */
    IAXEvent* waitForTerminate(u_int8_t evType = 0, bool local = true, IAXFullFrame* frame = 0);

    /**
     * Constructs an IAXFrameOut frame, send it to remote peer and put it in the transmission list
     * This method is thread safe
     * @param type Frame type
     * @param subclass Frame subclass
     * @param data Frame IE list
     * @param len Frame IE list length
     * @param tStamp Frame timestamp. If 0 the transaction timestamp will be used
     * @param ackOnly Frame's acknoledge only flag
     * @param mark Frame mark flag
     */
    void postFrame(IAXFrame::Type type, u_int32_t subclass, void* data = 0, u_int16_t len = 0, u_int32_t tStamp = 0,
	bool ackOnly = false, bool mark = false);

    /**
     * Constructs an IAXFrameOut frame, send it to remote peer and put it in the transmission list
     * This method is thread safe
     * @param type Frame type
     * @param subclass Frame subclass
     * @param ies Frame IE list
     * @param tStamp Frame timestamp. If 0 the transaction timestamp will be used
     * @param ackOnly Frame's acknoledge only flag
     */
    void postFrameIes(IAXFrame::Type type, u_int32_t subclass, IAXIEList* ies, u_int32_t tStamp = 0,
		bool ackOnly = false);

    /**
     * Send a full frame to remote peer
     * @param frame Frame to send
     * @param vnak If true the transmission is a response to a VNAK frame
     * @return True on success
     */
    bool sendFrame(IAXFrameOut* frame, bool vnak = false);

    /**
     * Create an event
     * @param evType Event type
     * @param local If true it is a locally generated event.
     * @param frame Frame to create from
     * @param newState The transaction new state
     * @return Pointer to an IAXEvent or 0 (invalid IE list)
     */
    IAXEvent* createEvent(u_int8_t evType, bool local, IAXFullFrame* frame, State newState);

    /**
     * Create an event from a received frame that is a response to a sent frame and
     *  change the transaction state to newState. Remove the response from incoming list.
     * @param frame Frame to create response for
     * @param findType Frame type to find
     * @param findSubclass Frame subclass to find
     * @param evType Event type to generate
     * @param local Local flag for the generated event.
     * @param newState New transaction state if an event was generated
     * @return Pointer to an IAXEvent or 0 (invalid IE list)
     */
    IAXEvent* createResponse(IAXFrameOut* frame, u_int8_t findType, u_int8_t findSubclass, u_int8_t evType, bool local, State newState);

    /**
     * Find a response for a previously sent frame
     * @param frame Frame to find response for
     * @param delFrame Delete frame flag. If true on exit, a response was found
     * @return Pointer to an IAXEvent or 0
     */
    IAXEvent* getEventResponse(IAXFrameOut* frame, bool& delFrame);

    /**
     * Find a response for a previously sent frame if the transaction type is New
     * @param frame Frame to find response for
     * @param delFrame Delete frame flag. If true on exit, a response was found
     * @return Pointer to an IAXEvent or 0
     */
    IAXEvent* getEventResponse_New(IAXFrameOut* frame, bool& delFrame);

    /**
     * Process an authentication request. If valid, send an authentication reply
     * @param event Already generated event
     * @return Pointer to a valid IAXEvent
     */
    IAXEvent* processAuthReq(IAXEvent* event);

    /**
     * Process an accept. If not valid (call m_engine->acceptFormatAndCapability) send a reject.
     *  Otherwise return the event
     * @param event Already generated event
     * @return Pointer to a valid IAXEvent
     */
    IAXEvent* processAccept(IAXEvent* event);

    /**
     * Process an authentication reply
     * @param event Already generated event
     * @return Pointer to a valid IAXEvent
     */
    IAXEvent* processAuthRep(IAXEvent* event);

    /**
     * Find a response for a previously sent frame if the transaction type is RegReq/RegRel
     * @param frame Frame to find response for
     * @param delFrame Delete frame flag. If true on exit, a response was found
     * @return Pointer to an IAXEvent or 0
     */
    IAXEvent* getEventResponse_Reg(IAXFrameOut* frame, bool& delFrame);

    /**
     * Update transaction data from the event
     * @param event Already generated event
     * @return The received event
     */
    IAXEvent* processRegAck(IAXEvent* event);

    /**
     * Find out if an incoming frame would start a transaction
     * @param frame Frame to process
     * @param delFrame Delete frame flag. If true on exit, frame is valid
     * @return Pointer to an IAXEvent or 0
     */
    IAXEvent* getEventStartTrans(IAXFullFrame* frame, bool& delFrame);

    /**
     * Find out if a frame is a remote request
     * @param frame Frame to process
     * @param delFrame Delete rame flag. If true on exit, a request was found
     * @return Pointer to an IAXEvent or 0
     */
    IAXEvent* getEventRequest(IAXFullFrame* frame, bool& delFrame);

    /**
     * Find out if a frame is a remote request if transaction type is New
     * @param frame Frame to process
     * @param delFrame Delete rame flag. If true on exit, a request was found
     * @return Pointer to an IAXEvent or 0
     */
    IAXEvent* getEventRequest_New(IAXFullFrame* frame, bool& delFrame);

    /**
     * Search for a frame in m_inFrames having the given type and subclass
     * @param type Frame type to find.
     * @param subclass Frame subclass to find.
     * @return Pointer to frame if found or 0.
     */
    IAXFullFrame* findInFrame(IAXFrame::Type type, u_int32_t subclass);

    /**
     * Search in m_inFrames for a frame with the same timestamp as frameOut and deletes it.
     * @param frameOut Frame to find response for
     * @param type Frame type to find
     * @param subclass Frame subclass to find
     * @return True if found.
     */
    bool findInFrameTimestamp(const IAXFullFrame* frameOut, IAXFrame::Type type, u_int32_t subclass);

    /**
     * Search in m_inFrames for an ACK frame which confirm the received frame and deletes it
     * @param frameOut Frame to find response for
     * @return True if found.
     */
    bool findInFrameAck(const IAXFullFrame* frameOut);

    /**
     * Acknoledge the last received full frame
     */
    void ackInFrames();

    /**
     * Send a frame to remote peer in state Connected
     * This method is thread safe
     * @param subclass Frame subclass to send
     * @param frametype Frame type to send
     * @return False if the current transaction state is not Connected
     */
    bool sendConnected(IAXFullFrame::ControlType subclass, IAXFrame::Type frametype = IAXFrame::Control);

    /**
     * Send an ACK frame
     * @param frame Aknoledged frame
     */
    void sendAck(const IAXFullFrame* frame);

    /**
     * Send an VNAK frame
     */
    void sendVNAK();

    /**
     * Send an Unsupport frame
     * @param subclass Unsupported frame's subclass
     */
    void sendUnsupport(u_int32_t subclass);

    /**
     * Internal protocol outgoing frames processing (PING/LAGRQ)
     * @param frame Frame to process
     * @param delFrame Delete frame flag. If true on exit, a response was found
     * @return 0.
     */
    IAXEvent* processInternalOutgoingRequest(IAXFrameOut* frame, bool& delFrame);

    /**
     * Internal protocol incoming frames processing (PING/LAGRQ)
     * @param frame Frame to process
     * @param delFrame Delete frame flag. If true on exit, a request was found
     * @return 0.
     */
    IAXEvent* processInternalIncomingRequest(const IAXFullFrame* frame, bool& delFrame);

    /**
     * Process mid call control frames
     * @param frame Frame to process
     * @param delFrame Delete frame flag. If true on exit, a request was found
     * @return A valid IAXEvent or 0
     */
    IAXEvent* processMidCallControl(IAXFullFrame* frame, bool& delFrame);

    /**
     * Process mid call IAX control frames
     * @param frame Frame to process
     * @param delFrame Delete frame flag. If true on exit, a request was found
     * @return A valid IAXEvent or 0
     */
    IAXEvent* processMidCallIAXControl(IAXFullFrame* frame, bool& delFrame);

    /**
     * Test if frame is a Reject/RegRej frame
     * @param frame Frame to process.
     * @param delFrame Delete frame flag. If true on exit, a request was found
     * @return A valid IAXEvent or 0.
     */
    IAXEvent* remoteRejectCall(IAXFullFrame* frame, bool& delFrame);

    /**
     * Process received media full frames
     * @param frame Received frame
     * @param type Media type
     * @return 0
     */
    IAXTransaction* processMediaFrame(const IAXFullFrame* frame, int type);

    /**
     * Send all frames from outgoing queue with outbound sequence number starting with seqNo.
     * @param seqNo Requested sequence number
     * @return 0
     */
    IAXTransaction* retransmitOnVNAK(u_int16_t seqNo);

    /**
     * Generate a Reject event after internally rejecting a transaction
     * @param reason The reason of rejecting
     * @param code Error code
     * @return A valid IAXEvent
     */
    IAXEvent* internalReject(const char* reason, u_int8_t code);

    /**
     * Event terminated feedback
     * This method is thread safe
     * @param event The event notifying termination
     */
    void eventTerminated(IAXEvent* event);

    /**
     * Set the current event
     * @param event The event notifying termination
     * @return event
     */
    inline IAXEvent* keepEvent(IAXEvent* event) {
	m_currentEvent = event;
	return event;
    }

private:
    void adjustTStamp(u_int32_t& tStamp);
    void postFrame(IAXFrameOut* frame);
    void receivedVoiceMiniBeforeFull();
    void resetTrunk();
    void init();
    void setPendingEvent(IAXEvent* ev = 0);
    inline void restartTrunkIn(u_int64_t now, u_int32_t ts) {
	    m_trunkInStartTime = now;
	    u_int64_t dt = (now - m_lastVoiceFrameIn) / 1000;
	    m_trunkInTsDelta = m_lastVoiceFrameInTs + (u_int32_t)dt;
	    m_trunkInFirstTs = ts;
	}
    // Process accept format and caps
    bool processAcceptFmt(IAXIEList* list);
    // Process queued ACCEPT. Reject with given reason/code if not found
    // Reject with 'nomedia' if found and format is not acceptable
    IAXEvent* checkAcceptRecv(const char* reason, u_int8_t code);

    // Params
    bool m_localInitTrans;			// True: local initiated transaction
    bool m_localReqEnd;				// Local client requested terminate
    Type m_type;				// Transaction type
    State m_state;				// Transaction state
    bool m_destroy;                             // Destroy flag
    bool m_accepted;                            // ACCEPT received and processed
    u_int64_t m_timeStamp;			// Transaction creation timestamp
    u_int64_t m_timeout;			// Transaction timeout in Terminating state
    SocketAddr m_addr;				// Socket
    u_int16_t m_lCallNo;			// Local peer call id
    u_int16_t m_rCallNo;			// Remote peer call id
    unsigned char m_oSeqNo;			// Outgoing frame sequence number
    unsigned char m_iSeqNo;			// Incoming frame sequence number
    IAXEngine* m_engine;			// Engine that owns this transaction
    void* m_userdata;				// Arbitrary user data
    u_int32_t m_lastFullFrameOut;		// Last transmitted full frame timestamp
    IAXMediaData m_dataAudio;
    IAXMediaData m_dataVideo;
    u_int16_t m_lastAck;			// Last ack'd received frame's oseqno
    IAXEvent* m_pendingEvent;			// Pointer to a pending event or 0
    IAXEvent* m_currentEvent;			// Pointer to last generated event or 0
    // Outgoing frames management
    ObjList m_outFrames;			// Transaction & protocol control outgoing frames
    unsigned int m_retransCount;		// Retransmission counter. 0 --> Timeout
    unsigned int m_retransInterval;		// Frame retransmission interval
    // Incoming frames management
    ObjList m_inFrames;				// Transaction & protocol control incoming frames
    static unsigned char m_maxInFrames;		// Max frames number allowed in m_inFrames
    // Call leg management
    u_int32_t m_pingInterval;			// Ping remote peer interval
    u_int64_t m_timeToNextPing;			// Time of the next Ping
    // Statistics
    u_int32_t m_inTotalFramesCount;		// Total received frames
    u_int32_t m_inOutOfOrderFrames;		// Total out of order frames
    u_int32_t m_inDroppedFrames;		// Total dropped frames
    // Data
    IAXAuthMethod::Type m_authmethod;		// Authentication method to use
    String m_username;				// Username
    String m_callingNo;				// Calling number
    String m_callingName;			// Calling name
    String m_calledNo;				// Called number
    String m_calledContext;			// Called context
    String m_challenge;				// Challenge
    String m_authdata;				// Auth data received with auth reply
    u_int32_t m_expire;				// Registration expiring time
    IAXFormat m_format;				// Audio format
    IAXFormat m_formatVideo;			// Video format
    u_int32_t m_capability;			// Media capability of this transaction
    bool m_callToken;                           // Call token supported/expected
    unsigned int m_adjustTsOutThreshold;        // Adjust outgoing data timestamp threshold
    unsigned int m_adjustTsOutOverrun;          // Value used to adjust outgoing data timestamp on data
                                                //  overrun (incoming data with rate greater then expected)
    unsigned int m_adjustTsOutUnderrun;         // Value used to adjust outgoing data timestamp on data
                                                //  underrun (incoming data with rate less then expected)
    u_int64_t m_lastVoiceFrameIn;               // Time we received the last voice frame
    u_int32_t m_lastVoiceFrameInTs;             // Timestamp in the last received voice frame
    int m_reqVoiceVNAK;                         // Send VNAK if not received full voice frame
    // Meta trunking
    IAXMetaTrunkFrame* m_trunkFrame;		// Reference to a trunk frame if trunking is enabled for this transaction
    bool m_trunkFrameCallsSet;                  // Trunk frame calls increased
    bool m_trunkOutEfficientUse;                // Use or not the trunk frame based on calls using it
    bool m_trunkOutSend;                        // Currently using the trunk frame
    bool m_trunkInSyncUsingTs;                  // Incoming trunk without timestamps: generate timestamp
                                                //  using time or using trunk timestamp
    u_int64_t m_trunkInStartTime;               // First time we received trunk in data
    u_int32_t m_trunkInTsDelta;                 // Value used to re-build ts: last voice timestamp
    u_int32_t m_trunkInTsDiffRestart;           // Incoming trunk without timestamp: diff between timestamps at which we restart
    u_int32_t m_trunkInFirstTs;                 // Incoming trunk without timestamp: first trunk timestamp
    // Postponed start
    IAXIEList* m_startIEs;                      // Postponed start
};

/**
 * This class holds an event generated by a transaction
 * @short Event class
 */
class YIAX_API IAXEvent
{
    friend class IAXTransaction;
    friend class IAXConnectionlessTransaction;
public:
    /**
     * Event type as enumeration
     */
    enum Type {
	DontSet = 0,            // Used internal
        Invalid,		// Invalid frame received
	Terminated,		// Transaction terminated
        Timeout,		// Transaction timeout
	NotImplemented,		// Feature not implemented
	New,			// New remote transaction
	AuthReq,		// Auth request
	AuthRep,		// Auth reply
	Accept,			// Request accepted
	Hangup,			// Remote hangup
	Reject,			// Remote reject
	Busy,			// Call busy
	Text,			// Text frame received
	Dtmf,			// DTMF frame received
	Noise,			// Noise frame received
	Answer,			// Call answered
	Quelch,			// Quelch the call
	Unquelch,		// Unquelch the call
	Progressing,		// Call progressing
	Ringing,		// Ringing
    };

    /**
     * Destructor
     * Dereferences the transaction possibly causing its destruction
     */
    ~IAXEvent();

    /**
     * Get the type of this event
     * @return The type of the event as enumeratio
     */
    inline Type type() const
	{ return m_type; }

    /**
     * Check if this is a locally generated event
     * @return True if it is a locally generated event
     */
    inline bool local() const
        { return m_local; }

    /**
     * Check if this is a transaction finalization event
     * @return True if the transaction has finalized and will be destroyed
     */
    inline bool final() const
        { return m_final; }

    /**
     * Set the final flag.
     */
    inline void setFinal()
        { m_final = true; }

    /**
     * Get the type of the frame that generated the event
     * If 0 (internal event), the event consumer must delete the event
     * @return Frame type
     */
    inline u_int8_t frameType()
	{ return m_frameType; }

    /**
     * Get the subclass of the frame that generated the event
     * @return Frame subclass
     */
    inline u_int32_t subclass()
	{ return m_subClass; }

    /**
     * Get the IAX engine this event belongs to, if any
     * @return The IAX engine this event belongs to, if any
     */
    inline IAXEngine* getEngine() const
	{ return m_transaction ? m_transaction->getEngine() : 0; }

    /**
     * Get the IAX transaction that generated the event, if any
     * @return The IAX transaction that generated the event, if any
     */
    inline IAXTransaction* getTransaction() const
	{ return m_transaction; }

    /**
     * Get the opaque user data stored in the transaction
     * @return The opaque user data stored in the transaction
     */
    inline void* getUserData() const
	{ return m_transaction ? m_transaction->getUserData() : 0; }

    /**
     * Get the IE list
     * @return IE list reference
     */
    inline IAXIEList& getList()
	{ return *m_ieList; }

protected:
    /**
     * Constructor
     * @param type Event type
     * @param local Local flag
     * @param final Final flag
     * @param transaction IAX transaction that generated the event
     * @param frameType The type of the frame that generated the event
     * @param subclass The subclass of the frame that generated the event
     */
    IAXEvent(Type type, bool local, bool final, IAXTransaction* transaction, u_int8_t frameType = 0, u_int32_t subclass = 0);

    /**
     * Constructor
     * @param type Event type
     * @param local Local flag
     * @param final Final flag
     * @param transaction IAX transaction that generated the event
     * @param frame The frame that generated the event
     */
    IAXEvent(Type type, bool local, bool final, IAXTransaction* transaction, IAXFullFrame* frame = 0);

private:
    inline IAXEvent() {}		// Default constructor

    Type m_type;			// Event type
    u_int8_t m_frameType;		// Frame type
    u_int32_t m_subClass;		// Frame subclass
    bool m_local;			// If true the event is generated locally, the receiver MUST not respond
    bool m_final;			// Final event flag
    IAXTransaction* m_transaction;	// Transaction that generated this event
    IAXIEList* m_ieList;		// IAXInfoElement list
};

/**
 * This class holds all information needded to manipulate all IAX transactions and events
 * @short IAX engine class
 */
class YIAX_API IAXEngine : public DebugEnabler, public Mutex
{
public:
    /**
     * Constructor
     * @param iface Address of the interface to use, default all (0.0.0.0)
     * @param port UDP port to run the protocol on
     * @param format Default media format
     * @param capab Media capabilities of this engine
     * @param params Optional extra parameter list
     * @param name Engine name
     */
    IAXEngine(const char* iface, int port, u_int32_t format, u_int32_t capab,
	const NamedList* params = 0, const char* name = "iaxengine");

    /**
     * Destructor
     * Closes all transactions belonging to this engine and flush all queues
     */
    virtual ~IAXEngine();

    /**
     * Retrieve the engine name
     * @return Engine name
     */
    inline const String& name() const
	{ return m_name; }

    /**
     * Retrieve the default caller number type
     * @return Default caller number type
     */
    inline u_int8_t callerNumType() const
	{ return m_callerNumType; }

    /**
     * Retrieve the default caller number presentation and screening concatenated value
     * @return Default caller number presentation and screening
     */
    inline u_int8_t callingPres() const
	{ return m_callingPres; }

    /**
     * Add a parsed frame to the transaction list
     * @param addr Address from which the frame was received
     * @param frame A parsed IAX frame
     * @return Pointer to the transaction or 0 to deref the frame
     */
    IAXTransaction* addFrame(const SocketAddr& addr, IAXFrame* frame);

    /**
     * Add a raw frame to the transaction list
     * @param addr Address from which the message was received
     * @param buf Pointer to the start of the buffer holding the IAX frame
     * @param len Length of the message buffer
     * @return Pointer to the transaction or 0
     */
    IAXTransaction* addFrame(const SocketAddr& addr, const unsigned char* buf, unsigned int len);

    /**
     * Find a complete transaction.
     * This method is thread safe
     * @param addr Remote address
     * @param rCallNo Remote transaction call number
     * @return Referrenced pointer to the transaction or 0
     */
    IAXTransaction* findTransaction(const SocketAddr& addr, u_int16_t rCallNo);

    /**
     * Process media from remote peer. Descendents must override this method
     * @param transaction IAXTransaction that owns the call leg
     * @param data Media data
     * @param tStamp Media timestamp
     * @param type Media type
     * @param mark Mark flag
     */
    virtual void processMedia(IAXTransaction* transaction, DataBlock& data, u_int32_t tStamp,
	int type, bool mark)
	{}

    /**
     * Event processor method. Keeps calling getEvent() and passing
     *  any events to processEvent() until there are no more events
     * @return True if at least one event was processed
     */
    bool process();

    /**
     * Get the timeout interval sent challenge
     * @return Sent challenge timeout interval
     */
    inline unsigned int challengeTout() const
        { return m_challengeTout; }

    /**
     * Get the maximum allowed frame length
     * @return The maximum allowed frame length
     */
    inline u_int16_t maxFullFrameDataLen() const
        { return m_maxFullFrameDataLen; }

    /**
     * Get the default media format
     * @param audio True to retrieve default audio format, false for video format
     * @return The default media format
     */
    inline u_int32_t format(bool audio = true) const
        { return audio ? m_format : m_formatVideo; }

    /**
     * Get the media capability of this engine
     * @return The media capability of this engine
     */
    inline u_int32_t capability() const
        { return m_capability; }

    /**
     * Retrieve outgoing data timestamp adjust values
     * @param thres Adjust outgoing data timestamp threshold
     * @param over Value used to adjust outgoing data timestamp on data overrun
     * @param under Value used to adjust outgoing data timestamp on data underrun
     */
    inline void getOutDataAdjust(unsigned int& thres, unsigned int& over,
	unsigned int& under) const {
	    thres = m_adjustTsOutThreshold;
	    over = m_adjustTsOutOverrun;
	    under = m_adjustTsOutUnderrun;
	}

    /**
     * Initialize outgoing data timestamp adjust values.
     * This method is thread safe
     * @param params Parameters list
     * @param tr Optional transaction to init, initialize the engine's data if 0
     */
    void initOutDataAdjust(const NamedList& params, IAXTransaction* tr = 0);

    /**
     * (Re)Initialize the engine
     * @param params Parameter list
     */
    void initialize(const NamedList& params);

    /**
     * Read data from socket
     * @param addr Socket to read from
     */
    void readSocket(SocketAddr& addr);

    /**
     * Write data to socket.
     * @param buf Data to write
     * @param len Data length
     * @param addr Socket to write to
     * @param frame Optional frame to be printed
     * @param sent Pointer to variable to be filled with the number of bytes sent
     * @return True on success
     */
    bool writeSocket(const void* buf, int len, const SocketAddr& addr, IAXFullFrame* frame = 0,
	unsigned int* sent = 0);

    /**
     * Write a full frame to socket
     * @param addr Socket to write to
     * @param frame Frame to write
     * @return True on success
     */
    inline bool writeSocket(const SocketAddr& addr, IAXFullFrame* frame)
	{ return !frame || writeSocket(frame->data().data(),frame->data().length(),addr,frame); }

    /**
     * Read events
     */
    void runGetEvents();

    /**
     * Removes a transaction from queue. Free the allocated local call number
     *  Does not delete it
     * @param transaction Transaction to remove
     */
    void removeTransaction(IAXTransaction* transaction);

    /**
     * Check if there are any transactions in the engine
     * This method is thread safe
     * @return True if the engine holds at least 1 transaction
     */
    bool haveTransactions();

    /**
     * Return the transactions count
     * This method is thread safe
     * @return Transactions count
     */
    u_int32_t transactionCount();

    /**
     * Send an INVAL with call numbers set to 0 to a remote peer to keep it alive
     * @param addr Address to send to
     */
    void keepAlive(const SocketAddr& addr);

    /**
     * Process a new format received with a full frame
     * @param trans Transaction that received the new format
     * @param type Media type
     * @param format The received format
     * @return True if accepted
     */
    virtual bool mediaFormatChanged(IAXTransaction* trans, int type, u_int32_t format)
	{ return false; }

    /**
     * Check call token on incoming call requests.
     * This method is called by the engine when processing an incoming call request
     * @param addr The address from where the call request was received
     * @param frame Received frame
     * @return True if accepted, false to ignore the call
     */
    virtual bool checkCallToken(const SocketAddr& addr, IAXFullFrame& frame);

    /**
     * Process the initial received format and capability.
     * If accepted on exit will set the transaction format and capability
     * @param trans Transaction that received the new format
     * @param caps Optional codecs to set in transaction before processing
     * @param type Media type
     * @return True if accepted
     */
    bool acceptFormatAndCapability(IAXTransaction* trans, unsigned int* caps = 0,
	int type = IAXFormat::Audio);

    /**
     * Default event handler. event MUST NOT be deleted
     * @param event The event to handle
     */
    virtual void defaultEventHandler(IAXEvent* event);

    /**
     * Check if the engine is exiting
     * @return True if the engine is exiting
     */
    inline bool exiting() const
	{ return m_exiting; }

    /**
     * Set the exiting flag
     */
    virtual void setExiting();

    /**
     * Enable trunking for the given transaction. Allocate a trunk meta frame if needed.
     * Trunk data is ignored if a trunk object for transaction remote address already exists
     * @param trans Transaction to enable trunking for
     * @param params Trunk parameters list, may be 0
     * @param prefix Trunk parameters name prefix
     */
    void enableTrunking(IAXTransaction* trans, const NamedList* params,
	const String& prefix = String::empty());

    /**
     * Enable trunking for the given transaction. Allocate a trunk meta frame if needed.
     * Trunk data is ignored if a trunk object for transaction remote address already exists
     * @param trans Transaction to enable trunking for
     * @param data Trunk info to use
     */
    void enableTrunking(IAXTransaction* trans, IAXTrunkInfo& data);

    /**
     * Init incoming trunking data for a given transaction
     * @param trans Transaction to init
     * @param params Trunk parameters list, may be 0
     * @param prefix Trunk parameters name prefix
     */
    void initTrunkIn(IAXTransaction* trans, const NamedList* params,
	const String& prefix = String::empty());

    /**
     * Init incoming trunking data for a given transaction
     * @param trans Transaction to init
     * @param data Trunk info to use
     */
    void initTrunkIn(IAXTransaction* trans, IAXTrunkInfo& data);

    /**
     * Retrieve the default trunk info data
     * @param info Destination to be set with trunk info pointer
     * @return True if destination pointr is valid
     */
    inline bool trunkInfo(RefPointer<IAXTrunkInfo>& info) {
	    Lock lck(m_trunkInfoMutex);
	    info = m_trunkInfoDef;
	    return info != 0;
	}

    /**
     * Send an INVAL frame
     * @param frame Frame for which to send an INVAL frame
     * @param addr The address from where the call request was received
     */
    void sendInval(IAXFullFrame* frame, const SocketAddr& addr);

    /**
     * Keep calling processTrunkFrames to send trunked media data
     */
    void runProcessTrunkFrames();

    /**
     * Get the socket used for engine operation
     * @return Reference to the UDP socket
     */
    inline Socket& socket()
	{ return m_socket; }

    /**
     * Retrieve the socket address on wgich we are bound
     * @return Local address we are bound on
     */
    inline const SocketAddr& addr() const
	{ return m_addr; }

    /**
     * Send engine formats
     * @param caps Capabilities
     * @param fmtAudio Default audio format
     * @param fmtVideo Default video format
     */
    inline void setFormats(u_int32_t caps, u_int32_t fmtAudio, u_int32_t fmtVideo) {
	    m_format = fmtAudio;
	    m_formatVideo = fmtVideo;
	    m_capability = caps;
	}

    /**
     * Retrieve a port parameter
     * @param params Parameters list
     * @param param Parameter to retrieve
     * @return The port (default, 4569, if the parameter is missing or invalid)
     */
    static inline int getPort(const NamedList& params, const String& param = "port")
	{ return params.getIntValue(param,4569); }

    /**
     * Get the MD5 data from a challenge and a password
     * @param md5data Destination String
     * @param challenge Challenge source
     * @param password Password source
     */
    static void getMD5FromChallenge(String& md5data, const String& challenge, const String& password);

    /**
     * Test if a received response to an authentication request is correct
     * @param md5data Data to compare with
     * @param challenge Received challenge
     * @param password Password source
     */
    static bool isMD5ChallengeCorrect(const String& md5data, const String& challenge, const String& password);

    /**
     * Build a time signed secret used to authenticate an IP address
     * @param buf Destination buffer
     * @param secret Extra secret to add to MD5 sum
     * @param addr Socket address
     */
    static void buildAddrSecret(String& buf, const String& secret,
	const SocketAddr& addr);

    /**
     * Decode a secret built using buildAddrSecret()
     * @param buf Input buffer
     * @param secret Extra secret to check
     * @param addr Socket address
     * @return Secret age, negative if invalid
     */
    static int addrSecretAge(const String& buf, const String& secret,
	const SocketAddr& addr);

    /**
     * Add string (keyword) if found in a dictionary or integer parameter to a named list
     * @param list Destination list
     * @param param Parameter to add to the list
     * @param tokens The dictionary used to find the given value
     * @param val The value to find/add to the list
     */
    static inline void addKeyword(NamedList& list, const char* param,
	const TokenDict* tokens, unsigned int val) {
	    const char* value = lookup(val,tokens);
	    if (value)
		list.addParam(param,value);
	    else
		list.addParam(param,String(val));
	}

    /**
     * Decode a DATETIME value
     * @param dt Value to decode
     * @param year The year component of the date
     * @param month The month component of the date
     * @param day The day component of the date
     * @param hour The hour component of the time
     * @param minute The minute component of the time
     * @param sec The seconds component of the time
     */
    static void decodeDateTime(u_int32_t dt, unsigned int& year, unsigned int& month,
	unsigned int& day, unsigned int& hour, unsigned int& minute, unsigned int& sec);

    /**
     * Calculate overall timeout from interval and retransmission counter
     * @param interval The first retransmisssion interval
     * @param nRetrans The number of retransmissions
     * @return The overall timeout
     */
    static unsigned int overallTout(unsigned int interval = IAX2_RETRANS_INTERVAL_DEF,
	unsigned int nRetrans = IAX2_RETRANS_COUNT_DEF);

protected:
    /**
     * Process all trunk meta frames in the queue
     * @param time Time of the call
     * @return True if at least one frame was sent
     */
    bool processTrunkFrames(const Time& time = Time());

    /**
     * Default event for connection transactions handler. This method may be overriden to perform custom
     *  processing
     * This method is thread safe
     * @param event Event to process
     */
    virtual void processEvent(IAXEvent* event);

    /**
     * Get an IAX event from the queue.
     * This method is thread safe.
     * @param now Current time
     * @return Pointer to an IAXEvent or 0 if none is available
     */
    IAXEvent* getEvent(const Time& now = Time());

    /**
     * Generate call number. Update used call numbers list
     * @return Call number or 0 if none available
     */
    u_int16_t generateCallNo();

    /**
     * Release a call number
     * @param lcallno Call number to release
     */
    void releaseCallNo(u_int16_t lcallno);

    /**
     * Start a transaction based on a local request
     * @param type Transaction type
     * @param addr Remote address to send the request
     * @param ieList First frame IE list
     * @param refTrans Return a refferenced transaction pointer
     * @param startTrans Start transaction
     * @return IAXTransaction pointer on success
     */
    IAXTransaction* startLocalTransaction(IAXTransaction::Type type,
	const SocketAddr& addr, IAXIEList& ieList,
	bool refTrans = false, bool startTrans = true);

    /**
     * Bind the socket. Terminate it before trying
     * @param iface Address of the interface to use, default all (0.0.0.0)
     * @param port UDP port to run the protocol on
     * @param force Force binding if failed on required port
     * @return True on success
     */
    bool bind(const char* iface, int port, bool force);

    int m_trunking;                             // Trunking capability: negative: ok, otherwise: not enabled

private:
    String m_name;                              // Engine name
    Socket m_socket;				// Socket
    SocketAddr m_addr;                          // Address we are bound on
    ObjList** m_transList;			// Full transactions
    ObjList m_incompleteTransList;		// Incomplete transactions (no remote call number)
    bool m_lUsedCallNo[IAX2_MAX_CALLNO + 1];	// Used local call numnmbers flags
    int m_lastGetEvIndex;			// getEvent: keep last array entry
    bool m_exiting;                             // Exiting flag
    // Parameters
    int m_maxFullFrameDataLen;			// Max full frame data (IE list) length
    u_int16_t m_startLocalCallNo;		// Start index of local call number allocation
    u_int16_t m_transListCount;			// m_transList count
    unsigned int m_challengeTout;		// Sent challenge timeout interval
    bool m_callToken;                           // Call token required on incoming calls
    String m_callTokenSecret;                   // Secret used to generate call tokens
    int m_callTokenAge;                         // Max allowed call token age
    bool m_showCallTokenFailures;               // Print incoming call token failures to output
    bool m_rejectMissingCallToken;              // Reject/ignore incoming calls without call token if mandatory
    bool m_printMsg;                            // Print frame to output
    u_int8_t m_callerNumType;                   // Caller number type
    u_int8_t m_callingPres;                     // Caller presentation + screening
    // Media
    u_int32_t m_format;				// The default media format
    u_int32_t m_formatVideo;                    // Default video format
    u_int32_t m_capability;			// The media capability
    unsigned int m_adjustTsOutThreshold;        // Adjust outgoing data timestamp threshold
    unsigned int m_adjustTsOutOverrun;          // Value used to adjust outgoing data timestamp on data
                                                //  overrun (incoming data with rate greater then expected)
    unsigned int m_adjustTsOutUnderrun;         // Value used to adjust outgoing data timestamp on data
                                                //  underrun (incoming data with rate less then expected)
    // Trunking
    Mutex m_mutexTrunk;				// Mutex for trunk operations
    ObjList m_trunkList;			// Trunk frames list
    Mutex m_trunkInfoMutex;                     // Trunk info mutex
    RefPointer<IAXTrunkInfo> m_trunkInfoDef;    // Defaults for trunk data
};

}

#endif /* __YATEIAX_H */

/* vi: set ts=8 sw=4 sts=4 noet: */<|MERGE_RESOLUTION|>--- conflicted
+++ resolved
@@ -158,15 +158,11 @@
         RR_DELAY = 0x31,         // W
         RR_DROPPED = 0x32,       // DW
         RR_OOO = 0x33,           // DW
-<<<<<<< HEAD
 	OSPTOKEN = 0x34,         // ?
-        CALLTOKEN = 0X36,        // BIN
-	// * - "Reserved" in http://www.iana.org/assignments/iax-parameters/iax-parameters.xhtml#iax-parameters-7
-=======
         CALLTOKEN = 0x36,        // BIN
         CAPABILITY2 = 0x37,      // BIN		1 byte version + array
         FORMAT2 = 0x38,          // BIN		1 byte version + array
->>>>>>> e57134e4
+	// * - "Reserved" in http://www.iana.org/assignments/iax-parameters/iax-parameters.xhtml#iax-parameters-7
     };
 
     /**
