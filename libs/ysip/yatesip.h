--- conflicted
+++ resolved
@@ -1226,8 +1226,6 @@
     /**
      * Retrieve various flags for this engine
      * @return Value of flags ORed together
-<<<<<<< HEAD
-=======
      */
     inline int flags() const
 	{ return m_flags; }
@@ -1235,7 +1233,6 @@
     /**
      * Get an authentication nonce
      * @param nonce String reference to fill with the current nonce
->>>>>>> 56cbe91f
      */
     inline int flags() const
 	{ return m_flags; }
