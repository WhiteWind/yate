--- conflicted
+++ resolved
@@ -134,11 +134,7 @@
     int& p = local ? m_localPort : m_partyPort;
     a = addr;
     p = port;
-<<<<<<< HEAD
-    DDebug(DebugAll,"SIPParty updated %s address '%s:%d' [%p]",
-=======
     DDebug(DebugAll,"SIPParty updated %s address '%s' [%p]",
->>>>>>> 01e02fb7
 	local ? "local" : "remote",SocketAddr::appendTo(a,p).c_str(),this);
 }
 
