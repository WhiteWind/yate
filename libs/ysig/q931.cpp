/**
 * q931.cpp
 * This file is part of the YATE Project http://YATE.null.ro 
 *
 * Yet Another Signalling Stack - implements the support for SS7, ISDN and PSTN
 *
 * Yet Another Telephony Engine - a fully featured software PBX and IVR
 * Copyright (C) 2004-2006 Null Team
 *
 * This program is free software; you can redistribute it and/or modify
 * it under the terms of the GNU General Public License as published by
 * the Free Software Foundation; either version 2 of the License, or
 * (at your option) any later version.
 *
 * This program is distributed in the hope that it will be useful,
 * but WITHOUT ANY WARRANTY; without even the implied warranty of
 * MERCHANTABILITY or FITNESS FOR A PARTICULAR PURPOSE.  See the
 * GNU General Public License for more details.
 *
 * You should have received a copy of the GNU General Public License
 * along with this program; if not, write to the Free Software
 * Foundation, Inc., 51 Franklin St, Fifth Floor, Boston, MA 02110-1301, USA.
 */

#include "yatesig.h"

#include <string.h>


using namespace TelEngine;

/**
 * DEFINEs controlling Q.931 implementation
 * Q931_ACCEPT_RESTART
 *	Controls acceptance of RESTART and RESTART ACK messages even if they don't have the global call reference
 *	Yes: Accept anyway
 *	No:  Don't accept these messages if they don't have the global call reference
 */
#ifndef Q931_ACCEPT_RESTART
//    #define Q931_ACCEPT_RESTART
#endif

#define Q931_MSG_PROTOQ931 0x08          // Q.931 protocol discriminator in the message header

// Clear the bit 7 for each byte in a buffer
static inline void clearBit7(const void* buffer, u_int32_t len)
{
    u_int8_t* data = (u_int8_t*)buffer;
    for (u_int32_t i = 0; i < len; i++)
	data[i] &= 0x7f;
}

// Dump data to a given parameter of a named list. Clear bit 7 if requested
static inline void dumpDataBit7(NamedList* dest, const void* data, u_int32_t len,
	bool keepBit7 = true, const char* name = "unparsed-data")
{
    String tmp((const char*)data,len);
    if (!keepBit7)
	clearBit7(tmp.c_str(),tmp.length());
    dest->addParam(name,tmp);
}

// Fill a message header. header parameter must be large enough to store message header
// Return header length
static inline u_int8_t fillHeader(u_int8_t* header, ISDNQ931Message* msg,
	DebugEnabler* dbg)
{
    header[0] = Q931_MSG_PROTOQ931;
    // Dummy call reference ?
    if (msg->dummyCallRef()) {
	header[1] = 0;
	header[2] = msg->type() & 0x7f;     // Message type. Bit 7 must be 0
	return 3;
    }
    // Check message's call reference length
    if (!msg->callRefLen() || msg->callRefLen() > 4) {
	Debug(dbg,DebugNote,
	    "Can't encode message (%p) with call reference length %u",
	    msg,msg->callRefLen());
	return 0;
    }
    // Call reference length
    header[1] = 0x0f & msg->callRefLen();
    // Set call reference field
    // For the initiator, bit 7 of the first byte of call reference must be 0
    header[2] = msg->initiator() ? 0 : 0x80;
    u_int8_t len = 2;
    u_int8_t shift = msg->callRefLen() * 8;
    do {
	shift -= 8;
	header[len++] |= (u_int8_t)(msg->callRef() >> shift);
    }
    while (shift);
    // Set message type. Bit 7 must be 0
    header[len++] = msg->type() & 0x7f;
    return len;
}

/**
 * IEParam
 * Q.931 message IE parameter description
 */
struct IEParam
{
public:
    inline const char* addParam(NamedList* dest, u_int8_t data,
	const char* defVal = 0) const {
	    const char* tmp = lookup(data & mask,values,defVal);
	    if (tmp)
		dest->addParam(name,tmp);
	    return tmp;
	}
    inline bool addBoolParam(NamedList* dest, u_int8_t data, bool toggle) const {
	    bool result = toggle ^ ((data & mask) != 0);
	    dest->addParam(name,String::boolText(result));
	    return result;
	}
    inline void addIntParam(NamedList* dest, u_int8_t data) const {
	    if (!addParam(dest,data))
		dest->addParam(name,String((unsigned int)(data & mask)));
	}

    inline void dumpData(NamedList* dest, const u_int8_t* data, u_int32_t len) const
	{ SignallingUtils::dumpData(0,*dest,name,data,len); }

    inline void dumpDataBit7(NamedList* dest, const u_int8_t* data, u_int32_t len,
	bool keepBit7) const
	{ ::dumpDataBit7(dest,(const void*)data,len,keepBit7,name); }

    inline int getValue(NamedList* ns, bool applyMask = true, int defVal = 0) const {
	    int tmp = lookup(ns->getValue(name),values,defVal);
	    if (applyMask)
		tmp &= mask;
	    return tmp;
	}

    const char* name;
    u_int8_t mask;
    const TokenDict* values;
};

/**
 * Q931Parser
 * Q.931 message encoder/decoder
 */
class Q931Parser
{
public:
    inline Q931Parser(ISDNQ931ParserData& data)
	: m_settings(&data), m_msg(0), m_codeset(0), m_activeCodeset(0), m_skip(false)
	{}

    // Decode received data.
    // If the message is a SEGMENT decode only the header and the first IE.
    //  If valid, fill the buffer with the rest of the message. If segData is 0, drop the message.
    // @param segData Segment message data
    // @return Valid ISDNQ931Message pointer on success or 0.
    ISDNQ931Message* decode(const DataBlock& buffer, DataBlock* segData);

    // Encode a message.
    // If the message is longer then max allowed and segmentation is allowed, split it into SEGMENT messages
    // Failure reasons:
    //  Message too long and segmentation not allowed
    //  Message too long, segmentation allowed, but too many segments
    // @param msg The message to encode.
    // @param dest List of DataBlock with the message segments.
    // @return The number of segments on success or 0 on failure.
    u_int8_t encode(ISDNQ931Message* msg, ObjList& dest);

    // Field names
    static const TokenDict s_dict_congestion[];
    static const TokenDict s_dict_bearerTransCap[];
    static const TokenDict s_dict_bearerTransMode[];
    static const TokenDict s_dict_bearerTransRate[];
    static const TokenDict s_dict_bearerProto1[];
    static const TokenDict s_dict_bearerProto2[];
    static const TokenDict s_dict_bearerProto3[];
    static const TokenDict s_dict_typeOfNumber[];
    static const TokenDict s_dict_numPlan[];
    static const TokenDict s_dict_presentation[];
    static const TokenDict s_dict_screening[];
    static const TokenDict s_dict_subaddrType[];
    static const TokenDict s_dict_channelIDSelect_BRI[];
    static const TokenDict s_dict_channelIDSelect_PRI[];
    static const TokenDict s_dict_channelIDUnits[];
    static const TokenDict s_dict_loLayerProto2[];
    static const TokenDict s_dict_loLayerProto3[];
    static const TokenDict s_dict_networkIdType[];
    static const TokenDict s_dict_networkIdPlan[];
    static const TokenDict s_dict_notification[];
    static const TokenDict s_dict_progressDescr[];
    static const TokenDict s_dict_restartClass[];
    static const TokenDict s_dict_signalValue[];

private:
    // Encode a full message. Parameter ieEncoded is true if the IEs buffers are already filled
    // Check if the message fits the maximum length
    // Return 1 on success and 0 on failure
    u_int8_t encodeMessage(ObjList& dest, bool ieEncoded,
	u_int8_t* header, u_int8_t headerLen);
    // Encode each IE into it's buffer
    // Check if the largest buffer fits the maximum message length
    bool encodeIEList(bool& segmented, u_int8_t headerLen);
    // Append a segment buffer to a list. Increase the segment counter
    // Check if the counter is valid (don't exceed the maximum segments count)
    bool appendSegment(ObjList& dest, DataBlock* segment, u_int8_t& count);
    // Reset data. Returns the message
    inline ISDNQ931Message* reset() {
	    ISDNQ931Message* msg = m_msg;
	    m_msg = 0;
	    m_activeCodeset = m_codeset = 0;
	    return msg;
	}
    // Reset data. Returns the value
    inline u_int8_t reset(u_int8_t val) {
	    m_msg = 0;
	    m_activeCodeset = m_codeset = 0;
	    return val;
	}
    // Encode an IE to a buffer
    // Return false on failure
    bool encodeIE(ISDNQ931IE* ie, DataBlock& buffer);
    // Add an error parameter to a given IE
    ISDNQ931IE* errorParseIE(ISDNQ931IE* ie, const char* reason,
	const u_int8_t* data, u_int32_t len);
    // Check the encoding a given IE. Before checking apply a 0x60 mask
    // Add a parameter if the check fails
    bool checkCoding(u_int8_t value, u_int8_t expected, ISDNQ931IE* ie);
    // Skip data until an element with bit 7 (0/1 ext) set is found. Skip this one too
    // Parameter 'crt' is modified in the process. On exit points to the element which won't be skipped
    // Return the number of element to skip
    u_int8_t skipExt(const u_int8_t* data, u_int8_t len, u_int8_t& crt);
    // Parse the received data to get the message header. Create message on success
    // @return False to stop the parser
    bool createMessage(u_int8_t* data, u_int32_t len);
    // Process received Segment message
    ISDNQ931Message* processSegment(const u_int8_t* data, u_int32_t len,
	DataBlock* segData);
    // Parse the received data to get an IE
    // @param data The data to parse
    // @param len Data length
    // @param consumed The number of bytes consumed by the IE
    // @return Pointer to a valid IE or 0 to stop the parser
    ISDNQ931IE* getIE(const u_int8_t* data, u_int32_t len, u_int32_t& consumed);
    // Constructs a fixed (1 byte) length IE
    // @param data The data
    // @return Valid ISDNQ931IE pointer
    ISDNQ931IE* getFixedIE(u_int8_t data);
    // Shift the codeset while parsing
    // @param ie Pointer to a valid ISDNQ931IE of type Shift
    void shiftCodeset(const ISDNQ931IE* ie);
    // Common methods for decoding Bearer capabilities and Low layer compatibility
    void decodeLayer1(ISDNQ931IE* ie, const u_int8_t* data, u_int32_t len,
	u_int8_t& crt, const IEParam* ieParam, u_int8_t ieParamIdx);
    void decodeLayer2(ISDNQ931IE* ie, const u_int8_t* data, u_int32_t len,
	u_int8_t& crt, const IEParam* ieParam, u_int8_t ieParamIdx);
    void decodeLayer3(ISDNQ931IE* ie, const u_int8_t* data, u_int32_t len,
	u_int8_t& crt, const IEParam* ieParam, u_int8_t ieParamIdx);
    // Decode the corresponding variable IE
    ISDNQ931IE* decodeBearerCaps(ISDNQ931IE* ie, const u_int8_t* data, u_int32_t len);
    ISDNQ931IE* decodeCallIdentity(ISDNQ931IE* ie, const u_int8_t* data, u_int32_t len);
    ISDNQ931IE* decodeCallState(ISDNQ931IE* ie, const u_int8_t* data, u_int32_t len);
    ISDNQ931IE* decodeChannelID(ISDNQ931IE* ie, const u_int8_t* data, u_int32_t len);
    ISDNQ931IE* decodeProgress(ISDNQ931IE* ie, const u_int8_t* data, u_int32_t len);
    ISDNQ931IE* decodeNetFacility(ISDNQ931IE* ie, const u_int8_t* data, u_int32_t len);
    ISDNQ931IE* decodeNotification(ISDNQ931IE* ie, const u_int8_t* data, u_int32_t len);
    ISDNQ931IE* decodeDisplay(ISDNQ931IE* ie, const u_int8_t* data, u_int32_t len);
    ISDNQ931IE* decodeDateTime(ISDNQ931IE* ie, const u_int8_t* data, u_int32_t len);
    ISDNQ931IE* decodeKeypad(ISDNQ931IE* ie, const u_int8_t* data, u_int32_t len);
    ISDNQ931IE* decodeSignal(ISDNQ931IE* ie, const u_int8_t* data, u_int32_t len);
    ISDNQ931IE* decodeCallingNo(ISDNQ931IE* ie, const u_int8_t* data, u_int32_t len);
    ISDNQ931IE* decodeCallingSubAddr(ISDNQ931IE* ie, const u_int8_t* data, u_int32_t len);
    ISDNQ931IE* decodeCalledNo(ISDNQ931IE* ie, const u_int8_t* data, u_int32_t len);
    ISDNQ931IE* decodeCalledSubAddr(ISDNQ931IE* ie, const u_int8_t* data, u_int32_t len);
    ISDNQ931IE* decodeRestart(ISDNQ931IE* ie, const u_int8_t* data, u_int32_t len);
    ISDNQ931IE* decodeSegmented(ISDNQ931IE* ie, const u_int8_t* data, u_int32_t len);
    ISDNQ931IE* decodeNetTransit(ISDNQ931IE* ie, const u_int8_t* data, u_int32_t len);
    ISDNQ931IE* decodeLoLayerCompat(ISDNQ931IE* ie, const u_int8_t* data, u_int32_t len);
    ISDNQ931IE* decodeHiLayerCompat(ISDNQ931IE* ie, const u_int8_t* data, u_int32_t len);
    ISDNQ931IE* decodeUserUser(ISDNQ931IE* ie, const u_int8_t* data, u_int32_t len);
    // It seems that the Connected number has the same layout as the Calling number IE
    inline ISDNQ931IE* decodeConnectedNo(ISDNQ931IE* ie, const u_int8_t* data, u_int32_t len)
	{ return decodeCallingNo(ie,data,len); }
    // Encode the corresponding variable IE
    bool encodeBearerCaps(ISDNQ931IE* ie, DataBlock& buffer);
    bool encodeCallState(ISDNQ931IE* ie, DataBlock& buffer);
    bool encodeChannelID(ISDNQ931IE* ie, DataBlock& buffer);
    bool encodeDisplay(ISDNQ931IE* ie, DataBlock& buffer);
    bool encodeCallingNo(ISDNQ931IE* ie, DataBlock& buffer);
    bool encodeCalledNo(ISDNQ931IE* ie, DataBlock& buffer);
    bool encodeProgress(ISDNQ931IE* ie, DataBlock& buffer);
    bool encodeNotification(ISDNQ931IE* ie, DataBlock& buffer);
    bool encodeKeypad(ISDNQ931IE* ie, DataBlock& buffer);
    bool encodeSignal(ISDNQ931IE* ie, DataBlock& buffer);
    bool encodeRestart(ISDNQ931IE* ie, DataBlock& buffer);
    bool encodeSendComplete(ISDNQ931IE* ie, DataBlock& buffer);
    bool encodeHighLayerCap(ISDNQ931IE* ie, DataBlock& buffer);
    bool encodeUserUser(ISDNQ931IE* ie, DataBlock& buffer);

    ISDNQ931ParserData* m_settings;      // Settings
    ISDNQ931Message* m_msg;              // Current encoded/decoded message
    u_int8_t m_codeset;                  // Current codeset
    u_int8_t m_activeCodeset;            // Active codeset
    bool m_skip;                         // Skip current IE
};


/**
 * ISDNQ931IEData
 */
ISDNQ931IEData::ISDNQ931IEData(bool bri)
    : m_bri(bri),
    m_channelMandatory(true),
    m_channelByNumber(true)
{
}

bool ISDNQ931IEData::processBearerCaps(ISDNQ931Message* msg, bool add,
	ISDNQ931ParserData* data)
{
    if (!msg)
	return false;
    if (add) {
	ISDNQ931IE* ie = new ISDNQ931IE(ISDNQ931IE::BearerCaps);
	ie->addParam("transfer-cap",m_transferCapability);
	ie->addParam("transfer-mode",m_transferMode);
	ie->addParam("transfer-rate",m_transferRate);
	ie->addParam("layer1-protocol",m_format);
	// Q.931 Table 4.6: Send Layer 2/3 only in 'packet switching' (0x40) mode
	if (m_transferMode == lookup(0x40,Q931Parser::s_dict_bearerTransMode)) {
	    ie->addParam("layer2-protocol","q921");
	    ie->addParam("layer3-protocol","q931");
	}
	msg->appendSafe(ie);
	return true;
    }
    ISDNQ931IE* ie = msg->getIE(ISDNQ931IE::BearerCaps);
    if (!ie) {
	m_transferCapability = "";
	m_transferMode = "";
	m_transferRate = "";
	return false;
    }
    m_transferCapability = ie->getValue(YSTRING("transfer-cap"));
    m_transferMode = ie->getValue(YSTRING("transfer-mode"));
    m_transferRate = ie->getValue(YSTRING("transfer-rate"));
    m_format = ie->getValue(YSTRING("layer1-protocol"));
    return true;
}

bool ISDNQ931IEData::processChannelID(ISDNQ931Message* msg, bool add,
	ISDNQ931ParserData* data)
{
    if (!msg)
	return false;
    if (add) {
	ISDNQ931IE* ie = new ISDNQ931IE(ISDNQ931IE::ChannelID);
	ie->addParam("interface-bri",String::boolText(m_bri));
	ie->addParam("channel-exclusive",String::boolText(m_channelMandatory));
	ie->addParam("channel-select",m_channelSelect);
	ie->addParam("type",m_channelType);
	ie->addParam("channel-by-number",String::boolText(true));
	ie->addParam("channels",m_channels);
	msg->appendSafe(ie);
	return true;
    }
    ISDNQ931IE* ie = msg->getIE(ISDNQ931IE::ChannelID);
    m_channels = "";
    if (!ie) {
	m_channelMandatory = m_channelByNumber = false;
	return false;
    }
    m_bri = ie->getBoolValue(YSTRING("interface-bri"),m_bri);
    m_channelMandatory = ie->getBoolValue(YSTRING("channel-exclusive"));
    m_channelByNumber = ie->getBoolValue(YSTRING("channel-by-number"));
    m_channelType = ie->getValue(YSTRING("type"));
    m_channelSelect = ie->getValue(YSTRING("channel-select"));
    if (m_bri && m_channelSelect) {
	m_channelByNumber = true;
	if (m_channelSelect == "b1")
	    m_channels = "1";
	else if (m_channelSelect == "b2")
	    m_channels = "2";
	else
	    return false;
    }
    // ChannelID IE may repeat if channel is given by number
    if (m_channelByNumber) {
	unsigned int n = ie->length();
	for (unsigned int i = 0; i < n; i++) {
	    NamedString* ns = ie->getParam(i);
	    if (ns && (ns->name() == YSTRING("channels")))
		m_channels.append(*ns,",");
	}
    }
    else
	m_channels = ie->getValue(YSTRING("slot-map"));
    return true;
}

bool ISDNQ931IEData::processProgress(ISDNQ931Message* msg, bool add,
	ISDNQ931ParserData* data)
{
    if (!msg)
	return false;
    if (add) {
	// Remove non-isdn-source/non-isdn-destination
	if (data) {
	    if (!data->flag(ISDNQ931::SendNonIsdnSource))
		SignallingUtils::removeFlag(m_progress,"non-isdn-source");
	    if (data->flag(ISDNQ931::IgnoreNonIsdnDest))
		SignallingUtils::removeFlag(m_progress,"non-isdn-destination");
	}
	if (!m_progress.null())
	    msg->appendIEValue(ISDNQ931IE::Progress,"description",m_progress);
    }
    else {
	// Progress may repeat
	ISDNQ931IE* ie = msg->getIE(ISDNQ931IE::Progress);
	for (; ie; ie = msg->getIE(ISDNQ931IE::Progress,ie))
	    m_progress.append(ie->getValue(YSTRING("description")),",");
    }
    return !m_progress.null();
}

bool ISDNQ931IEData::processRestart(ISDNQ931Message* msg, bool add,
	ISDNQ931ParserData* data)
{
    if (!msg)
	return false;
    if (add) {
	msg->appendIEValue(ISDNQ931IE::Restart,"class",m_restart);
	return true;
    }
    m_restart = msg->getIEValue(ISDNQ931IE::Restart,"class");
    return !m_restart.null();
}

bool ISDNQ931IEData::processNotification(ISDNQ931Message* msg, bool add,
	ISDNQ931ParserData* data)
{
    if (!msg)
	return false;
    if (add) {
	if (data && data->flag(ISDNQ931::CheckNotifyInd)) {
	    int val = lookup(m_notification,Q931Parser::s_dict_notification,-1);
	    if (val < 0 && val > 2)
		return false;
	}
	msg->appendIEValue(ISDNQ931IE::Notification,"notification",m_notification);
	return true;
    }
    m_notification = msg->getIEValue(ISDNQ931IE::Notification,"notification");
    return !m_notification.null();
}

bool ISDNQ931IEData::processCalledNo(ISDNQ931Message* msg, bool add,
	ISDNQ931ParserData* data)
{
    if (!msg)
	return false;
    if (add) {
	ISDNQ931IE* ie = new ISDNQ931IE(ISDNQ931IE::CalledNo);
	ie->addParam("number",m_calledNo);
	if (!m_callerType.null())
	    ie->addParam("type",m_calledType);
	if (!m_callerPlan.null())
	    ie->addParam("plan",m_calledPlan);
	msg->appendSafe(ie);
	return true;
    }
    ISDNQ931IE* ie = msg->getIE(ISDNQ931IE::CalledNo);
    if (!ie) {
	m_calledNo = "";
	return false;
    }
    m_calledNo = ie->getValue(YSTRING("number"));
    m_calledType = ie->getValue(YSTRING("type"));
    m_calledPlan = ie->getValue(YSTRING("plan"));
    return true;
}

bool ISDNQ931IEData::processCallingNo(ISDNQ931Message* msg, bool add,
	ISDNQ931ParserData* data)
{
    if (!msg)
	return false;
    if (add) {
	if (!m_callerNo)
	    return false;
	ISDNQ931IE* ie = new ISDNQ931IE(ISDNQ931IE::CallingNo);
	ie->addParam("number",m_callerNo);
	if (!m_callerType.null())
	    ie->addParam("type",m_callerType);
	if (!m_callerPlan.null())
	    ie->addParam("plan",m_callerPlan);
	if (data && data->flag(ISDNQ931::ForcePresNetProv)) {
	    ie->addParam("presentation",lookup(0x00,Q931Parser::s_dict_presentation));
	    ie->addParam("screening",lookup(0x03,Q931Parser::s_dict_screening));
	}
	else {
	    ie->addParam("presentation",m_callerPres);
	    ie->addParam("screening",m_callerScreening);
	}
	msg->appendSafe(ie);
	return true;
    }
    ISDNQ931IE* ie = msg->getIE(ISDNQ931IE::CallingNo);
    if (!ie) {
	m_callerNo = "";
	return false;
    }
    m_callerNo = ie->getValue(YSTRING("number"));
    m_callerType = ie->getValue(YSTRING("type"));
    m_callerPlan = ie->getValue(YSTRING("plan"));
    m_callerPres = ie->getValue(YSTRING("presentation"));
    m_callerScreening = ie->getValue(YSTRING("screening"));
    return true;
}

bool ISDNQ931IEData::processCause(ISDNQ931Message* msg, bool add,
	ISDNQ931ParserData* data)
{
    if (!msg)
	return false;
    if (add) {
	msg->appendIEValue(ISDNQ931IE::Cause,0,m_reason?m_reason:"normal-clearing");
	return true;
    }
    m_reason = msg->getIEValue(ISDNQ931IE::Cause,0);
    return !m_reason.null();
}

bool ISDNQ931IEData::processDisplay(ISDNQ931Message* msg, bool add,
	ISDNQ931ParserData* data)
{
    if (!msg)
	return false;
    if (add) {
	if (m_display.null() || !data || data->flag(ISDNQ931::NoDisplayIE))
	    return false;
	msg->appendIEValue(ISDNQ931IE::Display,"display",m_display);
	return true;
    }
    m_display = msg->getIEValue(ISDNQ931IE::Display,"display");
    return !m_display.null();
}

bool ISDNQ931IEData::processKeypad(ISDNQ931Message* msg, bool add,
	ISDNQ931ParserData* data)
{
    if (!msg)
	return false;
    if (add) {
	msg->appendIEValue(ISDNQ931IE::Keypad,"keypad",m_keypad);
	return true;
    }
    m_keypad = msg->getIEValue(ISDNQ931IE::Keypad,"keypad");
    return !m_keypad.null();
}

/**
 * ISDNQ931State
 */
const TokenDict ISDNQ931State::s_states[] = {
	{"Null",                 Null},
	{"CallInitiated",        CallInitiated},
	{"OverlapSend",          OverlapSend},
	{"OutgoingProceeding",   OutgoingProceeding},
	{"CallDelivered",        CallDelivered},
	{"CallPresent",          CallPresent},
	{"CallReceived",         CallReceived},
	{"ConnectReq",           ConnectReq},
	{"IncomingProceeding",   IncomingProceeding},
	{"Active",               Active},
	{"DisconnectReq",        DisconnectReq},
	{"DisconnectIndication", DisconnectIndication},
	{"SuspendReq",           SuspendReq},
	{"ResumeReq",            ResumeReq},
	{"ReleaseReq",           ReleaseReq},
	{"CallAbort",            CallAbort},
	{"OverlapRecv",          OverlapRecv},
	{"RestartReq",           RestartReq},
	{"Restart",              Restart},
	{0,0}
	};

bool ISDNQ931State::checkStateRecv(int type, bool* retrans)
{
#define STATE_CHECK_RETRANS(st) \
	if (state() == st) { \
	    if (retrans) \
		*retrans = true; \
	    return false; \
	}
    switch (type) {
	case ISDNQ931Message::Setup:
	    STATE_CHECK_RETRANS(CallPresent)
	    if (state() != Null)
		break;
	    return true;
	case ISDNQ931Message::SetupAck:
	    STATE_CHECK_RETRANS(OverlapSend)
	    if (state() != CallInitiated)
		break;
	    return true;
	case ISDNQ931Message::Proceeding:
	    STATE_CHECK_RETRANS(OutgoingProceeding)
	    if (state() != CallInitiated && state() != OverlapSend)
		break;
	    return true;
	case ISDNQ931Message::Alerting:
	    STATE_CHECK_RETRANS(CallDelivered)
	    if (state() != CallInitiated && state() != OutgoingProceeding)
		break;
	    return true;
	case ISDNQ931Message::Connect:
	    STATE_CHECK_RETRANS(Active)
	    if (state() != CallInitiated && state() != OutgoingProceeding &&
		state() != CallDelivered)
		break;
	    return true;
	case ISDNQ931Message::ConnectAck:
	    STATE_CHECK_RETRANS(Active)
	    if (state() != ConnectReq && state() != Active)
		break;
	    return true;
	case ISDNQ931Message::Disconnect:
	    STATE_CHECK_RETRANS(DisconnectIndication)
	    switch (state()) {
		case CallInitiated:
		case OutgoingProceeding:
		case CallDelivered:
		case CallPresent:
		case CallReceived:
		case ConnectReq:
		case IncomingProceeding:
		case Active:
		case OverlapSend:
		    return true;
		default: ;
	    }
	    break;
	default:
	    if (state() == Null)
		break;
	    return true;
    }
    return false;
#undef STATE_CHECK_RETRANS
}

bool ISDNQ931State::checkStateSend(int type)
{
    switch (type) {
	case ISDNQ931Message::Setup:
	    if (state() != Null)
		break;
	    return true;
	case ISDNQ931Message::SetupAck:
	    if (state() != CallPresent)
		break;
	    return true;
	case ISDNQ931Message::Proceeding:
	    if (state() != CallPresent && state() != OverlapRecv)
		break;
	    return true;
	case ISDNQ931Message::Alerting:
	    if (state() != CallPresent && state() != IncomingProceeding)
		break;
	    return true;
	case ISDNQ931Message::Connect:
	    if (state() != CallPresent && state() != IncomingProceeding &&
		state() != CallReceived)
		break;
	    return true;
	case ISDNQ931Message::Disconnect:
	    switch (state()) {
		case OutgoingProceeding:
		case CallDelivered:
		case CallPresent:
		case CallReceived:
		case ConnectReq:
		case IncomingProceeding:
		case Active:
		case OverlapSend:
		    return true;
		default: ;
	    }
	    break;
	case ISDNQ931Message::Progress:
	    if (state() != CallPresent && state() != CallReceived &&
		state() != IncomingProceeding)
		break;
	    return true;
	default:
	    if (state() == Null)
		break;
	    return true;
    }
    return false;
}

/**
 * ISDNQ931Call
 */
#define Q931_CALL_ID this->outgoing(),this->callRef()

ISDNQ931Call::ISDNQ931Call(ISDNQ931* controller, bool outgoing,
	u_int32_t callRef, u_int8_t callRefLen, u_int8_t tei)
    : SignallingCall(controller,outgoing),
    m_callRef(callRef),
    m_callRefLen(callRefLen),
    m_tei(tei),
    m_circuit(0),
    m_circuitChange(false),
    m_channelIDSent(false),
    m_rspBearerCaps(false),
    m_inbandAvailable(false),
    m_net(false),
    m_data(controller && !controller->primaryRate()),
    m_discTimer(0),
    m_relTimer(0),
    m_conTimer(0),
    m_overlapSendTimer(0),
    m_overlapRecvTimer(0),
    m_retransSetupTimer(0),
    m_terminate(false),
    m_destroy(false),
    m_destroyed(false)
{
    Debug(q931(),DebugAll,"Call(%u,%u) direction=%s TEI=%u [%p]",
	Q931_CALL_ID,(outgoing ? "outgoing" : "incoming"),tei,this);
    for (u_int8_t i = 0; i < 127; i++)
	m_broadcast[i] = false;
    if (!controller) {
	Debug(DebugWarn,"ISDNQ931Call(%u,%u). No call controller. Terminate [%p]",
	    Q931_CALL_ID,this);
	m_terminate = m_destroy = true;
	m_data.m_reason = "temporary-failure";
	return;
    }
    m_net = q931() && q931()->network();
    // Init timers
    q931()->setInterval(m_discTimer,305);
    q931()->setInterval(m_relTimer,308);
    q931()->setInterval(m_conTimer,313);
    m_overlapSendTimer.interval(10000);
    m_overlapRecvTimer.interval(20000);
    m_retransSetupTimer.interval(1000);
    if (outgoing)
	reserveCircuit();
}

ISDNQ931Call::~ISDNQ931Call()
{
    q931()->releaseCircuit(m_circuit);
    if (state() != Null)
	sendReleaseComplete("temporary-failure");
    Debug(q931(),DebugAll,"Call(%u,%u) destroyed with reason '%s' [%p]",
	Q931_CALL_ID,m_data.m_reason.c_str(),this);
}

// Set terminate flags and reason
void ISDNQ931Call::setTerminate(bool destroy, const char* reason)
{
    Lock mylock(this);
    if (m_destroyed)
	return;
    if (state() == CallAbort)
	changeState(Null);
    // Check terminate & destroy flags
    if (m_terminate && destroy == m_destroy)
	return;
    m_terminate = true;
    m_destroy = destroy;
    if (m_data.m_reason.null())
	m_data.m_reason = reason;
    DDebug(q931(),DebugInfo,"Call(%u,%u). Set terminate. Destroy: %s [%p]",
	Q931_CALL_ID,String::boolText(m_destroy),this);
}

// Send an event
bool ISDNQ931Call::sendEvent(SignallingEvent* event)
{
    if (!event)
	return false;
    Lock mylock(this);
    DDebug(q931(),DebugAll,"Call(%u,%u). sendEvent(%s) state=%s [%p]",
	Q931_CALL_ID,event->name(),stateName(state()),this);
    if (m_terminate || state() == CallAbort) {
	mylock.drop();
	delete event;
	return false;
    }
    bool retVal = false;
    switch (event->type()) {
	case SignallingEvent::Progress:
	    if(state() == OverlapSend) {
		changeState(CallPresent);
		retVal = sendCallProceeding(event->message());
		break;
	    }
	    retVal = sendProgress(event->message());
	    break;
	case SignallingEvent::Ringing:
	    retVal = sendAlerting(event->message());
	    break;
	case SignallingEvent::Accept:
	    if (m_overlap && state() != OverlapSend) {
		sendSetupAck(event->message());
		changeState(OverlapSend);
		m_overlap = false;
		break;
	    }
	    changeState(CallPresent);
	    retVal = sendCallProceeding(event->message());
	    break;
	case SignallingEvent::Answer:
	    changeState(CallPresent);
	    retVal = sendConnect(event->message());
	    break;
	case SignallingEvent::Release:
	    switch (state()) {
		case DisconnectIndication:
		    retVal = sendRelease(0,event->message());
		    break;
		case OutgoingProceeding:
		case CallDelivered:
		case CallPresent:
		case CallReceived:
		case ConnectReq:
		case IncomingProceeding:
		case Active:
		    retVal = sendDisconnect(event->message());
		    break;
		case Null:
		case ReleaseReq:
		case CallAbort:
		    // Schedule destroy
		    m_terminate = m_destroy = true;
		    mylock.drop();
		    delete event;
		    return false;
		default:
		    m_terminate = m_destroy = true;
		    retVal = sendReleaseComplete(event->message() ?
			event->message()->params().getValue(YSTRING("reason")) : 0);
		    break;
	    }
	    break;
	case SignallingEvent::Info:
	    retVal = sendInfo(event->message());
	    break;
	case SignallingEvent::NewCall:
	    m_overlap = event->message()->params().getBoolValue("overlapped", false);
	    retVal = sendSetup(event->message());
	    break;
	default:
	    Debug(q931(),DebugStub,
		"Call(%u,%u). sendEvent not implemented for event '%s' [%p]",
		Q931_CALL_ID,event->name(),this);
    }
    mylock.drop();
    delete event;
    return retVal;
}

// Process received messages. Generate events from them
// Get events from reserved circuit when no call event
SignallingEvent* ISDNQ931Call::getEvent(const Time& when)
{
    Lock mylock(this);
    // Check for last event or destroyed/aborting
    if (m_lastEvent || m_destroyed || state() == CallAbort)
	return 0;
    while (true) {
	// Check for incoming messages
	ISDNQ931Message* msg = static_cast<ISDNQ931Message*>(dequeue());
	// No message: check terminate and timeouts. Try to get a circuit event
	if (!msg) {
	    if (m_terminate)
		m_lastEvent = processTerminate();
	    if (!m_lastEvent)
		m_lastEvent = checkTimeout(when.msec());
	    if (!m_lastEvent)
		m_lastEvent = getCircuitEvent(when);
	    break;
	}
	XDebug(q931(),DebugAll,
	    "Call(%u,%u). Dequeued message (%p): '%s' in state '%s' [%p]",
	    Q931_CALL_ID,msg,msg->name(),stateName(state()),this);
	// Check for unknown madatory IE. See Q.931 7.8.7.1
	if (msg->unknownMandatory()) {
	    Debug(q931(),DebugWarn,
		"Call(%u,%u). Received message (%p): '%s' with unknown mandatory IE [%p]",
		Q931_CALL_ID,msg,msg->name(),this);
	    TelEngine::destruct(msg);
	    m_lastEvent = releaseComplete("missing-mandatory-ie");
	    break;
	}
	switch (msg->type()) {
#define Q931_CALL_PROCESS_MSG(type,method) \
	    case type: \
		m_lastEvent = !m_terminate ? method(msg) : processTerminate(msg); \
		break;
	    Q931_CALL_PROCESS_MSG(ISDNQ931Message::Alerting,processMsgAlerting)
	    Q931_CALL_PROCESS_MSG(ISDNQ931Message::Proceeding,processMsgCallProceeding)
	    Q931_CALL_PROCESS_MSG(ISDNQ931Message::Connect,processMsgConnect)
	    Q931_CALL_PROCESS_MSG(ISDNQ931Message::ConnectAck,processMsgConnectAck)
	    Q931_CALL_PROCESS_MSG(ISDNQ931Message::Disconnect,processMsgDisconnect)
	    Q931_CALL_PROCESS_MSG(ISDNQ931Message::Info,processMsgInfo)
	    Q931_CALL_PROCESS_MSG(ISDNQ931Message::Notify,processMsgNotify)
	    Q931_CALL_PROCESS_MSG(ISDNQ931Message::Progress,processMsgProgress)
	    Q931_CALL_PROCESS_MSG(ISDNQ931Message::Release,processMsgRelease)
	    Q931_CALL_PROCESS_MSG(ISDNQ931Message::ReleaseComplete,processMsgRelease)
	    Q931_CALL_PROCESS_MSG(ISDNQ931Message::Setup,processMsgSetup)
	    Q931_CALL_PROCESS_MSG(ISDNQ931Message::SetupAck,processMsgSetupAck)
	    Q931_CALL_PROCESS_MSG(ISDNQ931Message::Status,processMsgStatus)
	    Q931_CALL_PROCESS_MSG(ISDNQ931Message::StatusEnquiry,processMsgStatusEnquiry)
#undef Q931_CALL_PROCESS_MSG
	    case ISDNQ931Message::Suspend:
		sendSuspendRej("service-not-implemented",0);
		break;
	    case ISDNQ931Message::Resume:
		q931()->sendStatus(this,"no-call-suspended",callTei());
		break;
	    case ISDNQ931Message::SuspendAck:
	    case ISDNQ931Message::SuspendRej:
	    case ISDNQ931Message::ResumeAck:
	    case ISDNQ931Message::ResumeRej:
		q931()->sendStatus(this,"wrong-state-message",callTei());
		break;
	    default:
		DDebug(q931(),DebugNote,
		    "Call(%u,%u). Received unknown/not implemented message '%s'. Sending status [%p]",
		    Q931_CALL_ID,msg->name(),this);
		q931()->sendStatus(this,"unknown-message",callTei());
	        // Fall through to destruct the message and check timeouts
	}
	TelEngine::destruct(msg);
	if (!m_lastEvent)
	    m_lastEvent = checkTimeout(when.msec());
	if (!m_lastEvent)
	    m_lastEvent = getCircuitEvent(when);
	break;
    }
    if (!m_lastEvent)
	return 0;
    XDebug(q931(),DebugInfo,"Call(%u,%u). Raising event '%s' state=%s [%p]",
	Q931_CALL_ID,m_lastEvent->name(),stateName(state()),this);
    return m_lastEvent;
}

// Get reserved circuit or this object
void* ISDNQ931Call::getObject(const String& name) const
{
    if (name == YSTRING("SignallingCircuit"))
	return m_circuit;
    if (name == YSTRING("ISDNQ931Call"))
	return (void*)this;
    return SignallingCall::getObject(name);
}

// Data link change state notification from call controller
// Set termination flag. Send status if link is up
void ISDNQ931Call::dataLinkState(bool up)
{
    Lock mylock(this);
    // Q.931 5.8.9. Terminate if not up and not in the active state
    if (!up) {
	if (state() != ISDNQ931Call::Active)
	    setTerminate(true,"net-out-of-order");
	return;
    }
    // Q.931 5.8.8 Terminate in state OverlapSend and OverlapRecv
    if (state() == ISDNQ931Call::OverlapSend ||
	state() == ISDNQ931Call::OverlapRecv) {
	setTerminate(true,"temporary-failure");
    }
    q931()->sendStatus(this,"normal",callTei());
}

// Process termination flags or requests (messages)
SignallingEvent* ISDNQ931Call::processTerminate(ISDNQ931Message* msg)
{
    XDebug(q931(),DebugAll,"Call(%u,%u). processTerminate(%s) state=%s [%p]",
	Q931_CALL_ID,msg?msg->name():"",stateName(state()),this);
    bool complete = m_destroy;
    // We don't have to destroy and not send/received Release: Send Release
    if (!m_destroy && state() != ReleaseReq && state() != DisconnectReq)
	complete = false;
    // Message is Release/ReleaseComplete: terminate
    if (msg) {
	if (msg->type() == ISDNQ931Message::Release ||
	    msg->type() == ISDNQ931Message::ReleaseComplete) {
	    changeState(Null);
	    m_data.processCause(msg,false);
	    complete = true;
	}
	else
	    DDebug(q931(),DebugNote,
		"Call(%u,%u). Dropping received message '%s' while terminating [%p]",
		Q931_CALL_ID,msg->name(),this);
    }
    if (complete)
	return releaseComplete();
    sendRelease("normal-clearing");
    return 0;
}

// Check message timeout for Connect, Disconnect, Release, Setup
SignallingEvent* ISDNQ931Call::checkTimeout(u_int64_t time)
{
#define CALL_TIMEOUT_DEBUG(info) \
    DDebug(q931(),DebugNote, \
	"Call(%u,%u). %s request timed out in state '%s' [%p]", \
	Q931_CALL_ID,info,stateName(state()),this);
    static const char* reason = "timeout";
    switch (state()) {
	case DisconnectReq:
	    if (!m_discTimer.timeout(time))
		break;
	    CALL_TIMEOUT_DEBUG("Disconnect")
	    m_discTimer.stop();
	    sendRelease(reason);
	    break;
	case ReleaseReq:
	    if (!m_relTimer.timeout(time))
		break;
	    CALL_TIMEOUT_DEBUG("Release")
	    m_relTimer.stop();
	    changeState(Null);
	    return releaseComplete(reason);
	case ConnectReq:
	    if (!m_conTimer.timeout(time))
		break;
	    CALL_TIMEOUT_DEBUG("Connect")
	    m_conTimer.stop();
	    m_data.m_reason = reason;
	    sendDisconnect(0);
	    break;
	case CallInitiated:
	    if (!m_retransSetupTimer.timeout(time))
		break;
	    CALL_TIMEOUT_DEBUG("Setup")
	    m_retransSetupTimer.stop();
	    m_data.m_reason = reason;
	    return releaseComplete(reason);
	case OverlapSend:
	    if (!m_overlapSendTimer.timeout(time)) {
		m_overlapSendTimer.stop();
		m_overlapSendTimer.start();
	    }
	    break;
	default: ;
    }
    return 0;
#undef CALL_TIMEOUT_DEBUG
}

// Check received messages for appropriate state or retransmission
// Send status if not accepted and requested by the caller
bool ISDNQ931Call::checkMsgRecv(ISDNQ931Message* msg, bool status)
{
    bool retrans = false;
    if (checkStateRecv(msg->type(),&retrans))
	return true;
    if (retrans)
	XDebug(q931(),DebugAll,
	    "Call(%u,%u). Dropping '%s' retransmission in state '%s' [%p]",
	    Q931_CALL_ID,msg->name(),stateName(state()),this);
    else {
	Debug(q931(),DebugNote,
	    "Call(%u,%u). Received '%s'. Invalid in state '%s'. Drop [%p]",
	    Q931_CALL_ID,msg->name(),stateName(state()),this);
	if (status && state() != Null)
	    q931()->sendStatus(this,"wrong-state-message",callTei());
    }
    return false;
}

// Process ALERTING. See Q.931 3.1.1
// IE: BearerCaps, ChannelID, Progress, Display, Signal, HiLayerCompat
SignallingEvent* ISDNQ931Call::processMsgAlerting(ISDNQ931Message* msg)
{
    if (!checkMsgRecv(msg,true))
	return 0;
    if (m_data.processChannelID(msg,false) && !reserveCircuit())
	return releaseComplete();
    // Notify format and circuit change
    if (m_circuitChange) {
	m_circuitChange = false;
	msg->params().setParam("circuit-change",String::boolText(true));
    }
    if (m_data.processBearerCaps(msg,false) && !m_data.m_format.null())
	msg->params().setParam("format",m_data.m_format);
    // Check if inband ringback is available
    if (m_data.processProgress(msg,false))
	m_inbandAvailable = m_inbandAvailable ||
	    SignallingUtils::hasFlag(m_data.m_progress,"in-band-info");
    msg->params().addParam("earlymedia",String::boolText(m_inbandAvailable));
    changeState(CallDelivered);
    return new SignallingEvent(SignallingEvent::Ringing,msg,this);
}

// Process CALL PROCEEDING. See Q.931 3.1.2
// IE: BearerCaps, ChannelID, Progress, Display, HiLayerCompat
SignallingEvent* ISDNQ931Call::processMsgCallProceeding(ISDNQ931Message* msg)
{
    if (!checkMsgRecv(msg,true))
	return 0;
    if (m_data.processChannelID(msg,false) && !reserveCircuit())
	return releaseComplete();
    // Notify format and circuit change
    if (m_circuitChange) {
	m_circuitChange = false;
	msg->params().setParam("circuit-change",String::boolText(true));
    }
    if (m_data.processBearerCaps(msg,false) && !m_data.m_format.null())
	msg->params().setParam("format",m_data.m_format);
    changeState(OutgoingProceeding);
    return new SignallingEvent(SignallingEvent::Accept,msg,this);
}

// Process CONNECT. See Q.931 3.1.3
// IE: BearerCaps, ChannelID, Progress, Display, DateTime, Signal, LoLayerCompat, HiLayerCompat
SignallingEvent* ISDNQ931Call::processMsgConnect(ISDNQ931Message* msg)
{
    m_retransSetupTimer.stop();
    if (!checkMsgRecv(msg,true))
	return 0;
    if (m_data.processChannelID(msg,false) && !reserveCircuit())
	return releaseComplete();
    // This is the last time we can receive a circuit. Check if we reserved one
    if (!m_circuit)
	return releaseComplete("invalid-message");
    // Notify format and circuit change
    if (m_circuitChange) {
	m_circuitChange = false;
	msg->params().setParam("circuit-change",String::boolText(true));
    }
    if (m_data.processBearerCaps(msg,false) && !m_data.m_format.null())
	msg->params().setParam("format",m_data.m_format);
    changeState(ConnectReq);
    SignallingEvent* event = new SignallingEvent(SignallingEvent::Answer,msg,this);
    sendConnectAck(0);
    return event;
}

// Process CONNECT ACK. See Q.931 3.1.4
// IE: Display, Signal
SignallingEvent* ISDNQ931Call::processMsgConnectAck(ISDNQ931Message* msg)
{
    m_conTimer.stop();
    // Check if we've changed state to Active when sent Connect
    bool yes = q931() && !q931()->parserData().flag(ISDNQ931::NoActiveOnConnect);
    if (yes && state() == Active)
	return 0;
    if (!checkMsgRecv(msg,false))
	return 0;
    changeState(Active);
    return 0;
}

// Process DISCONNECT. See Q.931 3.1.5
// IE: Cause, Progress, Display, Signal
SignallingEvent* ISDNQ931Call::processMsgDisconnect(ISDNQ931Message* msg)
{
    if (state() == DisconnectReq) {
	// Disconnect requested concurrently from both sides
	sendRelease();
	return 0;
    }
    if (!checkMsgRecv(msg,false))
	return 0;
    m_discTimer.stop();
    changeState(DisconnectIndication);
    if (m_data.processCause(msg,false))
	msg->params().setParam("reason",m_data.m_reason);
    return new SignallingEvent(SignallingEvent::Release,msg,this);
}

// Process INFORMATION. See Q.931 3.1.6
// IE: SendComplete, Display, Keypad, Signal, CalledNo
SignallingEvent* ISDNQ931Call::processMsgInfo(ISDNQ931Message* msg)
{
    m_lastEvent = checkTimeout(10000);
    // Check complete
    bool complete = (0 != msg->getIE(ISDNQ931IE::SendComplete));
    msg->params().addParam("complete",String::boolText(complete));
    // Display
    m_data.processDisplay(msg,false);
    // Check tones
    const char* tone = msg->getIEValue(ISDNQ931IE::CalledNo,"number");
    if (!tone)
	tone = msg->getIEValue(ISDNQ931IE::Keypad,"keypad");
    if (tone)
	msg->params().addParam("tone",tone);
    return new SignallingEvent(SignallingEvent::Info,msg,this);
}

// Process NOTIFY. See Q.931 3.1.7
// IE: BearerCaps, Notification, Display
SignallingEvent* ISDNQ931Call::processMsgNotify(ISDNQ931Message* msg)
{
    m_data.processNotification(msg,false);
    DDebug(q931(),DebugNote,
	"Call(%u,%u). Received '%s' with '%s'='%s' [%p]",
	Q931_CALL_ID,msg->name(),ISDNQ931IE::typeName(ISDNQ931IE::Notification),
	m_data.m_notification.c_str(),this);
    return 0;
}

// Process PROGRESS. See Q.931 3.1.8
// IE: BearerCaps, Cause, Progress (mandatory), Display, HiLayerCompat
SignallingEvent* ISDNQ931Call::processMsgProgress(ISDNQ931Message* msg)
{
    // Q.931 says that we should ignore the message. We don't
    if (m_data.processProgress(msg,false))
	m_inbandAvailable = m_inbandAvailable ||
	    SignallingUtils::hasFlag(m_data.m_progress,"in-band-info");
    msg->params().addParam("earlymedia",String::boolText(m_inbandAvailable));
    if (m_data.processCause(msg,false))
	msg->params().setParam("reason",m_data.m_reason);
    if (m_data.processDisplay(msg,false))
	msg->params().setParam("callername",m_data.m_display);
    return new SignallingEvent(SignallingEvent::Progress,msg,this);
}

// Process RELEASE and RELEASE COMPLETE. See Q.931 3.1.9/3.1.10
// IE: Cause, Display, Signal
SignallingEvent* ISDNQ931Call::processMsgRelease(ISDNQ931Message* msg)
{
    if (!msg)
	return 0;
    m_discTimer.stop();
    m_relTimer.stop();
    m_conTimer.stop();
    if (!checkMsgRecv(msg,false))
	return 0;
    m_data.processCause(msg,false);
    if (m_data.m_reason.null())
	m_data.m_reason = "normal-clearing";
    msg->params().setParam("reason",m_data.m_reason);
    if (state() != ReleaseReq && msg->type() == ISDNQ931Message::Release)
	changeState(ReleaseReq);
    else
	changeState(Null);
    return releaseComplete();
}

// Process SETUP. See Q.931 3.1.14
// IE: Repeat, BearerCaps, ChannelID, Progress, NetFacility, Display,
//     Keypad, Signal, CallingNo, CallingSubAddr, CalledNo, CalledSubAddr,
//     NetTransit, Repeat, LoLayerCompat, HiLayerCompat
SignallingEvent* ISDNQ931Call::processMsgSetup(ISDNQ931Message* msg)
{
    if (!checkMsgRecv(msg,true))
	return 0;
    changeState(CallPresent);
    // *** BearerCaps. Mandatory
    if (!m_data.processBearerCaps(msg,false))
	return errorNoIE(msg,ISDNQ931IE::BearerCaps,true);
    // Check for multiple BearerCaps
    ISDNQ931IE* bc = msg->getIE(ISDNQ931IE::BearerCaps);
    if (bc && msg->getIE(ISDNQ931IE::BearerCaps,bc))
	m_rspBearerCaps = true;
    // Check if transfer mode is 'circuit'
    if (m_data.m_transferMode != "circuit") {
	Debug(q931(),DebugWarn,
	    "Call(%u,%u). Invalid or missing transfer mode '%s'. Releasing call [%p]",
	    Q931_CALL_ID,m_data.m_transferMode.c_str(),this);
	return errorWrongIE(msg,ISDNQ931IE::BearerCaps,true);
    }
    // *** ChannelID. Mandatory on PRI
    if (msg->getIE(ISDNQ931IE::ChannelID))
	m_data.processChannelID(msg,false);
    else if (q931() && q931()->primaryRate())
	return errorNoIE(msg,ISDNQ931IE::ChannelID,true);
    // Check if channel contains valid PRI/BRI flag
    if (q931() && (m_data.m_bri == q931()->primaryRate())) {
	Debug(q931(),DebugWarn,
	    "Call(%u,%u). Invalid interface type. Releasing call [%p]",
	    Q931_CALL_ID,this);
	return errorWrongIE(msg,ISDNQ931IE::ChannelID,true);
    }
    // Get a circuit from controller
    if (reserveCircuit())
	m_circuit->updateFormat(m_data.m_format,0);
    else if (q931() && q931()->primaryRate())
	return releaseComplete("congestion");
    // *** CalledNo /CallingNo
    m_overlap = !m_data.processCalledNo(msg,false) && q931()->m_overlapEnabled;
    m_data.processCallingNo(msg,false);
    // *** Display
    m_data.processDisplay(msg,false);
    // Set message parameters
    msg->params().setParam("caller",m_data.m_callerNo);
    msg->params().setParam("called",m_data.m_calledNo);
    msg->params().setParam("format",m_data.m_format);
    msg->params().setParam("callername",m_data.m_display);
    msg->params().setParam("callernumtype",m_data.m_callerType);
    msg->params().setParam("callernumplan",m_data.m_callerPlan);
    msg->params().setParam("callerpres",m_data.m_callerPres);
    msg->params().setParam("callerscreening",m_data.m_callerScreening);
    msg->params().setParam("callednumtype",m_data.m_calledType);
    msg->params().setParam("callednumplan",m_data.m_calledPlan);
    if(q931()->m_overlapEnabled)
	msg->params().setParam("overlapped",String::boolText(m_overlap));
    return new SignallingEvent(SignallingEvent::NewCall,msg,this);
}

// Process SETUP ACKNOLEDGE. See Q.931 3.1.14
// IE: ChannelID, Progress, Display, Signal
SignallingEvent* ISDNQ931Call::processMsgSetupAck(ISDNQ931Message* msg)
{
    if (!checkMsgRecv(msg,true))
	return 0;
    if (!m_data.processChannelID(msg,false))
	return errorWrongIE(msg,ISDNQ931IE::ChannelID,true);
    if(m_overlap) {
	changeState(OverlapSend);
    } else { // We are not using overlap sending. So, just complete the number sending
	SignallingMessage* m = new SignallingMessage;
	m->params().addParam("complete",String::boolText(true));
	sendInfo(m);
    }
    return 0;
}

// Process STATUS. See Q.931 3.1.15, 5.8.11
// Try to recover (retransmit) messages based on received status
// IE: Cause, CallState, Display
SignallingEvent* ISDNQ931Call::processMsgStatus(ISDNQ931Message* msg)
{
    const char* s = msg->getIEValue(ISDNQ931IE::CallState,"state");
    if (!m_data.processCause(msg,false))
	m_data.m_reason = "unknown";
    DDebug(q931(),DebugInfo,
	"Call(%u,%u). Received '%s' state=%s peer-state=%s cause='%s' [%p]",
	Q931_CALL_ID,msg->name(),
	stateName(state()),s,m_data.m_reason.c_str(),this);
    u_int8_t peerState = (u_int8_t)lookup(s,s_states,255);
    // Check for valid state
    if (peerState == 255)
	return 0;
    // Check for Null states (our's and peer's Null state)
    if (state() == Null) {
	if (peerState != Null) {
	    // Change state to allow sending RELEASE COMPLETE
	    changeState(CallAbort);
	    sendReleaseComplete("wrong-state-message");
	}
	return 0;
    }
    if (peerState == Null)
	return releaseComplete();
    // Check peer wrong states (these are states associated with dummy call reference)
    if (peerState == Restart || peerState == RestartReq)
	return releaseComplete("wrong-state-message");
    // Check if we are releasing the call
    // Release the call, even if peer's state is a compatible one
    switch (state()) {
	case DisconnectReq:
	case DisconnectIndication:
	case SuspendReq:
	case ResumeReq:
	case ReleaseReq:
	case CallAbort:
	    return releaseComplete("wrong-state-message");
	default: ;
    }
    // Try to recover
    // This can be done only if we assume that the peer didn't saw our last message
    SignallingMessage* sigMsg = new SignallingMessage;
    bool recover = false;
    switch (state()) {
	case CallReceived:
	    // Sent Alerting
	    // Can recover if peer's state is OutgoingProceeding
	    if (peerState == OutgoingProceeding) {
		changeState(IncomingProceeding);
		sendAlerting(sigMsg);
		recover = true;
	    }
	    break;
	case ConnectReq:
	    // Sent Connect
	    // Can recover if peer's state is OutgoingProceeding or CallDelivered
	    // (saw our Alerting or Proceeding)
	    if (peerState == OutgoingProceeding || peerState == CallDelivered) {
		changeState(CallReceived);
		sendConnect(sigMsg);
		recover = true;
	    }
	    break;
	case IncomingProceeding:
	    // Sent Proceeding
	    // Can recover if peer's state is CallInitiated
	    // TODO: if overlap implemented: check if we received a Setup with full called number
	    if (peerState == CallInitiated) {
		changeState(CallPresent);
		sendCallProceeding(sigMsg);
		recover = true;
	    }
	    break;
	case Active:
	    // Incoming: received ConnectAck. Nothing to be done
	    // Outgoing: Sent ConnectAck. Recover only if peer's state is ConnectReq
	    if (outgoing() && peerState == ConnectReq) {
		changeState(ConnectReq);
		sendConnectAck(sigMsg);
		recover = true;
	    }
	    else if (peerState == Active) {
		Debug(q931(),DebugNote,"Call(%u,%u). Recovering from STATUS, cause='%s' [%p]",
		    Q931_CALL_ID,m_data.m_reason.c_str(),this);
		recover = true;
	    }
	case CallInitiated:	    // We've sent Setup. Can't recover: something went wrong
	case OverlapSend:
	case OverlapRecv:	    // TODO: implement if overlap send/recv is implemented
	case CallDelivered:	    // Received Alerting. Sent nothing. Can't recover
	case CallPresent:	    // Received Setup. Sent nothing. Can't recover
	case OutgoingProceeding:    // Received Proceeding. Sent nothing. Can't recover
	    break;
	default: ;
    }
    TelEngine::destruct(sigMsg);
    if (!recover)
	return releaseComplete("wrong-state-message");
    return 0;
}

// Process STATUS ENQUIRY. See Q.931 3.1.16, 5.8.10
// IE: Display
SignallingEvent* ISDNQ931Call::processMsgStatusEnquiry(ISDNQ931Message* msg)
{
    q931()->sendStatus(this,"status-enquiry-rsp",callTei());
    return 0;
}

// Check if the state allows to send a message
#define MSG_CHECK_SEND(type) \
	if (!(q931() && checkStateSend(type))) { \
	    DDebug(q931(),DebugNote, \
		"Call(%u,%u). Can't send msg='%s' in state=%s. %s [%p]", \
		Q931_CALL_ID,ISDNQ931Message::typeName(type), \
		stateName(state()),(q931()?"Invalid state":"No call controller"),\
		this); \
	    return false; \
	}

// Send ALERTING. See Q.931 3.1.1
// IE: BearerCaps, ChannelID, Progress, Display, Signal, HiLayerCompat
bool ISDNQ931Call::sendAlerting(SignallingMessage* sigMsg)
{
    MSG_CHECK_SEND(ISDNQ931Message::Alerting)
    const char* format = 0;
    if (sigMsg) {
	format = sigMsg->params().getValue(YSTRING("format"));
	m_inbandAvailable = m_inbandAvailable ||
	    sigMsg->params().getBoolValue(YSTRING("earlymedia"),false);
	if (m_inbandAvailable)
	    SignallingUtils::appendFlag(m_data.m_progress,"in-band-info");
    }
    if (format)
	m_data.m_format = format;
    // Change state, send message
    changeState(CallReceived);
    ISDNQ931Message* msg = new ISDNQ931Message(ISDNQ931Message::Alerting,this);
    if (m_rspBearerCaps) {
	m_data.processBearerCaps(msg,true);
	m_rspBearerCaps = false;
    }
    if (!m_channelIDSent) {
	if (!q931()->primaryRate()) {
	    m_data.m_channelType = "B";
	    if (m_circuit)
		m_data.m_channelSelect = lookup(m_circuit->code(),Q931Parser::s_dict_channelIDSelect_BRI);
	    if (!m_data.m_channelSelect) {
		TelEngine::destruct(msg);
		return sendReleaseComplete("congestion");
	    }
	}
	m_data.processChannelID(msg,true,&q931()->parserData());
	m_channelIDSent = true;
    }
    m_data.processProgress(msg,true);
    return q931()->sendMessage(msg,callTei());
}

// Send CALL PROCEEDING. See Q.931 3.1.2
// IE: BearerCaps, ChannelID, Progress, Display, HiLayerCompat
bool ISDNQ931Call::sendCallProceeding(SignallingMessage* sigMsg)
{
    MSG_CHECK_SEND(ISDNQ931Message::Proceeding)
    // Change state, send message
    changeState(IncomingProceeding);
    ISDNQ931Message* msg = new ISDNQ931Message(ISDNQ931Message::Proceeding,this);
    if (m_rspBearerCaps) {
	m_data.processBearerCaps(msg,true);
	m_rspBearerCaps = false;
    }
    if (!m_channelIDSent) {
	m_data.processChannelID(msg,true);
	m_channelIDSent = true;
    }
    return q931()->sendMessage(msg,callTei());
}

// Send CONNECT. See Q.931 3.1.3
// IE: BearerCaps, ChannelID, Progress, Display, DateTime, Signal,
//     LoLayerCompat, HiLayerCompat
bool ISDNQ931Call::sendConnect(SignallingMessage* sigMsg)
{
    MSG_CHECK_SEND(ISDNQ931Message::Connect)
    // Change state, start timer, send message
    if (q931()->parserData().flag(ISDNQ931::NoActiveOnConnect))
	changeState(ConnectReq);
    else
	changeState(Active);
    ISDNQ931Message* msg = new ISDNQ931Message(ISDNQ931Message::Connect,this);
    if (m_rspBearerCaps) {
	m_data.processBearerCaps(msg,true,&q931()->parserData());
	m_rspBearerCaps = false;
    }
    if (!m_channelIDSent) {
	if (!q931()->primaryRate()) {
	    m_data.m_channelType = "B";
	    m_data.m_channelByNumber = true;
	    m_data.m_channelSelect = lookup(m_circuit->code(),Q931Parser::s_dict_channelIDSelect_BRI);
	}
	m_data.processChannelID(msg,true,&q931()->parserData());
	m_channelIDSent = true;
    }
    // Progress indicator
    if (sigMsg) {
	m_data.m_progress = sigMsg->params().getValue(YSTRING("call-progress"));
	m_data.processProgress(msg,true,&q931()->parserData());
    }
    m_conTimer.start();
    return q931()->sendMessage(msg,callTei());
}

// Send CONNECT ACK. See Q.931 3.1.4
// IE: Display, Signal
bool ISDNQ931Call::sendConnectAck(SignallingMessage* sigMsg)
{
    MSG_CHECK_SEND(ISDNQ931Message::ConnectAck)
    // Change state, send message
    changeState(Active);
    ISDNQ931Message* msg = new ISDNQ931Message(ISDNQ931Message::ConnectAck,this);
    // Progress indicator
    if (sigMsg) {
	m_data.m_progress = sigMsg->params().getValue(YSTRING("call-progress"));
	m_data.processProgress(msg,true,&q931()->parserData());
    }
    else
	m_data.m_progress = "";
    return q931()->sendMessage(msg,callTei());
}

// Send DISCONNECT. See Q.931 3.1.5
// IE: Cause, Progress, Display, Signal
bool ISDNQ931Call::sendDisconnect(SignallingMessage* sigMsg)
{
    MSG_CHECK_SEND(ISDNQ931Message::Disconnect)
    m_data.m_reason = "";
    if (sigMsg)
	m_data.m_reason = sigMsg->params().getValue(YSTRING("reason"));
    ISDNQ931Message* msg = new ISDNQ931Message(ISDNQ931Message::Disconnect,this);
    m_data.processCause(msg,true);
    changeState(DisconnectReq);
    m_discTimer.start();
    return q931()->sendMessage(msg,callTei());
}

// Send INFORMATION. See Q.931 3.1.6
// IE: SendComplete, Display, Keypad, Signal, CalledNo
bool ISDNQ931Call::sendInfo(SignallingMessage* sigMsg)
{
    if (!sigMsg)
	return false;
    MSG_CHECK_SEND(ISDNQ931Message::Info)
    ISDNQ931Message* msg = new ISDNQ931Message(ISDNQ931Message::Info,this);
    // Check send complete complete
    if (sigMsg->params().getBoolValue(YSTRING("complete")))
	msg->appendSafe(new ISDNQ931IE(ISDNQ931IE::SendComplete));
    m_data.m_display = sigMsg->params().getValue(YSTRING("display"));
    m_data.processDisplay(msg,true,&q931()->parserData());
    // Check tones or ringing
<<<<<<< HEAD
    const char* tone = sigMsg->params().getValue("tone");
    if (tone) {
	if(state() == OverlapSend)
	    msg->appendIEValue(ISDNQ931IE::CalledNo,"number",tone);
	else
	    msg->appendIEValue(ISDNQ931IE::Keypad,"keypad",tone);
    }
=======
    const char* tone = sigMsg->params().getValue(YSTRING("tone"));
    if (tone)
	msg->appendIEValue(ISDNQ931IE::Keypad,"keypad",tone);
>>>>>>> 548f5a8d
    return q931()->sendMessage(msg,callTei());
}

// Send PROGRESS. See Q.931 3.1.8
// IE: BearerCaps, Cause, Progress (mandatory), Display, HiLayerCompat
bool ISDNQ931Call::sendProgress(SignallingMessage* sigMsg)
{
    MSG_CHECK_SEND(ISDNQ931Message::Progress)
    if (sigMsg) {
	m_data.m_progress = sigMsg->params().getValue(YSTRING("progress"));
	m_inbandAvailable = m_inbandAvailable ||
	    sigMsg->params().getBoolValue(YSTRING("earlymedia"),false);
	if (m_inbandAvailable)
	    SignallingUtils::appendFlag(m_data.m_progress,"in-band-info");
    }
    ISDNQ931Message* msg = new ISDNQ931Message(ISDNQ931Message::Progress,this);
    if(!m_data.processProgress(msg,true))
	return false;
    return q931()->sendMessage(msg,callTei());
}

// Send RELEASE. See Q.931 3.1.9
// IE: Cause, Display, Signal
bool ISDNQ931Call::sendRelease(const char* reason, SignallingMessage* sigMsg)
{
    if (state() == ReleaseReq || state() == Null)
	return false;
    // Get reason
    if (!reason && sigMsg)
	reason = sigMsg->params().getValue(YSTRING("reason"),0);
    if (reason)
	m_data.m_reason = reason;
    m_terminate = true;
    changeState(ReleaseReq);
    m_relTimer.start();
    return q931()->sendRelease(this,true,m_data.m_reason,callTei());
}

// Send RELEASE COMPLETE. See Q.931 3.1.10
// IE: Cause, Display, Signal
bool ISDNQ931Call::sendReleaseComplete(const char* reason, const char* diag, u_int8_t tei)
{
    m_relTimer.stop();
    if ((state() == Null) && (0 == tei))
	return false;
    if (reason)
	m_data.m_reason = reason;
    m_terminate = m_destroy = true;
    changeState(Null);
    q931()->releaseCircuit(m_circuit);
    if (callTei() >= 127) {
	for (u_int8_t i = 0; i < 127; i++)
	    if (m_broadcast[i])
		return q931()->sendRelease(this,false,m_data.m_reason,i,diag);
	return true;
    }
    if (0 == tei)
	tei = callTei();
    return q931()->sendRelease(this,false,m_data.m_reason,tei,diag);
}

// Send SETUP. See Q.931 3.1.14
// IE: Repeat, BearerCaps, ChannelID, Progress, NetFacility, Display,
//     Keypad, Signal, CallingNo, CallingSubAddr, CalledNo, CalledSubAddr,
//     NetTransit, Repeat, LoLayerCompat, HiLayerCompat
bool ISDNQ931Call::sendSetup(SignallingMessage* sigMsg)
{
    if (!sigMsg)
	return false;
    MSG_CHECK_SEND(ISDNQ931Message::Setup)
    ISDNQ931Message* msg = new ISDNQ931Message(ISDNQ931Message::Setup,this);
    while (true) {
	if (q931()->parserData().flag(ISDNQ931::ForceSendComplete) && !m_overlap)
	    msg->appendSafe(new ISDNQ931IE(ISDNQ931IE::SendComplete));
	// BearerCaps
	m_data.m_transferCapability = "speech";
	m_data.m_transferMode = "circuit";
	m_data.m_transferRate = "64kbit";
	m_data.m_format = sigMsg->params().getValue(YSTRING("format"),q931()->format());
	if (0xffff == lookup(m_data.m_format,Q931Parser::s_dict_bearerProto1,0xffff))
	    m_data.m_format = "alaw";
	m_data.processBearerCaps(msg,true);
	// ChannelID
	if (!m_circuit)
	    break;
	if (m_net || q931()->primaryRate()) {
	    // Reserving a circuit attempted only on PRI or if we are NET
	    if (!reserveCircuit()) {
		m_data.m_reason = "network-busy";
		break;
	    }
	    m_circuit->updateFormat(m_data.m_format,0);
	    m_data.m_channelMandatory = false;
	    m_data.m_channelByNumber = true;
	    m_data.m_channelType = "B";
	    if (m_data.m_bri) {
		if (m_circuit->code() > 0 && m_circuit->code() < 3)
		    m_data.m_channelSelect = lookup(m_circuit->code(),Q931Parser::s_dict_channelIDSelect_BRI);
		if (!m_data.m_channelSelect) {
		    m_data.m_reason = "network-busy";
		    break;
		}
	    }
	    else {
		m_data.m_channelSelect = "present";
		m_data.m_channels = m_circuit->code();
	    }
	    m_data.processChannelID(msg,true);
	}
	// Progress indicator
	m_data.m_progress = sigMsg->params().getValue(YSTRING("call-progress"));
	m_data.processProgress(msg,true,&q931()->parserData());
	// Display
	m_data.m_display = sigMsg->params().getValue(YSTRING("callername"));
	m_data.processDisplay(msg,true,&q931()->parserData());
	// CallingNo
	m_data.m_callerType = sigMsg->params().getValue(YSTRING("callernumtype"),q931()->numType());
	m_data.m_callerPlan = sigMsg->params().getValue(YSTRING("callernumplan"),q931()->numPlan());
	m_data.m_callerPres = sigMsg->params().getValue(YSTRING("callerpres"),q931()->numPresentation());
	m_data.m_callerScreening = sigMsg->params().getValue(YSTRING("callerscreening"),q931()->numScreening());
	m_data.m_callerNo = sigMsg->params().getValue(YSTRING("caller"));
	m_data.processCallingNo(msg,true);
	// CalledNo
<<<<<<< HEAD
	m_data.m_calledType = sigMsg->params().getValue("callednumtype");
	m_data.m_calledPlan = sigMsg->params().getValue("callednumplan");
	m_data.m_calledNo = sigMsg->params().getValue("called");
	if(!(m_overlap && !m_data.m_calledNo))
	    m_data.processCalledNo(msg,true);
=======
	m_data.m_calledType = sigMsg->params().getValue(YSTRING("callednumtype"));
	m_data.m_calledPlan = sigMsg->params().getValue(YSTRING("callednumplan"));
	m_data.m_calledNo = sigMsg->params().getValue(YSTRING("called"));
	m_data.processCalledNo(msg,true);
>>>>>>> 548f5a8d
	// Send
	changeState(CallInitiated);
	if (m_net && !q931()->primaryRate()) {
	    m_tei = 127;
	    m_retransSetupTimer.start();
	}
	if (q931()->sendMessage(msg,callTei(),&m_data.m_reason))
	    return true;
	msg = 0;
	break;
    }
    TelEngine::destruct(msg);
    setTerminate(true,0);
    return false;
}

// Send SUSPEND REJECT. See Q.931 3.1.20
// IE: Cause, Display
bool ISDNQ931Call::sendSuspendRej(const char* reason, SignallingMessage* sigMsg)
{
    if (!reason && sigMsg)
	reason = sigMsg->params().getValue(YSTRING("reason"));
    ISDNQ931Message* msg = new ISDNQ931Message(ISDNQ931Message::SuspendRej,this);
    msg->appendIEValue(ISDNQ931IE::Cause,0,reason);
    return q931()->sendMessage(msg,callTei());
}

// Send SETUP ACKNOWLEDGE. See Q.931 1.1.15
// IE: ChannelID, Progress, Display, Signal
bool ISDNQ931Call::sendSetupAck(SignallingMessage* sigMsg)
{
    MSG_CHECK_SEND(ISDNQ931Message::SetupAck)
    ISDNQ931Message* msg = new ISDNQ931Message(ISDNQ931Message::SetupAck,this);
    if (!m_channelIDSent) {
	if(! q931()->primaryRate()) {
	    m_data.m_channelType = "B";
	    if (m_circuit)
		m_data.m_channelSelect = lookup(m_circuit->code(),Q931Parser::s_dict_channelIDSelect_BRI);
	    if (!m_data.m_channelSelect) {
		Debug(q931(),DebugNote,"Call(%u,%u). No voice channel available [%p]",
		    Q931_CALL_ID,this);
		return sendReleaseComplete("congestion");
	    }
	}
	m_data.processChannelID(msg,true,&q931()->parserData());
	m_channelIDSent = true;
    }
    if(sigMsg->params().getBoolValue("media",true)) {
	msg->appendIEValue(ISDNQ931IE::Progress,"description","in-band-info");
    }
    return q931()->sendMessage(msg,callTei());
}

SignallingEvent* ISDNQ931Call::releaseComplete(const char* reason, const char* diag)
{
    Lock mylock(this);
    if (m_destroyed)
	return 0;
    if (reason)
	m_data.m_reason = reason;
    DDebug(q931(),DebugInfo,
	"Call(%u,%u). Call release in state '%s'. Reason: '%s' [%p]",
	Q931_CALL_ID,stateName(state()),m_data.m_reason.c_str(),this);
    sendReleaseComplete(reason,diag);
    // Cleanup
    q931()->releaseCircuit(m_circuit);
    changeState(Null);
    ISDNQ931Message* msg = new ISDNQ931Message(ISDNQ931Message::ReleaseComplete,this);
    msg->params().addParam("reason",m_data.m_reason);
    SignallingEvent* event = new SignallingEvent(SignallingEvent::Release,msg,this);
    TelEngine::destruct(msg);
    deref();
    m_destroyed = m_terminate = m_destroy = true;
    return event;
}

// Get an event from the reserved circuit
SignallingEvent* ISDNQ931Call::getCircuitEvent(const Time& when)
{
    if (!m_circuit)
	return 0;
    SignallingCircuitEvent* ev = m_circuit->getEvent(when);
    if (!ev)
	return 0;
    SignallingEvent* event = 0;
    switch (ev->type()) {
	case SignallingCircuitEvent::Dtmf: {
	    const char* tone = ev->getValue(YSTRING("tone"));
	    if (!(tone && *tone))
		break;
	    ISDNQ931Message* msg = new ISDNQ931Message(ISDNQ931Message::Info,this);
	    msg->params().addParam("tone",tone);
	    msg->params().addParam("inband",String::boolText(true));
	    event = new SignallingEvent(SignallingEvent::Info,msg,this);
	    TelEngine::destruct(msg);
	    }
	    break;
	default: ;
    }
    delete ev;
    return event;
}

// Reserve and connect a circuit. Change the reserved one if it must to
bool ISDNQ931Call::reserveCircuit()
{
    m_circuitChange = false;
    bool anyCircuit = false;
    while (true) {
	// For incoming PRI calls we reserve the circuit only one time (at SETUP)
	if (!(outgoing() || q931()->primaryRate())) {
	    // Check if we are a BRI NET and we should assign any channel
	    int briChan = lookup(m_data.m_channelSelect,Q931Parser::s_dict_channelIDSelect_BRI,3);
	    if (m_net && (briChan == 3))
		anyCircuit = true;
	    else
		m_data.m_channels = briChan;
	    break;
	}
	// Outgoing calls
	if (!m_data.m_channelByNumber) {
	    m_data.m_reason = "service-not-implemented";
	    return false;
	}
	// Check if we don't have a circuit reserved
	if (!m_circuit) {
	    anyCircuit = (outgoing() || !m_data.m_channelMandatory) &&
		(m_net || q931()->primaryRate());
	    break;
	}
	// Check the received circuit if any
	if (!m_data.m_channels.null() &&
	    m_data.m_channels.toInteger() == (int)m_circuit->code())
	    return true;
	// We already have a circuit and received a different one: force mandatory
	m_data.m_channelMandatory = true;
	break;
    }
    // Reserve the circuit
    m_circuitChange = true;
    if (anyCircuit)
	q931()->reserveCircuit(m_circuit);
    else
	q931()->reserveCircuit(m_circuit,0,-1,&m_data.m_channels,m_data.m_channelMandatory,true);
    if (m_circuit) {
	m_data.m_channels = m_circuit->code();
	u_int64_t t = Time::msecNow();
	if (!m_circuit->connect(m_data.m_format) && !m_net && (state() != ISDNQ931State::CallPresent)) {
	    Debug(q931(),DebugNote,
		"Call(%u,%u). Failed to connect circuit [%p]",Q931_CALL_ID,this);
	    return false;
	}
	t = Time::msecNow() - t;
	if (t > 100) {
	    int level = DebugInfo;
	    if (t > 300)
		level = DebugMild;
	    else if (t > 200)
		level = DebugNote;
	    Debug(q931(),level,"Call(%u,%u). Connected to circuit %u in %u ms [%p]",
		Q931_CALL_ID,m_circuit->code(),(unsigned int)t,this);
	}
#ifdef DEBUG
	else
	    Debug(q931(),DebugAll,"Call(%u,%u). Connected to circuit %u in %u ms [%p]",
		Q931_CALL_ID,m_circuit->code(),(unsigned int)t,this);
#endif
	return true;
    }
    DDebug(q931(),DebugNote,
	"Call(%u,%u). Can't reserve%s circuit [%p]",
	Q931_CALL_ID,(anyCircuit ? " any" : ""),this);
    m_data.m_reason = anyCircuit ? "congestion" : "channel-unacceptable";
    return false;
}

// Print debug message on missing IE
// Generate a Release event if requested by caller
SignallingEvent* ISDNQ931Call::errorNoIE(ISDNQ931Message* msg,
	ISDNQ931IE::Type type, bool release)
{
    Debug(q931(),DebugNote,
	"Call(%u,%u). Received '%s' without mandatory IE '%s' [%p]",
	Q931_CALL_ID,msg->name(),ISDNQ931IE::typeName(type),this);
    if (release) {
	unsigned char c = (unsigned char)type;
	String tmp;
	tmp.hexify(&c,1);
	return releaseComplete("missing-mandatory-ie",tmp);
    }
    return 0;
}

// Print debug message on wrong IE
// Generate a Release event if requested by caller
SignallingEvent* ISDNQ931Call::errorWrongIE(ISDNQ931Message* msg,
	ISDNQ931IE::Type type, bool release)
{
    Debug(q931(),DebugNote,
	"Call(%u,%u). Received '%s' containing IE '%s' with wrong data [%p]",
	Q931_CALL_ID,msg->name(),ISDNQ931IE::typeName(type),this);
    if (release) {
	unsigned char c = (unsigned char)type;
	String tmp;
	tmp.hexify(&c,1);
	return releaseComplete("invalid-ie",tmp);
    }
    return 0;
}

// Change call state
void ISDNQ931Call::changeState(State newState)
{
    if (state() == newState)
	return;
    Debug(q931(),DebugAll,"Call(%u,%u). State '%s' --> '%s' [%p]",
	Q931_CALL_ID,stateName(state()),stateName(newState),this);
    m_state = newState;
}

ISDNQ931* ISDNQ931Call::q931()
{
    return static_cast<ISDNQ931*>(SignallingCall::controller());
}

#undef Q931_CALL_ID
#undef MSG_CHECK_SEND

/**
 * ISDNQ931CallMonitor
 */
ISDNQ931CallMonitor::ISDNQ931CallMonitor(ISDNQ931Monitor* controller, u_int32_t callRef,
	bool netInit)
    : SignallingCall(controller,true),
    m_callRef(callRef),
    m_callerCircuit(0),
    m_calledCircuit(0),
    m_eventCircuit(0),
    m_netInit(netInit),
    m_circuitChange(false),
    m_terminate(false),
    m_terminator("engine")
{
    Debug(q931(),DebugAll,"Monitor(%u) netInit=%s  [%p]",
	m_callRef,String::boolText(netInit),this);
    if (!controller) {
	Debug(DebugWarn,"Monitor(%u). No monitor controller. Terminate [%p]",
	    m_callRef,this);
	m_terminate = true;
	m_data.m_reason = "temporary-failure";
	return;
    }
}

ISDNQ931CallMonitor::~ISDNQ931CallMonitor()
{
    releaseCircuit();
    DDebug(q931(),DebugAll,"Monitor(%u). Destroyed with reason '%s' [%p]",
	m_callRef,m_data.m_reason.c_str(),this);
}

// Get an event from this monitor
SignallingEvent* ISDNQ931CallMonitor::getEvent(const Time& when)
{
    Lock mylock(this);
    // Check for last event or aborting
    if (m_lastEvent || state() == CallAbort)
	return 0;
    if (m_terminate)
	return (m_lastEvent = releaseComplete());
    // Check for incoming messages
    ISDNQ931Message* msg = static_cast<ISDNQ931Message*>(dequeue());
    // No message: check terminate
    if (!msg)
	return (m_lastEvent = getCircuitEvent(when));
    XDebug(q931(),DebugAll,
	"Monitor(%u). Dequeued message (%p): '%s' in state '%s' [%p]",
	m_callRef,msg,msg->name(),stateName(state()),this);
    switch (msg->type()) {
	case ISDNQ931Message::Setup:           m_lastEvent = processMsgSetup(msg); break;
	case ISDNQ931Message::Proceeding:
	case ISDNQ931Message::Alerting:
	case ISDNQ931Message::Connect:         m_lastEvent = processMsgResponse(msg); break;
	case ISDNQ931Message::Disconnect:
	case ISDNQ931Message::Release:
	case ISDNQ931Message::ReleaseComplete: m_lastEvent = processMsgTerminate(msg); break;
	case ISDNQ931Message::Info:            m_lastEvent = processMsgInfo(msg); break;
	case ISDNQ931Message::Notify:
	case ISDNQ931Message::Progress:
	case ISDNQ931Message::SetupAck:
	case ISDNQ931Message::ConnectAck:
	case ISDNQ931Message::Status:
	case ISDNQ931Message::StatusEnquiry:
	case ISDNQ931Message::Suspend:
	case ISDNQ931Message::Resume:
	case ISDNQ931Message::SuspendAck:
	case ISDNQ931Message::SuspendRej:
	case ISDNQ931Message::ResumeAck:
	case ISDNQ931Message::ResumeRej:
	    XDebug(q931(),DebugAll,"Monitor(%u). Ignoring '%s' message [%p]",
		m_callRef,msg->name(),this);
	    break;
	default:
	    DDebug(q931(),DebugNote,"Monitor(%u). Unknown message '%s' [%p]",
		m_callRef,msg->name(),this);
	    // Fall through to destruct the message and check timeouts
    }
    TelEngine::destruct(msg);
    if (!m_lastEvent)
	m_lastEvent = getCircuitEvent(when);
    return m_lastEvent;
}

// Set termination flag
void ISDNQ931CallMonitor::setTerminate(const char* reason)
{
    Lock mylock(this);
    if (state() == CallAbort)
	changeState(Null);
    // Check terminate & destroy flags
    if (m_terminate)
	return;
    m_terminate = true;
    if (reason)
	m_data.m_reason = reason;
    DDebug(q931(),DebugInfo,
	"Monitor(%u). Set terminate [%p]",m_callRef,this);
}

// Get caller's and called's circuit or this object
void* ISDNQ931CallMonitor::getObject(const String& name) const
{
    if (name == YSTRING("SignallingCircuitCaller"))
	return m_callerCircuit;
    if (name == YSTRING("SignallingCircuitCalled"))
	return m_calledCircuit;
    if (name == YSTRING("ISDNQ931CallMonitor"))
	return (void*)this;
    return SignallingCall::getObject(name);
}

// Process SETUP. See Q.931 3.1.14
// IE: Repeat, BearerCaps, ChannelID, Progress, NetFacility, Display,
//     Keypad, Signal, CallingNo, CallingSubAddr, CalledNo, CalledSubAddr,
//     NetTransit, Repeat, LoLayerCompat, HiLayerCompat
SignallingEvent* ISDNQ931CallMonitor::processMsgSetup(ISDNQ931Message* msg)
{
    // These message should come from the call initiator
    if (!msg->initiator())
	return 0;
    changeState(CallPresent);
    // Process IEs
    m_data.processBearerCaps(msg,false);
    m_circuitChange = false;
    if (m_data.processChannelID(msg,false) && reserveCircuit() && m_circuitChange) {
	m_circuitChange = false;
	msg->params().setParam("circuit-change",String::boolText(true));
    }
    m_data.processCalledNo(msg,false);
    m_data.processCallingNo(msg,false);
    m_data.processDisplay(msg,false);
    // Get circuits from controller. Connect the caller's circuit
    if (reserveCircuit())
	connectCircuit(true);
    // Set message parameters
    msg->params().setParam("caller",m_data.m_callerNo);
    msg->params().setParam("called",m_data.m_calledNo);
    msg->params().setParam("format",m_data.m_format);
    msg->params().setParam("callername",m_data.m_display);
    msg->params().setParam("callernumtype",m_data.m_callerType);
    msg->params().setParam("callernumplan",m_data.m_callerPlan);
    msg->params().setParam("callerpres",m_data.m_callerPres);
    msg->params().setParam("callerscreening",m_data.m_callerScreening);
    msg->params().setParam("callednumtype",m_data.m_calledType);
    msg->params().setParam("callednumplan",m_data.m_calledPlan);
    return new SignallingEvent(SignallingEvent::NewCall,msg,this);
}

// Process CALL PROCEEDING. See Q.931 3.1.2
//     IE: BearerCaps, ChannelID, Progress, Display, HiLayerCompat
// Process ALERTING. See Q.931 3.1.1
//     IE: BearerCaps, ChannelID, Progress, Display, Signal, HiLayerCompat
// Process CONNECT. See Q.931 3.1.3
//     IE: BearerCaps, ChannelID, Progress, Display, DateTime, Signal, LoLayerCompat, HiLayerCompat
// All we need is BearerCaps (for data format) and ChannelID (for channel change)
SignallingEvent* ISDNQ931CallMonitor::processMsgResponse(ISDNQ931Message* msg)
{
    SignallingEvent::Type type;
    // These responses should never come from the call initiator
    if (msg->initiator())
	return 0;
    switch (msg->type()) {
	case ISDNQ931Message::Proceeding:
	    if (state() == OutgoingProceeding)
		return 0;
	    changeState(OutgoingProceeding);
	    type = SignallingEvent::Accept;
	    break;
	case ISDNQ931Message::Alerting:
	    if (state() == CallDelivered)
		return 0;
	    changeState(CallDelivered);
	    type = SignallingEvent::Ringing;
	    break;
	case ISDNQ931Message::Connect:
	    if (state() == Active)
		return 0;
	    changeState(Active);
	    type = SignallingEvent::Answer;
	    break;
	default:
	    return 0;
    }
    m_circuitChange = false;
    if (m_data.processChannelID(msg,false) && reserveCircuit() && m_circuitChange) {
	m_circuitChange = false;
	msg->params().setParam("circuit-change",String::boolText(true));
    }
    if (m_data.processBearerCaps(msg,false) && !m_data.m_format.null())
	msg->params().setParam("format",m_data.m_format);
    connectCircuit(true);
    connectCircuit(false);
    return new SignallingEvent(type,msg,this);
}

// Process termination messages Disconnect, Release, ReleaseComplete
SignallingEvent* ISDNQ931CallMonitor::processMsgTerminate(ISDNQ931Message* msg)
{
    if (!msg)
	return 0;
    // Set terminator
    // Usually Disconnect and ReleaseComplete come from the termination initiator
    switch (msg->type()) {
	case ISDNQ931Message::Disconnect:
	case ISDNQ931Message::ReleaseComplete:
	    m_terminator = msg->initiator() ? m_data.m_callerNo : m_data.m_calledNo;
	    break;
	case ISDNQ931Message::Release:
	    m_terminator = msg->initiator() ? m_data.m_calledNo : m_data.m_callerNo;
	    break;
	default:
	    return 0;
    }
    m_data.processCause(msg,false);
    return releaseComplete();
}

// Process INFORMATION. See Q.931 3.1.6
// IE: SendComplete, Display, Keypad, Signal, CalledNo
SignallingEvent* ISDNQ931CallMonitor::processMsgInfo(ISDNQ931Message* msg)
{
    // Check complete
    bool complete = (0 != msg->getIE(ISDNQ931IE::SendComplete));
    if (complete)
	msg->params().addParam("complete",String::boolText(true));
    // Display
    m_data.processDisplay(msg,false);
    // Try to get digits
    const char* tone = msg->getIEValue(ISDNQ931IE::CalledNo,"number");
    if (!tone)
	tone = msg->getIEValue(ISDNQ931IE::Keypad,"keypad");
    if (tone)
	msg->params().addParam("tone",tone);
    msg->params().setParam("fromcaller",String::boolText(msg->initiator()));
    return new SignallingEvent(SignallingEvent::Info,msg,this);
}

// Release monitor
SignallingEvent* ISDNQ931CallMonitor::releaseComplete(const char* reason)
{
    Lock mylock(this);
    if (state() == Null)
	return 0;
    if (reason)
	m_data.m_reason = reason;
    DDebug(q931(),DebugInfo,
	"Monitor(%u). Monitor release in state '%s'. Reason: '%s' [%p]",
	m_callRef,stateName(state()),m_data.m_reason.c_str(),this);
    // Cleanup
    releaseCircuit();
    changeState(Null);
    ISDNQ931Message* msg = new ISDNQ931Message(ISDNQ931Message::ReleaseComplete,
	true,m_callRef,2);
    msg->params().addParam("reason",m_data.m_reason);
    msg->params().addParam("terminator",m_terminator);
    SignallingEvent* event = new SignallingEvent(SignallingEvent::Release,msg,this);
    TelEngine::destruct(msg);
    deref();
    return event;
}

// Get an event from the reserved circuit
SignallingEvent* ISDNQ931CallMonitor::getCircuitEvent(const Time& when)
{
    bool fromCaller = true;
    // Select circuit to get event from
    if (m_eventCircuit)
	if (m_eventCircuit == m_callerCircuit) {
	    m_eventCircuit = m_calledCircuit;
	    fromCaller = false;
	}
	else
	    m_eventCircuit = m_callerCircuit;
    else
	m_eventCircuit = m_callerCircuit;
    SignallingCircuitEvent* ev = m_eventCircuit ? m_eventCircuit->getEvent(when) : 0;
    if (!ev)
	return 0;
    SignallingEvent* event = 0;
    switch (ev->type()) {
	case SignallingCircuitEvent::Dtmf: {
	    const char* tone = ev->getValue(YSTRING("tone"));
	    if (!(tone && *tone))
		break;
	    ISDNQ931Message* msg = new ISDNQ931Message(ISDNQ931Message::Info,
		!fromCaller,m_callRef,2);
	    msg->params().addParam("tone",tone);
	    msg->params().addParam("inband",String::boolText(true));
	    msg->params().addParam("fromcaller",String::boolText(fromCaller));
	    event = new SignallingEvent(SignallingEvent::Info,msg,this);
	    TelEngine::destruct(msg);
	    }
	    break;
	default: ;
    }
    delete ev;
    return event;
}

// Reserve circuit for caller and called
// Reserve both circuits or none
bool ISDNQ931CallMonitor::reserveCircuit()
{
    m_circuitChange = false;
    if (!m_data.m_channelByNumber)
	return false;
    // Check the received circuit if any
    unsigned int code = (unsigned int)m_data.m_channels.toInteger(-1);
    if (m_data.m_channels.null())
	return 0 != m_callerCircuit;
    else if (m_callerCircuit && (code == m_callerCircuit->code()))
	return true;
    // Reserve the circuit
    m_circuitChange = true;
    releaseCircuit();
    if (q931()->reserveCircuit(code,m_netInit,&m_callerCircuit,&m_calledCircuit))
	return true;
    DDebug(q931(),DebugNote,
	"Monitor(%u). Can't reserve circuit [%p]",m_callRef,this);
    return false;
}

// Release both reserved circuits
void ISDNQ931CallMonitor::releaseCircuit()
{
    if (m_callerCircuit) {
	q931()->releaseCircuit(m_callerCircuit);
	TelEngine::destruct(m_callerCircuit);
    }
    if (m_calledCircuit) {
	q931()->releaseCircuit(m_calledCircuit);
	TelEngine::destruct(m_calledCircuit);
    }
}

// Connect a reserved circuit
bool ISDNQ931CallMonitor::connectCircuit(bool caller)
{
    if (caller) {
	if (m_callerCircuit && m_callerCircuit->connect(m_data.m_format))
	    return true;
    }
    else
	if (m_calledCircuit && m_calledCircuit->connect(m_data.m_format))
	    return true;
    DDebug(q931(),DebugNote,
	"Monitor(%u). Can't connect circuit for calle%s [%p]",
	m_callRef,caller?"r":"d",this);
    return false;
}

// Change monitor state
void ISDNQ931CallMonitor::changeState(State newState)
{
    if (state() == newState)
	return;
    DDebug(q931(),DebugInfo,
	"Monitor(%u). Changing state from '%s' to '%s' [%p]",
	m_callRef,stateName(state()),stateName(newState),this);
    m_state = newState;
}

ISDNQ931Monitor* ISDNQ931CallMonitor::q931()
{
    return static_cast<ISDNQ931Monitor*>(SignallingCall::controller());
}

/**
 * ISDNQ931ParserData
 */
ISDNQ931ParserData::ISDNQ931ParserData(const NamedList& params, DebugEnabler* dbg)
    : m_dbg(dbg),
    m_maxMsgLen(0),
    m_flags(0),
    m_flagsOrig(0)
{
    m_allowSegment = params.getBoolValue(YSTRING("allowsegmentation"),false);
    m_maxSegments = params.getIntValue(YSTRING("maxsegments"),8);
    m_maxDisplay = params.getIntValue(YSTRING("max-display"),34);
    if (m_maxDisplay != 34 && m_maxDisplay != 82)
	m_maxDisplay = 34;
    m_extendedDebug = params.getBoolValue(YSTRING("extended-debug"),false);
    // Set flags
    String flags = params.getValue(YSTRING("switchtype"));
    SignallingUtils::encodeFlags(0,m_flagsOrig,flags,ISDNQ931::s_swType);
    SignallingUtils::encodeFlags(0,m_flagsOrig,flags,ISDNQ931::s_flags);
    m_flags = m_flagsOrig;
}

/**
 * ISDNQ931
 */
const TokenDict ISDNQ931::s_flags[] = {
	{"sendnonisdnsource",    SendNonIsdnSource},
	{"ignorenonisdndest",    IgnoreNonIsdnDest},
	{"forcepresnetprov",     ForcePresNetProv},
	{"translate31kaudio",    Translate31kAudio},
	{"urditransfercapsonly", URDITransferCapsOnly},
	{"nolayer1caps",         NoLayer1Caps},
	{"ignorenonlockedie",    IgnoreNonLockedIE},
	{"nodisplay",            NoDisplayIE},
	{"nodisplaycharset",     NoDisplayCharset},
	{"forcesendcomplete",    ForceSendComplete},
	{"noactiveonconnect",    NoActiveOnConnect},
	{"checknotifyind",       CheckNotifyInd},
	{0,0},
	};

const TokenDict ISDNQ931::s_swType[] = {
	{"euro-isdn-e1",   EuroIsdnE1},
	{"euro-isdn-t1",   EuroIsdnT1},
	{"national-isdn",  NationalIsdn},
	{"dms100",         Dms100},
	{"lucent5e",       Lucent5e},
	{"att4ess",        Att4ess},
	{"qsig",           QSIG},
	{"unknown",        Unknown},
	{0,0}
	};

ISDNQ931::ISDNQ931(const NamedList& params, const char* name)
    : SignallingComponent(name,&params),
      SignallingCallControl(params,"isdn."),
      SignallingDumpable(SignallingDumper::Q931),
      ISDNLayer3(name),
    m_q921(0),
    m_q921Up(false),
    m_networkHint(true),
    m_primaryRate(true),
    m_transferModeCircuit(true),
    m_callRef(1),
    m_callRefLen(2),
    m_callRefMask(0),
    m_parserData(params),
    m_l2DownTimer(0),
    m_recvSgmTimer(0),
    m_syncCicTimer(0),
    m_syncCicCounter(2),
    m_callDiscTimer(0),
    m_callRelTimer(0),
    m_callConTimer(0),
    m_restartCic(0),
    m_lastRestart(0),
    m_syncGroupTimer(0),
    m_segmented(0),
    m_remaining(0),
    m_printMsg(true),
    m_extendedDebug(false),
    m_flagQ921Down(false),
    m_flagQ921Invalid(false)
{
#ifdef DEBUG
    if (debugAt(DebugAll)) {
	String tmp;
	params.dump(tmp,"\r\n  ",'\'',true);
	Debug(this,DebugAll,"ISDNQ931::ISDNQ931(%p,'%s') [%p]%s",
	    &params,name,this,tmp.c_str());
    }
#endif
    m_parserData.m_dbg = this;
    m_networkHint = params.getBoolValue(YSTRING("network"),m_networkHint);
    m_data.m_bri = !(m_primaryRate = params.getBoolValue(YSTRING("primary"),m_primaryRate));
    m_callRefLen = params.getIntValue(YSTRING("callreflen"),m_primaryRate ? 2 : 1);
    if (m_callRefLen < 1 || m_callRefLen > 4)
	m_callRefLen = 2;
    // Set mask. Bit 7 of the first byte of the message header it's used for initiator flag
    m_callRefMask = 0x7fffffff >> (8 * (4 - m_callRefLen));
    // Timers
    m_l2DownTimer.interval(params,"t309",60000,90000,false);
    m_recvSgmTimer.interval(params,"t314",3000,4000,false);
    m_syncCicTimer.interval(params,"t316",4000,5000,false);
    m_syncGroupTimer.interval(params,"channelsync",60,300,true,true);
    m_callDiscTimer.interval(params,"t305",0,5000,false);
    m_callRelTimer.interval(params,"t308",0,5000,false);
    m_callConTimer.interval(params,"t313",0,5000,false);
    m_cpeNumber = params.getValue(YSTRING("number"));
    m_numPlan = params.getValue(YSTRING("numplan"));
    if (0xffff == lookup(m_numPlan,Q931Parser::s_dict_numPlan,0xffff))
	m_numPlan = "unknown";
    m_numType = params.getValue(YSTRING("numtype"));
    if (0xffff == lookup(m_numType,Q931Parser::s_dict_typeOfNumber,0xffff))
	m_numType = "unknown";
    m_numPresentation = params.getValue(YSTRING("presentation"));
    if (0xffff == lookup(m_numPresentation,Q931Parser::s_dict_presentation,0xffff))
	m_numPresentation = "allowed";
    m_numScreening = params.getValue(YSTRING("screening"));
    if (0xffff == lookup(m_numScreening,Q931Parser::s_dict_screening,0xffff))
	m_numScreening = "user-provided";
    m_format = params.getValue(YSTRING("format"));
    if (0xffff == lookup(m_format,Q931Parser::s_dict_bearerProto1,0xffff))
	m_format = "alaw";
    m_overlapEnabled = params.getBoolValue("overlap", true);
    // Debug
    setDebug(params.getBoolValue(YSTRING("print-messages"),false),
	params.getBoolValue(YSTRING("extended-debug"),false));
    if (debugAt(DebugInfo)) {
	String s(network() ? "NET" : "CPE");
#ifdef DEBUG
	s << " type=" << lookup(m_parserData.m_flags,s_swType,"Custom");
	String t;
	for (const TokenDict* p = s_flags; p->token; p++)
	    if (m_parserData.flag(p->value))
		t.append(p->token,",");
	if (!t.null())
	    s << " (" << t << ")";
	s << " pri=" << String::boolText(m_primaryRate);
	s << " format=" << m_format;
	s << " callref-len=" << (unsigned int)m_callRefLen;
	s << " plan/type/pres/screen=" << m_numPlan << "/" <<
	    m_numType << "/" << m_numPresentation << "/" << m_numScreening;
	s << " strategy=" << lookup(strategy(),SignallingCircuitGroup::s_strategy);
	s << " channelsync/l2Down/recvSgm/syncCic=" <<
	    (unsigned int)m_syncGroupTimer.interval() << "/" <<
	    (unsigned int)m_l2DownTimer.interval() << "/" <<
	    (unsigned int)m_recvSgmTimer.interval() << "/" <<
	    (unsigned int)m_syncCicTimer.interval();
	s << " segmentation=" << String::boolText(m_parserData.m_allowSegment);
	s << " max-segments=" << (unsigned int)m_parserData.m_maxSegments;
#else
	s << " type=" << params.getValue(YSTRING("switchtype"));
	s << " pri=" << String::boolText(m_primaryRate);
	s << " format=" << m_format;
	s << " channelsync=" << String::boolText(0 != m_syncGroupTimer.interval());
#endif
	Debug(this,DebugInfo,"ISDN Call Controller %s [%p]",s.c_str(),this);
    }
    setDumper(params.getValue(YSTRING("layer3dump")));
    m_syncGroupTimer.start();
}

ISDNQ931::~ISDNQ931()
{
    if (m_calls.count()) {
	cleanup();
	m_calls.clear();
    }
    TelEngine::destruct(attach((ISDNLayer2*)0));
    TelEngine::destruct(SignallingCallControl::attach(0));
    DDebug(this,DebugAll,"ISDN Call Controller destroyed [%p]",this);
}

// Initialize Q.931 and attach a layer 2
bool ISDNQ931::initialize(const NamedList* config)
{
#ifdef DEBUG
    String tmp;
    if (config && debugAt(DebugAll))
	config->dump(tmp,"\r\n  ",'\'',true);
    Debug(this,DebugInfo,"ISDNQ931::initialize(%p) [%p]%s",config,this,tmp.c_str());
#endif
    if (config) {
	debugLevel(config->getIntValue(YSTRING("debuglevel_q931"),
	    config->getIntValue(YSTRING("debuglevel"),-1)));
	setDebug(config->getBoolValue(YSTRING("print-messages"),false),
	    config->getBoolValue(YSTRING("extended-debug"),false));
    }
    if (config && !layer2()) {
	const String* name = config->getParam(YSTRING("sig"));
	if (!name)
	    name = config;
	if (!TelEngine::null(name)) {
	    NamedPointer* ptr = YOBJECT(NamedPointer,name);
	    NamedList* linkConfig = ptr ? YOBJECT(NamedList,ptr->userData()) : 0;
	    NamedList params(*name + "/Q921");
	    params.addParam("basename",*name);
	    params.addParam("primary",String::boolText(primaryRate()));
	    params.addParam("network",String::boolText(network()));
	    if (linkConfig)
		params.copyParams(*linkConfig);
	    else {
		params.copySubParams(*config,*name + ".");
		linkConfig = &params;
	    }
	    ISDNLayer2* l2 = YSIGCREATE(ISDNLayer2,&params);
	    if (!l2) {
		Debug(this,DebugWarn,"Could not create ISDN Layer 2 '%s' [%p]",name->c_str(),this);
		return false;
	    }
	    attach(l2);
	    if (!l2->initialize(linkConfig))
		TelEngine::destruct(attach((ISDNLayer2*)0));
	}
    }
    return 0 != layer2();
}

const char* ISDNQ931::statusName() const
{
    if (exiting())
	return "Exiting";
    if (!m_q921)
	return "Layer 2 missing";
    if (!m_q921Up)
	return "Layer 2 down";
    return "Operational";
}

// Check if layer 2 may be up
bool ISDNQ931::q921Up() const
{
    if (!m_q921)
	return false;
    if (m_q921Up)
	return true;
    // Assume BRI NET is always up
    return !primaryRate() && network();
}

// Send a message to layer 2
bool ISDNQ931::sendMessage(ISDNQ931Message* msg, u_int8_t tei, String* reason)
{
    if (!msg) {
	if (reason)
	    *reason = "wrong-message";
	return false;
    }
    Lock lock(l3Mutex());
    if (!q921Up()) {
	if (!m_flagQ921Invalid)
	    Debug(this,DebugNote,
		"Refusing to send message. Layer 2 is missing or down");
	m_flagQ921Invalid = true;
	TelEngine::destruct(msg);
	if (reason)
	    *reason = "net-out-of-order";
	return false;
    }
    m_flagQ921Invalid = false;
    // Print message after running encoder to view dumped data
    ObjList segments;
    u_int8_t count = msg->encode(m_parserData,segments);
    if (debugAt(DebugInfo) && m_printMsg) {
	String tmp;
	msg->toString(tmp,m_extendedDebug);
	Debug(this,DebugInfo,"Sending message (%p)%s",msg,tmp.c_str());
    }
    TelEngine::destruct(msg);
    ObjList* obj = segments.skipNull();
    if (!(count && obj)) {
	Debug(this,DebugNote,"Failed to send message (%p). Parser failure",msg);
	if (reason)
	    *reason = "wrong-message";
	return false;
    }
    if (count != 1)
	DDebug(this,DebugNote,"Message (%p) was segmented in %u parts",msg,count);
    for (; obj; obj = obj->skipNext()) {
	DataBlock* buffer = static_cast<DataBlock*>(obj->get());
	dump(*buffer,true);
	if (!m_q921->sendData(*buffer,tei,true)) {
	    if (reason)
		*reason = "net-out-of-order";
	    return false;
	}
    }
    return true;
}

// Data link up notification from layer 2
// Notify calls
void ISDNQ931::multipleFrameEstablished(u_int8_t tei, bool confirmation, bool timeout, ISDNLayer2* layer2)
{
    l3Mutex().lock();
    bool q921Tmp = m_q921Up;
    m_q921Up = true;
    if (m_q921Up != q921Tmp) {
	NamedList p("");
	p.addParam("type","isdn-q921");
	p.addParam("operational",String::boolText(m_q921Up));
	p.addParam("from",m_q921->toString());
	engine()->notify(this,p);
    }
    DDebug(this,DebugNote,"'Established' %s TEI %u",
	confirmation ? "confirmation" :"indication",tei);
    endReceiveSegment("Data link is up");
    m_l2DownTimer.stop();
    m_flagQ921Down = false;
    l3Mutex().unlock();
    if (confirmation)
	return;
    // Notify calls
    Lock lock(this);
    for (ObjList* obj = m_calls.skipNull(); obj; obj = obj->skipNext())
	(static_cast<ISDNQ931Call*>(obj->get()))->dataLinkState(true);
}

// Data link down notification from layer 2
// Notify calls
void ISDNQ931::multipleFrameReleased(u_int8_t tei, bool confirmation, bool timeout, ISDNLayer2* layer2)
{
    Lock lockLayer(l3Mutex());
    bool q921Tmp = m_q921Up;
    m_q921Up = false;
    if (m_q921Up != q921Tmp) {
	NamedList p("");
	p.addParam("type","isdn-q921");
	p.addParam("operational",String::boolText(m_q921Up));
	p.addParam("from",m_q921->toString());
	engine()->notify(this,p);
    }
    DDebug(this,DebugNote,"'Released' %s TEI %u. Timeout: %s",
	confirmation ? "confirmation" :"indication",tei,String::boolText(timeout));
    endReceiveSegment("Data link is down");
    // Re-establish if layer 2 doesn't have an automatically re-establish procedure
    if (m_q921 && !m_q921->autoRestart()) {
	DDebug(this,DebugNote,"Re-establish layer 2.");
	m_q921->multipleFrame(tei,true,false);
    }
    if (confirmation)
	return;
    if (primaryRate() && !m_l2DownTimer.started()) {
	XDebug(this,DebugAll,"Starting T309 (layer 2 down)");
	m_l2DownTimer.start();
    }
    lockLayer.drop();
    // Notify calls
    Lock lockCalls(this);
    for (ObjList* obj = m_calls.skipNull(); obj; obj = obj->skipNext())
	(static_cast<ISDNQ931Call*>(obj->get()))->dataLinkState(false);
}

// Receive and parse data from layer 2
// Process the message
void ISDNQ931::receiveData(const DataBlock& data, u_int8_t tei, ISDNLayer2* layer2)
{
    XDebug(this,DebugAll,"Received data. Length: %u, TEI: %u",data.length(),tei);
    Lock lock(l3Mutex());
    ISDNQ931Message* msg = getMsg(data);
    if (!msg)
	return;
    // Dummy call reference
    if (msg->dummyCallRef()) {
	sendStatus("service-not-implemented",0,tei);
	TelEngine::destruct(msg);
	return;
    }
    // Global call reference or a message that should have a dummy call reference
    if (!msg->callRef() || msg->type() == ISDNQ931Message::Restart ||
	msg->type() == ISDNQ931Message::RestartAck) {
	processGlobalMsg(msg,tei);
	TelEngine::destruct(msg);
	return;
    }
    bool doMore = true;
    // This is an incoming message:
    //   if initiator is true, the message is for an incoming call
    ISDNQ931Call* call = findCall(msg->callRef(),!msg->initiator(),tei);
    if (call && (call->callTei() == 127) && (call->callRef() == msg->callRef())) {
	// Call was or still is Point-to-Multipoint
	int i;
	switch (msg->type()) {
	    case ISDNQ931Message::Disconnect:
	    case ISDNQ931Message::ReleaseComplete:
		if ((tei < 127) && call->m_broadcast[tei])
		    call->m_broadcast[tei] = false;
		else
		    doMore = false;
		if (call->m_retransSetupTimer.timeout()) {
		    call->m_retransSetupTimer.stop();
		    for (i = 0; i < 127; i++) {
			if (call->m_broadcast[i]) {
			    doMore = false;
			    break;
			}
		    }
		}
		if ((msg->type() != ISDNQ931Message::ReleaseComplete) && !doMore)
		    sendRelease(false,msg->callRefLen(),msg->callRef(),
			tei,!msg->initiator());
		break;
	    case ISDNQ931Message::Connect:
		if (tei >= 127)
		    break;
		call->m_tei = tei;
		call->m_broadcast[tei] = false;
		// All other pending calls are to be aborted
		for (i = 0; i < 127; i++) {
		    if (call->m_broadcast[i]) {
			sendRelease(true,msg->callRefLen(),msg->callRef(),
			    i,!msg->initiator(),"answered");
			call->m_broadcast[i] = false;
			break;
		    }
		}
		break;
	    default:
		if (tei < 127)
		    call->m_broadcast[tei] = true;
	}
    }
    while (doMore) {
	if (call) {
	    if (msg->type() != ISDNQ931Message::Setup &&
		(call->callTei() == 127 || call->callTei() == tei)) {
		call->enqueue(msg);
		msg = 0;
	    }
	    else if (msg->type() != ISDNQ931Message::ReleaseComplete) {
		sendRelease((msg->type() != ISDNQ931Message::Release),
		    msg->callRefLen(),msg->callRef(),tei,
		    !msg->initiator(),"invalid-callref");
	    }
	    break;
	}
	// Check if it is a new incoming call
	if (msg->initiator() && msg->type() == ISDNQ931Message::Setup) {
	    if (!primaryRate() && m_cpeNumber && !network()) {
		// We are a BRI CPE with a number - check the called party field
		ISDNQ931IE* ie = msg->getIE(ISDNQ931IE::CalledNo);
		if (ie) {
		    const String* number = ie->getParam(YSTRING("number"));
		    if (number && !number->startsWith(m_cpeNumber)) {
			DDebug(this,DebugInfo,"Setup was for '%s', not us.",number->c_str());
			break;
		    }
		}
	    }
	    // Accept new calls only if no channel is restarting and not exiting
	    String reason;
	    if (acceptNewCall(false,reason)) {
		call = new ISDNQ931Call(this,false,msg->callRef(),msg->callRefLen(),tei);
		m_calls.append(call);
		call->enqueue(msg);
		msg = 0;
		call = 0;
	    }
	    else
		sendRelease(false,msg->callRefLen(),msg->callRef(),tei,
		    !msg->initiator(),reason);
	    break;
	}
	processInvalidMsg(msg,tei);
	break;
    }
    TelEngine::destruct(call);
    TelEngine::destruct(msg);
}

// Attach layer 2
// Update some data from the attached object
ISDNLayer2* ISDNQ931::attach(ISDNLayer2* q921)
{
    Lock lock(l3Mutex());
    if (m_q921 == q921)
	return 0;
    cleanup(q921 ? "layer 2 attach" : "layer 2 detach");
    ISDNLayer2* tmp = m_q921;
    m_q921 = q921;
    if (m_q921) {
	ISDNQ921* q = YOBJECT(ISDNQ921,m_q921);
	// Adjust timers from the new lower layer
	// Add 1000 ms to minimum value to allow the lower layer to re-establish
        //   the data link before we make a retransmission
	if (q) {
	    m_primaryRate = true;
	    m_data.m_bri = false;
	    u_int64_t min = q->dataTimeout();
	    if (m_callDiscTimer.interval() <= min)
		m_callDiscTimer.interval(min + 1000);
	    if (m_callRelTimer.interval() <= min)
		m_callRelTimer.interval(min + 1000);
	    if (m_callConTimer.interval() <= min)
		m_callConTimer.interval(min + 1000);
	    if (m_l2DownTimer.interval() <= min)
		m_l2DownTimer.interval(min + 1000);
	    if (m_syncCicTimer.interval() <= min)
		m_syncCicTimer.interval(min + 1000);
	    // Adjust some parser flags
	    if (m_parserData.m_flagsOrig == EuroIsdnE1 && !q->network())
		m_parserData.m_flags |= NoDisplayIE;
	    if (m_parserData.m_flagsOrig != QSIG && !q->network())
		m_parserData.m_flags |= NoActiveOnConnect;
	}
	else if (YOBJECT(ISDNQ921Management,m_q921)) {
	    m_primaryRate = false;
	    m_data.m_bri = true;
	    m_callRefLen = 1;
	    m_callRefMask = 0x7f;
	    m_callRef &= m_callRefMask;
	}
	// Adjust parser data message length limit
	m_parserData.m_maxMsgLen = m_q921->maxUserData();
    }
    else {
	// Reset parser data if no layer 2
	m_parserData.m_maxMsgLen = 0;
	m_parserData.m_flags = m_parserData.m_flagsOrig;
    }
    lock.drop();
    if (tmp) {
	if (tmp->layer3() == this) {
	    Debug(this,DebugAll,"Detaching L2 (%p,'%s') [%p]",
		tmp,tmp->toString().safe(),this);
	    tmp->attach(0);
	}
	else {
	    Debug(this,DebugNote,"Layer 2 (%p,'%s') was not attached to us [%p]",
		tmp,tmp->toString().safe(),this);
	    tmp = 0;
	}
    }
    if (!q921)
	return tmp;
    Debug(this,DebugAll,"Attached L2 '%s' (%p,'%s') [%p]",
	(q921->network() ? "NET" : "CPE"),
	q921,q921->toString().safe(),this);
    insert(q921);
    q921->attach(this);
    return tmp;
}

// Make an outgoing call from a given message
SignallingCall* ISDNQ931::call(SignallingMessage* msg, String& reason)
{
    if (!msg) {
	reason = "invalid-parameter";
	return 0;
    }
    Lock lock(l3Mutex());
    if (!acceptNewCall(true,reason)) {
	TelEngine::destruct(msg);
	return 0;
    }
    ISDNQ931Call* call = new ISDNQ931Call(this,true,m_callRef,m_callRefLen);
    if (!call->circuit()) {
	reason = "congestion";
	TelEngine::destruct(call);
	return 0;
    }
    call->ref();
    // Adjust m_callRef. Avoid to use 0
    m_callRef = (m_callRef + 1) & m_callRefMask;
    if (!m_callRef)
	m_callRef = 1;
    m_calls.append(call);
    SignallingEvent* event = new SignallingEvent(SignallingEvent::NewCall,msg,call);
    TelEngine::destruct(msg);
    call->sendEvent(event);
    return call;
}

// Reset data. Terminate calls and pending operations
void ISDNQ931::cleanup(const char* reason)
{
    DDebug(this,DebugAll,"Cleanup. Reason: '%s'",reason);
    terminateCalls(0,reason);
    endReceiveSegment(reason);
    endRestart(false,0);
}

// Set the interval for a given timer
void ISDNQ931::setInterval(SignallingTimer& timer, int id)
{
    switch (id) {
	case 305:
	    timer.interval(m_callDiscTimer.interval());
	    break;
	case 308:
	    timer.interval(m_callRelTimer.interval());
	    break;
	case 313:
	    timer.interval(m_callConTimer.interval());
	    break;
	default:
	    Debug(this,DebugWarn,"Unknown interval %d",id);
    }
}

// Check timeouts for segmented messages, layer 2 down state, restart circuits
void ISDNQ931::timerTick(const Time& when)
{
    Lock lock(l3Mutex());
    // Check segmented message
    if (m_recvSgmTimer.timeout(when.msec()))
	endReceiveSegment("timeout");
    // Terminate all calls if T309 (layer 2 down) timed out
    if (m_l2DownTimer.timeout(when.msec())) {
	m_l2DownTimer.stop();
	if (!m_flagQ921Down)
	    Debug(this,DebugWarn,"Layer 2 was down for " FMT64 " ms",m_l2DownTimer.interval());
	m_flagQ921Down = true;
	cleanup("dest-out-of-order");
    }
    // Restart circuits
    if (!m_syncGroupTimer.interval())
	return;
    if (m_syncGroupTimer.started()) {
	if (m_syncGroupTimer.timeout(when.msec())) {
	    m_syncGroupTimer.stop();
	    sendRestart(when.msec(),false);
	}
	return;
    }
    if (!m_syncCicTimer.started()) {
	m_lastRestart = 0;
	m_syncGroupTimer.start(when.msec());
	return;
    }
    // Terminate restart procedure if timeout
    if (m_syncCicTimer.timeout(when.msec())) {
	m_syncCicTimer.stop();
	m_syncCicCounter.inc();
	if (m_syncCicCounter.full())
	    endRestart(true,when.msec(),true);
	else
	    sendRestart(when.msec(),true);
    }
}

// Find a call by call reference and direction
ISDNQ931Call* ISDNQ931::findCall(u_int32_t callRef, bool outgoing, u_int8_t tei)
{
    Lock lock(this);
    ObjList* obj = m_calls.skipNull();
    for (; obj; obj = obj->skipNext()) {
	ISDNQ931Call* call = static_cast<ISDNQ931Call*>(obj->get());
	if (callRef == call->callRef() && outgoing == call->outgoing()) {
	    if (!primaryRate() && (call->callTei() != tei) && (call->callTei() != 127))
		return 0;
	    return (call->ref() ? call : 0);
	}
    }
    return 0;
}

// Find a call by reserved circuit
ISDNQ931Call* ISDNQ931::findCall(unsigned int circuit)
{
    Lock lock(this);
    ObjList* obj = m_calls.skipNull();
    for (; obj; obj = obj->skipNext()) {
	ISDNQ931Call* call = static_cast<ISDNQ931Call*>(obj->get());
	if (!call->circuit() || call->circuit()->code() != circuit)
	    continue;
	return (call->ref() ? call : 0);
    }
    return 0;
}

// Terminate a call or all of them
void ISDNQ931::terminateCalls(ObjList* list, const char* reason)
{
    Lock lock(this);
    // Terminate all calls if no list
    if (!list) {
	ObjList* obj = m_calls.skipNull();
	for (; obj; obj = obj->skipNext()) {
	    ISDNQ931Call* call = static_cast<ISDNQ931Call*>(obj->get());
	    call->setTerminate(true,reason);
	}
	return;
    }
    // Terminate calls from list
    for (ObjList* obj = list->skipNull(); obj; obj = obj->skipNext()) {
	int circuit = (static_cast<String*>(obj->get()))->toInteger(-1);
	if (circuit == -1)
	    continue;
	ISDNQ931Call* call = findCall(circuit);
	if (call) {
	    call->setTerminate(true,reason);
	    TelEngine::destruct(call);
	    continue;
	}
	// No call for this circuit. Release the circuit
	releaseCircuit(circuit);
    }
}

// Check if new calls are acceptable
bool ISDNQ931::acceptNewCall(bool outgoing, String& reason)
{
    if (exiting() || !q921Up()) {
	Debug(this,DebugInfo,"Denying %s call request, reason: %s.",
	    outgoing ? "outgoing" : "incoming",
	    exiting() ? "exiting" : "link down");
	reason = "net-out-of-order";
	return false;
    }
    return true;
}

// Helper function called in ISDNQ931::receive()
static inline ISDNQ931Message* dropSegMsg(ISDNQ931* q931, ISDNQ931Message* msg,
	const char* reason)
{
    if (reason)
	Debug(q931,DebugNote,"Dropping message segment (%p): '%s'. %s",
	    msg,msg->name(),reason);
    TelEngine::destruct(msg);
    return 0;
}

// Parse received data
// Create a message from it. Validate it. Process segmented messages
ISDNQ931Message* ISDNQ931::getMsg(const DataBlock& data)
{
    Lock lock(l3Mutex());
    DataBlock segData;
    ISDNQ931Message* msg = ISDNQ931Message::parse(m_parserData,data,&segData);
    if (!msg)
	return 0;
    // Print received message
    if (debugAt(DebugInfo) && m_printMsg) {
	String tmp;
	msg->toString(tmp,m_extendedDebug);
	Debug(this,DebugInfo,"Received message (%p)%s",msg,tmp.c_str());
    }
    dump(data,false);
    // Not a segment
    if (msg->type() != ISDNQ931Message::Segment) {
	// We was waiting for a segment: Drop waiting
	if (m_segmented)
	    endReceiveSegment("Received non-segmented message");
	return msg;
    }
    // This is a message segment. Start timer. Get it's parameters
    m_recvSgmTimer.start();
    bool first;
    u_int8_t remaining = 0xff, type = 0xff;
    // Get parameters
    bool valid = false;
    while (true) {
	ISDNQ931IE* ie = msg->getIE(ISDNQ931IE::Segmented);
	if (!ie)
	    break;
	NamedString* ns = ie->getParam(YSTRING("first"));
	if (!ns)
	    break;
	first = ns->toBoolean();
	remaining = (u_int8_t)ie->getIntValue(YSTRING("remaining"),0xff);
	type = (u_int8_t)ie->getIntValue(YSTRING("message"),0xff);
	valid = true;
	break;
    }
    if (!valid || type == 0xff || remaining == 0xff)
	return dropSegMsg(this,msg,"Invalid or missing segmented IE");
    // Check segmented message type
    if (!ISDNQ931Message::typeName(type))
	return dropSegMsg(this,msg,"Unknown segmented message type");
    // SEGMENT message can't be segmented
    if (type == ISDNQ931Message::Segment)
	return dropSegMsg(this,msg,"Segmented message can't be a segment");
    // Check if this is a new one
    if (!m_segmented) {
	// Should be the first segment with a valid call reference
	if (!first || !msg->callRef())
	     return dropSegMsg(this,msg,"Invalid message segment");
	// Create message
	XDebug(this,DebugAll,"Start receiving message segments");
	m_segmented = new ISDNQ931Message((ISDNQ931Message::Type)type,
	    msg->initiator(),msg->callRef(),msg->callRefLen());
	TelEngine::destruct(msg);
	// Put the message header in the buffer
	u_int8_t header[7];
	m_segmentData.assign(header,fillHeader(header,m_segmented,this));
	m_remaining = remaining;
	m_segmentData += segData;
	// Strange case: Segmented message in 1 segment
	if (!remaining)
	    return endReceiveSegment();
	return 0;
    }
    // Sould be a segment for the message we already have
    // Check call identification
    if (m_segmented->initiator() != msg->initiator() ||
	m_segmented->callRef() != msg->callRef()) {
	dropSegMsg(this,msg,"Invalid call identification");
	return endReceiveSegment("Segment with invalid call identification");
    }
    // Check segment parameters
    if (first || m_remaining <= remaining || m_remaining - remaining != 1) {
	dropSegMsg(this,msg,"Invalid Segmented IE parameters");
	return endReceiveSegment("Segment with invalid parameters");
    }
    TelEngine::destruct(msg);
    // Update data
    m_remaining--;
    m_segmentData += segData;
    // End receiving ?
    if (!m_remaining)
	return endReceiveSegment();
    return 0;
}

// Terminate receiving segmented message
ISDNQ931Message* ISDNQ931::endReceiveSegment(const char* reason)
{
    Lock lock(l3Mutex());
    m_recvSgmTimer.stop();
    if (!m_segmented)
	return 0;
    // Clear some data
    TelEngine::destruct(m_segmented);
    m_remaining = 0;
    // Drop ?
    if (reason) {
	Debug(this,DebugNote,"Drop receiving message segment. %s",reason);
	m_segmentData.clear();
	return 0;
    }
    // Received all message: reassembly
    XDebug(this,DebugNote,"Reassambly message segment(s)");
    ISDNQ931Message* msg = ISDNQ931Message::parse(m_parserData,m_segmentData,0);
    m_segmentData.clear();
    if (msg && debugAt(DebugInfo) && m_printMsg) {
	String tmp;
	msg->toString(tmp,m_extendedDebug);
	Debug(this,DebugInfo,"Completed segmented message. (%p)%s",msg,tmp.c_str());
    }
    return msg;
}

// Process messages with global call reference and messages that should have it
void ISDNQ931::processGlobalMsg(ISDNQ931Message* msg, u_int8_t tei)
{
    if (!msg)
	return;
    switch (msg->type()) {
	case ISDNQ931Message::Restart:
	case ISDNQ931Message::RestartAck:
	    // These messages must have a global call reference
	    if (msg->callRef()) {
#ifndef Q931_ACCEPT_RESTART
		Debug(this,DebugNote,
		    "Dropping (%p): '%s' without global call reference",
		    msg,msg->name());
		sendStatus("invalid-message",m_callRefLen,tei);
		return;
#else
		DDebug(this,DebugNote,"(%p): '%s' without global call reference",
		    msg,msg->name());
#endif
	    }
	    if (msg->type() == ISDNQ931Message::Restart) {
		processMsgRestart(msg,tei);
		return;
	    }
	    if (m_restartCic) {
		String tmp = msg->getIEValue(ISDNQ931IE::ChannelID,"channels");
		if (m_restartCic->code() == (unsigned int)tmp.toInteger(-1))
		    endRestart(true,0);
		else
		    Debug(this,DebugWarn,
			"'%s' with invalid circuit(s) '%s'. We've requested '%u'",
			msg->name(),tmp.c_str(),m_restartCic->code());
		}
	    else
		sendStatus("wrong-state-message",m_callRefLen,tei);
	    return;
	case ISDNQ931Message::Status:
	    break;
	default:
	    Debug(this,DebugNote,"Dropping (%p): '%s' with global call reference",
		msg,msg->name());
	    sendStatus("invalid-callref",m_callRefLen,tei);
	    return;
    }
    // Message is a STATUS one
    DDebug(this,m_restartCic ? DebugWarn : DebugInfo,
	"'%s' with global call reference. State: '%s'. Cause: '%s'",
	msg->name(),
	msg->getIEValue(ISDNQ931IE::CallState,"state","Unknown/missing"),
	msg->getIEValue(ISDNQ931IE::Cause,0,"Unknown/missing"));
}

// Process restart requests
// See Q.931 5.5
void ISDNQ931::processMsgRestart(ISDNQ931Message* msg, u_int8_t tei)
{
    m_data.processRestart(msg,false);
    m_data.processChannelID(msg,false);
    m_data.m_reason = "";
    ObjList* list = m_data.m_channels.split(',',false);
    unsigned char buf = 0;
    DDebug(this,DebugInfo,"Received '%s' class=%s circuits=%s",
	msg->name(),m_data.m_restart.c_str(),m_data.m_channels.c_str());

    while (true) {
	if (m_data.m_restart == YSTRING("channels")) {
	    if (list->count() > 0)
		terminateCalls(list,"resource-unavailable");
	    else {
		m_data.m_reason = "invalid-ie";
		buf = ISDNQ931IE::ChannelID;
	    }
	    break;
	}

	bool single = (m_data.m_restart == YSTRING("interface"));
	bool all = !single && (m_data.m_restart == YSTRING("all-interfaces"));
	// If all interfaces is specified, ChannelID must not be present
	// If ChannelID is present and allowed, it must contain a single channel code
	if (!(single || all) || (all && list->count() > 0) ||
	    (single && list->count() > 1)) {
	    m_data.m_reason = "invalid-ie";
	    buf = ISDNQ931IE::Restart;
	    break;
	}

	// Terminate all calls if class is 'all-interfaces'
	if (all) {
	    terminateCalls(0,"resource-unavailable");
	    break;
	}

	// Done if no circuits
	if (!circuits())
	    break;

	// Identify the span containing the D-channel
	SignallingCircuitSpan* span = 0;
	if (list->count()) {
	    unsigned int code = static_cast<String*>(list->get())->toInteger(0);
	    SignallingCircuit* cic = circuits()->find(code);
	    if (cic)
		span = cic->span();
	}
	else {
	    // FIXME: Make a proper implementation: identify the span containing the active D-channel
	    // Use the first span
	    ObjList* o = circuits()->m_spans.skipNull();
	    if (o)
		span = static_cast<SignallingCircuitSpan*>(o->get());
	}
	if (span) {
	    // Fill a list with all circuit codes used to reset and terminate calls
	    ObjList m_terminate;
	    for (ObjList* o = circuits()->circuits().skipNull(); o; o = o->skipNext()) {
		SignallingCircuit* cic = static_cast<SignallingCircuit*>(o->get());
		if (span == cic->span())
		    m_terminate.append(new String(cic->code()));
	    }
	    terminateCalls(&m_terminate,"resource-unavailable");
	}
	else
	    Debug(this,DebugNote,
		"Unable to identify span containing D-channel for '%s' request class=%s circuit=%s",
		msg->name(),m_data.m_restart.c_str(),m_data.m_channels.c_str());
	break;
    }
    TelEngine::destruct(list);

    // ACK if no error
    if (m_data.m_reason.null()) {
	ISDNQ931Message* m = new ISDNQ931Message(ISDNQ931Message::RestartAck,
	    false,0,m_callRefLen);
	m->append(msg->removeIE(ISDNQ931IE::ChannelID));
	m->append(msg->removeIE(ISDNQ931IE::Restart));
	sendMessage(m,tei);
	return;
    }

    String diagnostic;
    if (buf)
	diagnostic.hexify(&buf,1);
    Debug(this,DebugNote,
	"Invalid '%s' request class=%s circuits=%s reason='%s' diagnostic=%s",
	msg->name(),m_data.m_restart.c_str(),m_data.m_channels.c_str(),
	m_data.m_reason.c_str(),diagnostic.c_str());
    sendStatus(m_data.m_reason,m_callRefLen,tei,0,false,ISDNQ931Call::Null,0,diagnostic);
}

// Process messages with invalid call reference. See Q.931 5.8
void ISDNQ931::processInvalidMsg(ISDNQ931Message* msg, u_int8_t tei)
{
    if (!msg)
	return;
    DDebug(this,DebugNote,"Received (%p): '%s' with invalid call reference %u [%p]",
	msg,msg->name(),msg->callRef(),this);
    switch (msg->type()) {
	case ISDNQ931Message::Resume:
	case ISDNQ931Message::Setup:
	case ISDNQ931Message::ReleaseComplete:
	    break;
	case ISDNQ931Message::Release:
	    sendRelease(false,msg->callRefLen(),msg->callRef(),
		tei,!msg->initiator(),"invalid-callref");
	    break;
	case ISDNQ931Message::Status:
	    // Assume our call state to be Null. See Q.931 5.8.11
	    // Ignore the message if the reported state is Null
	    {
	    String s = msg->getIEValue(ISDNQ931IE::CallState,"state");
	    if (s != ISDNQ931Call::stateName(ISDNQ931Call::Null))
		sendRelease(false,msg->callRefLen(),msg->callRef(),
		    tei,!msg->initiator(),"wrong-state-message");
	    }
	    break;
	case ISDNQ931Message::StatusEnquiry:
	    sendStatus("status-enquiry-rsp",msg->callRefLen(),msg->callRef(),
		tei,!msg->initiator(),ISDNQ931Call::Null);
	    break;
	default:
	    sendRelease(true,msg->callRefLen(),msg->callRef(),
		tei,!msg->initiator(),"invalid-callref");
	    return;
    }
}

// Try to reserve a circuit if none. Send a restart request on it's behalf
// Start counting the restart interval if no circuit reserved
void ISDNQ931::sendRestart(u_int64_t time, bool retrans)
{
    Lock lock(l3Mutex());
    m_syncCicTimer.stop();
    if (!primaryRate())
	return;
    if (m_restartCic) {
	if (!retrans)
	    return;
    }
    else {
	unsigned int count = circuits() ? circuits()->count() : 0;
	for (m_lastRestart++; m_lastRestart <= count; m_lastRestart++) {
	    String tmp(m_lastRestart);
	    if (reserveCircuit(m_restartCic,0,-1,&tmp,true))
		break;
	}
	if (!m_restartCic) {
	    m_lastRestart = 0;
	    m_syncGroupTimer.start(time ? time : Time::msecNow());
	    return;
	}
    }
    String s(m_restartCic->code());
    DDebug(this,DebugNote,"%s restart for circuit(s) '%s'",
	!retrans ? "Sending" : "Retransmitting",s.c_str());
    // Create the message
    ISDNQ931Message* msg = new ISDNQ931Message(ISDNQ931Message::Restart,true,
	0,m_callRefLen);
    // Don't add 'interface' parameter. We always send the channels, not the interface
    ISDNQ931IE* ie = new ISDNQ931IE(ISDNQ931IE::ChannelID);
    ie->addParam("interface-bri",String::boolText(!primaryRate()));
    ie->addParam("channel-exclusive",String::boolText(true));
    ie->addParam("channel-select","present");
    ie->addParam("type","B");
    ie->addParam("channel-by-number",String::boolText(true));
    ie->addParam("channels",s);
    msg->appendSafe(ie);
    msg->appendIEValue(ISDNQ931IE::Restart,"class","channels");
    m_syncCicTimer.start(time ? time : Time::msecNow());
    sendMessage(msg,0);
}

// End our restart requests
// Release reserved circuit. Continue restarting circuits if requested
void ISDNQ931::endRestart(bool restart, u_int64_t time, bool timeout)
{
    Lock lock(l3Mutex());
    m_syncCicTimer.stop();
    m_syncCicCounter.reset();
    if (m_restartCic) {
	if (!timeout)
	    XDebug(this,DebugInfo,"Ending restart for circuit(s) '%u'",m_restartCic->code());
	else
	    Debug(this,DebugInfo,"Restart timed out for circuit(s) '%u'",
		m_restartCic->code());
	releaseCircuit(m_restartCic);
	m_restartCic = 0;
    }
    if (restart)
	sendRestart(time,false);
    else {
	m_lastRestart = 0;
	m_syncGroupTimer.start(time ? time : Time::msecNow());
    }
}

// Send STATUS. See Q.931 3.1.16
// IE: Cause, CallState, Display
bool ISDNQ931::sendStatus(const char* cause, u_int8_t callRefLen, u_int32_t callRef,
	u_int8_t tei, bool initiator, ISDNQ931Call::State state, const char* display,
	const char* diagnostic)
{
    if (!primaryRate())
	return false;
    // Create message
    ISDNQ931Message* msg = 0;
    if (callRefLen)
	msg = new ISDNQ931Message(ISDNQ931Message::Status,initiator,callRef,callRefLen);
    else
	msg = new ISDNQ931Message(ISDNQ931Message::Status);
    // Set our state for dummy or global call references
    if (!(callRef && callRefLen))
	state = m_restartCic ? ISDNQ931Call::RestartReq : ISDNQ931Call::Null;
    // Add IEs
    ISDNQ931IE* ie = msg->appendIEValue(ISDNQ931IE::Cause,0,cause);
    // We always send status about the local network
    ie->addParamPrefix("location","LN");
    if (diagnostic && ie)
	ie->addParamPrefix("diagnostic",diagnostic);
    msg->appendIEValue(ISDNQ931IE::CallState,"state",ISDNQ931Call::stateName(state));
    if (display)
	msg->appendIEValue(ISDNQ931IE::Display,"display",display);
    return sendMessage(msg,tei);
}

// Send RELEASE (See Q.931 3.1.9) or RELEASE COMPLETE (See Q.931 3.1.10)
// IE: Cause, Display, Signal
bool ISDNQ931::sendRelease(bool release, u_int8_t callRefLen, u_int32_t callRef,
	u_int8_t tei, bool initiator, const char* cause, const char* diag,
	const char* display, const char* signal)
{
    // Create message
    ISDNQ931Message::Type t = release ? ISDNQ931Message::Release : ISDNQ931Message::ReleaseComplete;
    ISDNQ931Message* msg = new ISDNQ931Message(t,initiator,callRef,callRefLen);
    // Add IEs
    if (cause) {
	ISDNQ931IE* ie = msg->appendIEValue(ISDNQ931IE::Cause,0,cause);
	if (diag)
	    ie->addParamPrefix("diagnostic",diag);
    }
    if (display)
	msg->appendIEValue(ISDNQ931IE::Display,"display",display);
    if (signal)
	msg->appendIEValue(ISDNQ931IE::Signal,"signal",signal);
    return sendMessage(msg,tei);
}

/**
 * ISDNQ931Monitor
 */
ISDNQ931Monitor::ISDNQ931Monitor(const NamedList& params, const char* name)
    : SignallingComponent(name,&params),
      SignallingCallControl(params,"isdn."),
      ISDNLayer3(name),
      m_q921Net(0), m_q921Cpe(0), m_cicNet(0), m_cicCpe(0),
      m_parserData(params),
      m_printMsg(true), m_extendedDebug(false)
{
#ifdef DEBUG
    if (debugAt(DebugAll)) {
	String tmp;
	params.dump(tmp,"\r\n  ",'\'',true);
	Debug(this,DebugAll,"ISDNQ931Monitor::ISDNQ931Monitor(%p,'%s') [%p]%s",
	    &params,name,this,tmp.c_str());
    }
#endif
    // Set parser data. Accept maximum data length
    m_parserData.m_maxMsgLen = 0xffffffff;
    m_parserData.m_dbg = this;
    // Debug
    setDebug(params.getBoolValue(YSTRING("print-messages"),true),
	params.getBoolValue(YSTRING("extended-debug"),false));
}

ISDNQ931Monitor::~ISDNQ931Monitor()
{
    terminateMonitor(0,0);
    TelEngine::destruct(attach((ISDNQ921Passive*)0,true));
    TelEngine::destruct(attach((ISDNQ921Passive*)0,false));
    TelEngine::destruct(attach((SignallingCircuitGroup*)0,true));
    TelEngine::destruct(attach((SignallingCircuitGroup*)0,false));
    m_calls.clear();
    DDebug(this,DebugAll,"ISDN Monitor destroyed [%p]",this);
}

// Initialize the monitor and attach both passive layer 2
bool ISDNQ931Monitor::initialize(const NamedList* config)
{
#ifdef DEBUG
    String tmp;
    if (config && debugAt(DebugAll))
	config->dump(tmp,"\r\n  ",'\'',true);
    Debug(this,DebugInfo,"ISDNQ931Monitor::initialize(%p) [%p]%s",config,this,tmp.c_str());
#endif
    if (config) {
	debugLevel(config->getIntValue(YSTRING("debuglevel_q931"),
	    config->getIntValue(YSTRING("debuglevel"),-1)));
	setDebug(config->getBoolValue(YSTRING("print-messages"),false),
	    config->getBoolValue(YSTRING("extended-debug"),false));
	for (int i = 0; i <= 1; i++) {
	    bool net = (0 == i);
	    if (net && m_q921Net)
		continue;
	    if (!net && m_q921Cpe)
		continue;
	    NamedString* name = config->getParam(net ? "sig-net" : "sig-cpe");
	    if (name) {
		NamedPointer* ptr = YOBJECT(NamedPointer,name);
		NamedList* linkConfig = ptr ? YOBJECT(NamedList,ptr->userData()) : 0;
		NamedList params(name->c_str());
		params.addParam("basename",*name);
		if (linkConfig)
		    params.copyParams(*linkConfig);
		else {
		    params.copySubParams(*config,*name + ".");
		    linkConfig = &params;
		}
		ISDNQ921Passive* l2 = YSIGCREATE(ISDNQ921Passive,&params);
		if (!l2)
		    return false;
		attach(l2,net);
		if (!l2->initialize(linkConfig))
		    TelEngine::destruct(attach((ISDNQ921Passive*)0,net));
	    }
	}
    }
    return m_q921Net && m_q921Cpe;
}

const char* ISDNQ931Monitor::statusName() const
{
    if (exiting())
	return "Exiting";
    if (!(m_q921Net && m_q921Cpe))
	return "Layer 2 missing";
    return "Operational";
}

// Notification from layer 2 of data link set/release command or response
void ISDNQ931Monitor::dataLinkState(u_int8_t tei, bool cmd, bool value, ISDNLayer2* layer2)
{
#ifdef DEBUG
    if (debugAt(DebugInfo)) {
	String tmp;
	if (cmd)
	    tmp << "'" << (value ? "Establish" : "Release") << "' request";
	else
	    tmp << "'" << (value ? "YES" : "NO") << "' response";
	DDebug(this,DebugInfo,"Captured %s from '%s'. Clearing monitors",
	    tmp.c_str(),layer2->debugName());
    }
#endif
    terminateMonitor(0,"net-out-of-order");
}

// Notification from layer 2 of data link idle timeout
void ISDNQ931Monitor::idleTimeout(ISDNLayer2* layer2)
{
    DDebug(this,DebugInfo,"Idle timeout from '%s'. Clearing monitors",
	layer2->debugName());
    terminateMonitor(0,"net-out-of-order");
}

// Receive data
void ISDNQ931Monitor::receiveData(const DataBlock& data, u_int8_t tei, ISDNLayer2* layer2)
{
    XDebug(this,DebugAll,"Received data. Length: %u, TEI: %u",data.length(),tei);
    //TODO: Implement segmentation
    ISDNQ931Message* msg = ISDNQ931Message::parse(m_parserData,data,0);
    if (!msg)
	return;
    msg->params().setParam("monitor-sender",layer2->debugName());
    // Print received message
    if (debugAt(DebugInfo) && m_printMsg) {
	String tmp;
	msg->toString(tmp,m_extendedDebug);
	Debug(this,DebugInfo,"Captured message from '%s' (%p)%s",
	    layer2->debugName(),msg,tmp.c_str());
    }
    else
	DDebug(this,DebugInfo,"Captured '%s' (call ref: %u) from '%s'",
	    msg->name(),msg->callRef(),layer2->debugName());
    // Drop some messages
    if (dropMessage(msg)) {
	if (msg->type() == ISDNQ931Message::Restart ||
	    msg->type() == ISDNQ931Message::RestartAck)
	    processMsgRestart(msg);
	else
	    DDebug(this,DebugInfo,"Dropping message message (%p): '%s' from '%s'",
		msg,msg->name(),layer2->debugName());
	TelEngine::destruct(msg);
	return;
    }
    // Find a monitor for this message or create a new one
    ISDNQ931CallMonitor* mon = findMonitor(msg->callRef(),true);
    while (true) {
	if (mon) {
	    mon->enqueue(msg);
	    msg = 0;
	    break;
	}
	// Check if it is a new incoming call
	if (msg->initiator() && msg->type() == ISDNQ931Message::Setup) {
	    lock();
	    ISDNQ931CallMonitor* newMon = new ISDNQ931CallMonitor(this,msg->callRef(),m_q921Net == layer2);
	    m_calls.append(newMon);
	    unlock();
	    newMon->enqueue(msg);
	    msg = 0;
	    break;
	}
	DDebug(this,DebugInfo,
	    "Dropping message message (%p): '%s' from '%s'. Missing monitor for call %u",
	    msg,msg->name(),layer2->debugName(),msg->callRef());
	break;
    }
    TelEngine::destruct(mon);
    TelEngine::destruct(msg);
}

// Attach ISDN Q.921 pasive transport that monitors one side of the link
ISDNQ921Passive* ISDNQ931Monitor::attach(ISDNQ921Passive* q921, bool net)
{
    Lock lock(l3Mutex());
    // Yes, this is a reference to a pointer
    ISDNQ921Passive*& which = net ? m_q921Net : m_q921Cpe;
    // Make no change if same transport
    if (which == q921)
	return 0;
    terminateMonitor(0,q921 ? "layer 2 attach" : "layer 2 detach");
    ISDNQ921Passive* tmp = which;
    which = q921;
    lock.drop();
    const char* type = net ? "NET" : "CPE";
    if (tmp) {
	if (tmp->layer3() == this) {
	    Debug(this,DebugAll,"Detaching L2 %s (%p,'%s') [%p]",
		type,tmp,tmp->toString().safe(),this);
	    static_cast<ISDNLayer2*>(tmp)->attach(0);
	}
	else {
	    Debug(this,DebugNote,"Layer 2 %s (%p,'%s') was not attached to us [%p]",
		type,tmp,tmp->toString().safe(),this);
	    tmp = 0;
	}
    }
    if (!q921)
	return tmp;
    Debug(this,DebugAll,"Attached L2 %s (%p,'%s') [%p]",
	type,q921,q921->toString().safe(),this);
    insert(q921);
    q921->ISDNLayer2::attach(this);
    return tmp;
}

// Attach a circuit group to this call controller
SignallingCircuitGroup* ISDNQ931Monitor::attach(SignallingCircuitGroup* circuits, bool net)
{
    Lock lock(l3Mutex());
    // Yes, this is a reference to a pointer
    SignallingCircuitGroup*& which = net ? m_cicNet : m_cicCpe;
    SignallingCircuitGroup* tmp = which;
    // Don't attach if it's the same object
    if (tmp == circuits)
	return 0;
    terminateMonitor(0,circuits ? "circuit group attach" : "circuit group detach");
    if (tmp && circuits) {
	Debug(this,DebugNote,
	    "Attached circuit group (%p) '%s' while we already have one (%p) '%s'",
	    circuits,circuits->debugName(),tmp,tmp->debugName());
    }
#ifdef DEBUG
    else if (circuits)
	Debug(this,DebugAll,"Circuit group (%p) '%s' attached",circuits,circuits->debugName());
    else
	Debug(this,DebugAll,"Circuit group (%p) '%s' detached",tmp,tmp->debugName());
#endif
    which = circuits;
    return tmp;
}

// Method called periodically to check timeouts
void ISDNQ931Monitor::timerTick(const Time& when)
{
}

// Reserve the same circuit code from both circuit groups
// This is an atomic operation: if one circuit fails to be reserved, both of them will fail
bool ISDNQ931Monitor::reserveCircuit(unsigned int code, bool netInit,
	SignallingCircuit** caller, SignallingCircuit** called)
{
    Lock lock(l3Mutex());
    if (!(m_cicNet && m_cicCpe))
	return false;
    String cic(code);
    if (netInit) {
	*caller = m_cicNet->reserve(cic,true);
	*called = m_cicCpe->reserve(cic,true);
    }
    else {
	*caller = m_cicCpe->reserve(cic,true);
	*called = m_cicNet->reserve(cic,true);
    }
    if (*caller && *called)
	return true;
    releaseCircuit(*caller);
    releaseCircuit(*called);
    return false;
}

// Release a circuit from both groups
bool ISDNQ931Monitor::releaseCircuit(SignallingCircuit* circuit)
{
    Lock lock(l3Mutex());
    if (!circuit)
	return false;
    if (m_cicNet == circuit->group())
	return m_cicNet->release(circuit,true);
    if (m_cicCpe == circuit->group())
	return m_cicCpe->release(circuit,true);
    return false;
}

// Process a restart or restart acknoledge message
// Terminate the monitor having the circuit given in restart message
void ISDNQ931Monitor::processMsgRestart(ISDNQ931Message* msg)
{
    if (msg->type() == ISDNQ931Message::Restart) {
	m_data.processRestart(msg,false);
	if (m_data.m_restart != "channels") {
	    DDebug(this,DebugNote,"Unsupported '%s' request (class: '%s')",
		msg->name(),m_data.m_restart.c_str());
	    return;
	}
    }
    m_data.processChannelID(msg,false);
    ObjList* list = m_data.m_channels.split(',',false);
    if (!list) {
	DDebug(this,DebugNote,"Incorrect '%s' message (circuit(s): '%s')",
	    msg->name(),m_data.m_channels.c_str());
	return;
    }
    if (!m_printMsg)
	DDebug(this,DebugInfo,"Received '%s' message for circuit(s) '%s'",
	    msg->name(),m_data.m_channels.c_str());
    // Terminate monitor(s)
    for (ObjList* o = list->skipNull(); o; o = o->skipNext()) {
	String* s = static_cast<String*>(o->get());
	ISDNQ931CallMonitor* mon = findMonitor(s->toInteger(-1),false);
	if (mon) {
	    terminateMonitor(mon,"resource-unavailable");
	    TelEngine::destruct(mon);
	}
    }
    delete list;
}

// Find a call monitor by call reference or reserved circuit
ISDNQ931CallMonitor* ISDNQ931Monitor::findMonitor(unsigned int value, bool byCallRef)
{
    Lock lock(this);
    ObjList* obj = m_calls.skipNull();
    if (byCallRef) {
	for (; obj; obj = obj->skipNext()) {
	    ISDNQ931CallMonitor* mon = static_cast<ISDNQ931CallMonitor*>(obj->get());
	    if (value == mon->m_callRef)
		return (mon->ref() ? mon : 0);
	}
	return 0;
    }
    // Find by reserved circuit
    for (; obj; obj = obj->skipNext()) {
	ISDNQ931CallMonitor* mon = static_cast<ISDNQ931CallMonitor*>(obj->get());
	if (mon->m_callerCircuit && value == mon->m_callerCircuit->code())
	    return (mon->ref() ? mon : 0);
    }
    return 0;
}

// Drop some messages
bool ISDNQ931Monitor::dropMessage(const ISDNQ931Message* msg)
{
    if (msg->dummyCallRef())
	return true;
    // Global call reference or a message that should have a dummy call reference
    if (!msg->callRef() || msg->type() == ISDNQ931Message::Restart ||
	msg->type() == ISDNQ931Message::RestartAck)
	return true;
    return false;
}

// Terminate all monitors or only one
void ISDNQ931Monitor::terminateMonitor(ISDNQ931CallMonitor* mon, const char* reason)
{
    Lock lock(this);
    if (mon) {
	mon->setTerminate(reason);
	return;
    }
    // Terminate all monitors
    ObjList* obj = m_calls.skipNull();
    for (; obj; obj = obj->skipNext()) {
	mon = static_cast<ISDNQ931CallMonitor*>(obj->get());
	mon->setTerminate(reason);
    }
}

/**
 * ISDNQ931IE
 */
const TokenDict ISDNQ931IE::s_type[] = {
	{"Shift",                       Shift},
	{"More data",                   MoreData},
	{"Sending complete",            SendComplete},
	{"Congestion level",            Congestion},
	{"Repeat indicator",            Repeat},
	{"Segmented",                   Segmented},
	{"Bearer capability",           BearerCaps},
	{"Cause",                       Cause},
	{"Call identity",               CallIdentity},
	{"Call state",                  CallState},
	{"Channel identification",      ChannelID},
	{"Progress indicator",          Progress},
	{"Network-specific facilities", NetFacility},
	{"Notification indicator",      Notification},
	{"Display",                     Display},
	{"Date/time",                   DateTime},
	{"Keypad facility",             Keypad},
	{"Signal",                      Signal},
	{"Connected number",            ConnectedNo},
	{"Calling number",              CallingNo},
	{"Calling party subaddress",    CallingSubAddr},
	{"Called number",               CalledNo},
	{"Called party subaddress",     CalledSubAddr},
	{"Transit network selection",   NetTransit},
	{"Restart indicator",           Restart},
	{"Low layer compatibility",     LoLayerCompat},
	{"High layer compatibility",    HiLayerCompat},
	// Not used
	{"User-user",                   UserUser},
	{"Escape",                      Escape},
	{0,0}
	};


ISDNQ931IE::ISDNQ931IE(u_int16_t type)
	: NamedList(""), m_type(type)
{
    *(String*)this = typeName(m_type,"Unknown");
}

ISDNQ931IE::~ISDNQ931IE()
{
}

void ISDNQ931IE::toString(String& dest, bool extendedDebug, const char* before)
{
    dest << before;
    dest << *((NamedList*)this);
    // Append content ?
    if (extendedDebug) {
	// Add condeset and value
 	dest << " (codeset=" << (m_type >> 8) << " type=" << (u_int8_t)m_type << ')';
	String tmp;
	// Dump data
	if (m_buffer.length()) {
	    tmp.hexify(m_buffer.data(),m_buffer.length(),' ');
	    dest << "   " << tmp;
	}
	// Show fields 
	tmp = before;
	tmp << "  ";
	for (unsigned int i = 0; ; i++) {
	    NamedString* param = getParam(i);
	    if (!param)
		break;
	    dest << tmp << param->name() << '=' << *param;
	}
    }
}

/**
 * ISDNQ931Message
 */
const TokenDict ISDNQ931Message::s_type[] = {
	{"ALERTING",           Alerting},
	{"CALL PROCEEDING",    Proceeding},
	{"CONNECT",            Connect},
	{"CONNECT ACK",        ConnectAck},
	{"PROGRESS",           Progress},
	{"SETUP",              Setup},
	{"SETUP ACK",          SetupAck},
	{"RESUME",             Resume},
	{"RESUME ACK",         ResumeAck},
	{"RESUME REJECT",      ResumeRej},
	{"SUSPEND",            Suspend},
	{"SUSPEND ACK",        SuspendAck},
	{"SUSPEND REJECT",     SuspendRej},
	{"USER INFO",          UserInfo},
	{"DISCONNECT",         Disconnect},
	{"RELEASE",            Release},
	{"RELEASE COMPLETE",   ReleaseComplete},
	{"RESTART",            Restart},
	{"RESTART ACK",        RestartAck},
	{"SEGMENT",            Segment},
	{"CONGESTION CONTROL", CongestionCtrl},
	{"INFORMATION",        Info},
	{"NOTIFY",             Notify},
	{"STATUS",             Status},
	{"STATUS ENQUIRY",     StatusEnquiry},
	{0,0}
	};

ISDNQ931Message::ISDNQ931Message(Type type, bool initiator,
	u_int32_t callRef, u_int8_t callRefLen)
    : SignallingMessage(typeName(type)),
    m_type(type),
    m_initiator(initiator),
    m_callRef(callRef),
    m_callRefLen(callRefLen),
    m_unkMandatory(false),
    m_dummy(false)
{
}

ISDNQ931Message::ISDNQ931Message(Type type)
    : SignallingMessage(typeName(type)),
    m_type(type),
    m_initiator(false),
    m_callRef(0),
    m_callRefLen(0),
    m_unkMandatory(false),
    m_dummy(true)
{
}

ISDNQ931Message::ISDNQ931Message(Type type, ISDNQ931Call* call)
    : SignallingMessage(typeName(type)),
    m_type(type),
    m_initiator(false),
    m_callRef(0),
    m_callRefLen(0),
    m_unkMandatory(false),
    m_dummy(false)
{
    if (!call)
	return;
    m_initiator = call->outgoing();
    m_callRef = call->callRef();
    m_callRefLen = call->callRefLen();
}

ISDNQ931Message::~ISDNQ931Message()
{
}

// Get an IE from list starting from the begining or from a given point
ISDNQ931IE* ISDNQ931Message::getIE(ISDNQ931IE::Type type, ISDNQ931IE* base)
{
    ObjList* obj = m_ie.skipNull();
    // Set start point after base if non 0
    if (base) {
	for (; obj; obj = obj->skipNext())
	    if (base == obj->get()) {
		obj = obj->skipNext();
		break;
	    }
    }
    for (; obj; obj = obj->skipNext()) {
	ISDNQ931IE* ie = static_cast<ISDNQ931IE*>(obj->get());
	if (ie->type() == type)
	    return ie;
    }
    return 0;
}

// Remove an IE from list and returns it
ISDNQ931IE* ISDNQ931Message::removeIE(ISDNQ931IE::Type type, ISDNQ931IE* base)
{
    ObjList* obj = m_ie.skipNull();
    // Set start point after base if non 0
    if (base) {
	for (; obj; obj = obj->skipNext())
	    if (base == obj->get()) {
		obj = obj->skipNext();
		break;
	    }
    }
    ISDNQ931IE* ie = 0;
    for (; obj; obj = obj->skipNext()) {
	ie = static_cast<ISDNQ931IE*>(obj->get());
	if (ie->type() == type)
	    break;
	ie = 0;
    }
    if (ie)
	m_ie.remove(ie,false);
    return ie;
}

// Safely appends an IE to the list
bool ISDNQ931Message::appendSafe(ISDNQ931IE* ie)
{
    if (!ie)
	return false;
    // Special care for some IEs:
    //     Don't append Shift or Segment. Don't accept Repeat for now
    switch (ie->type()) {
	case ISDNQ931IE::Shift:
	case ISDNQ931IE::Segmented:
	case ISDNQ931IE::Repeat:
	    delete ie;
	    return false;
    }
    // This is not a safe way, but is good for now
    // TODO: Insert the IE in the proper order. Insert Shift if nedded. Special care for Repeat IE
    append(ie);
    return true;
}

void ISDNQ931Message::toString(String& dest, bool extendedDebug, const char* indent) const
{
#define STARTLINE(indent) "\r\n" << indent
    const char* enclose = "-----";
    String ind = indent;
    ind << "  ";
    dest << STARTLINE(indent) << enclose;
    dest << STARTLINE(indent) << name() << STARTLINE(ind);
    if (!m_dummy) {
	dest << "[From initiator=" << String::boolText(m_initiator);
	dest << " CallRef=" << (unsigned int)m_callRef << ']';
    }
    else
	dest << "[Dummy call reference]";
    // Dump message header
    if (extendedDebug && m_buffer.length()) {
	String s;
	s.hexify(m_buffer.data(),m_buffer.length(),' ');
	dest << "   " << s;
    }
    // Add IEs
    String ieBefore;
    ieBefore << STARTLINE(ind);
    ObjList* obj = m_ie.skipNull();
    for (; obj; obj = obj->skipNext()) {
	ISDNQ931IE* ie = static_cast<ISDNQ931IE*>(obj->get());
	ie->toString(dest,extendedDebug,ieBefore);
    }
    dest << STARTLINE(indent) << enclose;
#undef STARTLINE
}

void* ISDNQ931Message::getObject(const String& name) const
{
    if (name == YSTRING("ISDNQ931Message"))
	return (void*)this;
    return SignallingMessage::getObject(name);
}

u_int8_t ISDNQ931Message::encode(ISDNQ931ParserData& parserData, ObjList& dest)
{
    Q931Parser parser(parserData);
    return parser.encode(this,dest);
}

ISDNQ931Message* ISDNQ931Message::parse(ISDNQ931ParserData& parserData,
	const DataBlock& buffer, DataBlock* segData)
{
    Q931Parser parser(parserData);
    return parser.decode(buffer,segData);
}

/**
 * Q931Parser
 */
#define Q931_MSG_PROTOQ931 0x08          // Q.931 protocol discriminator
// Get bit 7 to check if the current byte is extended to the next one
// Used to parse message IE
#define Q931_EXT_FINAL(val) ((val & 0x80) != 0)

// Max values for some IEs
#define Q931_MAX_BEARERCAPS_LEN    12
#define Q931_MAX_SEGMENTED_LEN     4
//#define Q931_MAX_CAUSE_LEN         32
#define Q931_MAX_CHANNELID_LEN     255
#define Q931_MAX_CALLINGNO_LEN     255
#define Q931_MAX_CALLEDNO_LEN      255
#define Q931_MAX_KEYPAD_LEN        34

// Parse errors
static const char* s_errorNoData  = "no data";
static const char* s_errorWrongData  = "inconsistent data";
static const char* s_errorUnsuppCoding = "unsupported coding standard";

//
// IE descriptions
//

// *** Fixed (1 byte length) IEs

// 4.5.14
const TokenDict Q931Parser::s_dict_congestion[] = {
	{"recv-ready",     0x00},      // Receiver ready
	{"recv-not-ready", 0x0f},      // Receiver not ready
	// aliases for level=...
	{"yes",            0x00},
	{"true",           0x00},
	{"no",             0x0f},
	{"false",          0x0f},
	{0,0}
	};

static const IEParam s_ie_ieFixed[] = {
	{"lock",       0x08, 0},                             // Shift
	{"codeset",    0x07, 0},                             // Shift
	{"level",      0x0f, Q931Parser::s_dict_congestion}, // Congestion
	{"indication", 0x0f, 0},                             // Repeat
	{0,0,0}
	};

// *** Q.931 4.5.5: Bearer capability

// Q.931 4.5.5. Information transfer capability: Bits 0-4
const TokenDict Q931Parser::s_dict_bearerTransCap[] = {
	{"speech",       0x00},          // Speech
	{"udi",          0x08},          // Unrestricted digital information
	{"rdi",          0x09},          // Restricted digital information
	{"3.1khz-audio", 0x10},          // 3.1 khz audio
	{"udi-ta",       0x11},          // Unrestricted digital information with tone/announcements
	{"video",        0x18},          // Video
	{0,0}
	};

// Q.931 4.5.5. Transfer mode: Bits 5,6
const TokenDict Q931Parser::s_dict_bearerTransMode[] = {
	{"circuit",      0x00},          // Circuit switch mode
	{"packet",       0x40},          // Packet mode
	{0,0}
	};

// Q.931 4.5.5. Transfer rate: Bits 0-4
const TokenDict Q931Parser::s_dict_bearerTransRate[] = {
	{"packet",        0x00},         // Packet mode use
	{"64kbit",        0x10},         // 64 kbit/s
	{"2x64kbit",      0x11},         // 2x64 kbit/s
	{"384kbit",       0x13},         // 384 kbit/s
	{"1536kbit",      0x15},         // 1536 kbit/s
	{"1920kbit",      0x17},         // 1920 kbit/s
	{"multirate",     0x18},         // Multirate (64 kbit/s base rate)
	{0,0}
	};

// Q.931 4.5.5. User information Layer 1 protocol: Bits 0-4
const TokenDict Q931Parser::s_dict_bearerProto1[] = {
	{"v110",          0x01},         // Recomendation V.110 and X.30
	{"mulaw",         0x02},         // Recomendation G.711 mu-law
	{"alaw",          0x03},         // Recomendation G.711 A-law 
	{"g721",          0x04},         // Recomendation G.721 32kbit/s ADPCM and I.460
	{"h221",          0x05},         // Recomendation H.221 and H.242
	{"non-CCITT",     0x07},         // Non CCITT standardized rate adaption
	{"v120",          0x08},         // Recomendation V.120
	{"x31",           0x09},         // Recomendation X.31 HDLC flag stuffing
	{0,0}
	};

// Q.931 4.5.5. User information Layer 2 protocol: Bits 0-4
const TokenDict Q931Parser::s_dict_bearerProto2[] = {
	{"q921",          0x02},         // Recommendation Q.921 or I441
	{"x25",           0x06},         // Recommendation X.25 link layer
	{0,0}
	};

// Q.931 4.5.5. User information Layer 3 protocol: Bits 0-4
const TokenDict Q931Parser::s_dict_bearerProto3[] = {
	{"q931",          0x02},         // Recommendation Q.931 or I451
	{"x25",           0x06},         // Recommendation X.25 packet layer
	{0,0}
	};

// IE description
static const IEParam s_ie_ieBearerCaps[] = {
	{"transfer-cap",      0x1f, Q931Parser::s_dict_bearerTransCap},   // Tranfer capability
	{"transfer-mode",     0x60, Q931Parser::s_dict_bearerTransMode},  // Transfer mode
	{"transfer-rate",     0x1f, Q931Parser::s_dict_bearerTransRate},  // Transfer rate
	{"rate-multiplier",   0x7f, 0},                                   // Rate multiplier
	{"layer1-protocol",   0x1f, Q931Parser::s_dict_bearerProto1},     // Layer 1 protocol
	{"layer1-data",       0xff, 0},                                   // Unparsed layer 1 data (for modems)
	{"layer2-protocol",   0x1f, Q931Parser::s_dict_bearerProto2},     // Layer 2 protocol
	{"layer3-protocol",   0x1f, Q931Parser::s_dict_bearerProto3},     // Layer 3 protocol
	{0,0,0}
	};

// *** Q.931 4.5.6: Call identity

// IE description
static const IEParam s_ie_ieCallIdentity[] = {
	{"identity", 0, 0},           // Call identity data
	{0,0,0}
	};

// *** Q.931 4.5.7: Call state

// Call state values: bit 0-5

// IE description
static const IEParam s_ie_ieCallState[] = {
	{"state", 0x3f, ISDNQ931Call::s_states},
	{0,0,0}
	};

// *** Q.931 4.5.8:  Called party number
//     Q.931 4.5.10: Calling party number

// Q.931 4.5.10 Type of number: Bits 4-6
const TokenDict Q931Parser::s_dict_typeOfNumber[] = {
	{"unknown",          0x00},      // Unknown
	{"international",    0x10},      // International number
	{"national",         0x20},      // National number
	{"net-specific",     0x30},      // Network specific number
	{"subscriber",       0x40},      // Subscriber number
	{"abbreviated",      0x60},      // Abbreviated number
	{"reserved",         0x70},      // Reserved for extension
	{0,0}
	};

// Q.931 4.5.10 Numbering plan: Bits 0-3. Apply only for type 0,1,2,4
const TokenDict Q931Parser::s_dict_numPlan[] = {
	{"unknown",          0x00},      // Unknown
	{"isdn",             0x01},      // ISDN/telephoby numbering plan
	{"data",             0x03},      // Data numbering plan
	{"telex",            0x04},      // Telex numbering plan
	{"national",         0x08},      // National numbering plan
	{"private",          0x09},      // Private numbering plan
	{"reserved",         0x0f},      // Reserved for extension
	{0,0}
	};

// Q.931 4.5.10 Presentation indicator: Bits 5,6
const TokenDict Q931Parser::s_dict_presentation[] = {
	{"allowed",          0x00},      // Presentation allowed
	{"restricted",       0x20},      // Presentation restricted
	{"unavailable",      0x40},      // Number not available due to interworking
	{"reserved",         0x50},      // Reserved
	// Aliases for presentation=...
	{"yes",              0x00},
	{"true",             0x00},
	{"no",               0x20},
	{"false",            0x20},
	{0,0}
	};

// Q.931 4.5.10 Presentation indicator: Bits 0,1
const TokenDict Q931Parser::s_dict_screening[] = {
	{"user-provided",        0x00},  // User-provided, not screened
	{"user-provided-passed", 0x01},  // User-provided, verified and passed
	{"user-provided-failed", 0x02},  // User-provided, verified and failed
	{"network-provided",     0x03},  // Network provided
	// Aliases for screening=...
	{"yes",                  0x01},  // User-provided, verified and passed
	{"true",                 0x01},
	{"no",                   0x00},  // User-provided, not screened
	{"false",                0x00},
	{0,0}
	};

// IE description
static const IEParam s_ie_ieNumber[] = {
	{"type",         0x70, Q931Parser::s_dict_typeOfNumber}, // Type of number
	{"plan",         0x0f, Q931Parser::s_dict_numPlan},      // Numbering plan
	{"presentation", 0x60, Q931Parser::s_dict_presentation}, // Presentation
	{"screening",    0x03, Q931Parser::s_dict_screening},    // Screening
	{"number",       0x7f, 0},                               // The number
	{0,0,0}
	};

// *** Q.931 4.5.9:  Called party subaddress
//     Q.931 4.5.11: Calling party subaddress

// Q.931 4.5.9 Type of subaddress: Bits 5-6
const TokenDict Q931Parser::s_dict_subaddrType[] = {
	{"nsap",  0x00},                 // NSAP (CCITT Rec. X.213/ISO 8348 AD2)
	{"user",  0x20},                 // User-specified
	{0,0}
	};

// IE description
static const IEParam s_ie_ieSubAddress[] = {
	{"type",         0x60, Q931Parser::s_dict_subaddrType}, // Type of subaddress
	{"odd",          0x10, 0},                              // Odd/even indicator of number of address signals
	{"subaddress",   0xff, 0},                              // Subaddress information
	{0,0,0}
	};

// *** Q.931 4.5.13: Channel identification

// Q.931 4.5.13. Channel id selection for BRI interface: Bits 0,1
const TokenDict Q931Parser::s_dict_channelIDSelect_BRI[] = {
	{"none", 0x00},                  // No channel
	{"b1",   0x01},                  // B1 channel
	{"b2",   0x02},                  // B2 channel 
	{"any",  0x03},                  // Any channel
	{0,0}
	};

// Q.931 4.5.13. Channel id selection for PRI interface: Bits 0,1
const TokenDict Q931Parser::s_dict_channelIDSelect_PRI[] = {
	{"none",     0x00},              // No channel
	{"present",  0x01},              // Defined by the following bytes
	{"reserved", 0x02},              // Reserved value
	{"any",      0x03},              // Any channel
	{0,0}
	};

// Q.931 4.5.13. Channel type: Bits 0-3
const TokenDict Q931Parser::s_dict_channelIDUnits[] = {
	{"B",   0x03},                   // B-channel
	{"H0",  0x06},                   // H0-channel
	{"H11", 0x08},                   // H11-channel
	{"H12", 0x09},                   // H12-channel
	{0,0}
	};

// IE description
static const IEParam s_ie_ieChannelID[] = {
	{"interface-bri",     0x20, 0},                          // Interface it's a basic rate one
	{"channel-exclusive", 0x08, 0},                          // The indicated B channel is exclusive/preferred
	{"d-channel",         0x04, 0},                          // The channel identified is the D-channel
	{"channel-select",    0x03, Q931Parser::s_dict_channelIDSelect_BRI}, // Channel select for BRI interface
	{"channel-select",    0x03, Q931Parser::s_dict_channelIDSelect_PRI}, // Channel select for PRI interface
	{"interface",         0x7f, 0},                          // Interface identifier
	{"channel-by-number", 0x10, 0},                          // Channel is given by number or slot map
	{"type",              0x0f, Q931Parser::s_dict_channelIDUnits},      // Channel type
	{"channels",          0x7f, 0},                          // Channel number(s)
	{"slot-map",          0xff, 0},                          // Slot-map
	{0,0,0}
	};

// *** Q.931 4.5.15: Date/time

// IE description
static const IEParam s_ie_ieDateTime[] = {
	{"year",   0xff, 0},                // Integer value
	{"month",  0xff, 0},
	{"day",    0xff, 0},
	{"hour",   0xff, 0},
	{"minute", 0xff, 0},
	{"second", 0xff, 0},
	{0,0,0}
	};

// *** Q.931 4.5.16: Display

// IE description
static const IEParam s_ie_ieDisplay[] = {
	{"charset", 0x7f, 0},             // Charset, if any
	{"display", 0x7f, 0},             // IA5 characters
	{0,0,0}
	};

// *** Q.931 4.5.17: High layer compatibility

// IE description
static const IEParam s_ie_ieHiLayerCompat[] = {
	{"interpretation", 0x1c, 0},     // Interpretation
	{"presentation",   0x03, 0},     // Presentation method or protocol profile
	{"layer",          0x7f, 0},     // High layer characteristics identification if presentation is 0x01
	{"layer",          0x7f, 0},     // High layer characteristics identification for other values of interpretation
	{"layer-ext",      0x7f, 0},     // Extended high layer characteristics identification if presentation is 0x01
	{"layer-ext",      0x7f, 0},     // Extended high layer characteristics identification for other values of interpretation
	{0,0,0}
	};

// *** Q.931 4.5.18: Keypad facility

// IE description
static const IEParam s_ie_ieKeypad[] = {
	{"keypad", 0, 0},                // IA5 characters
	{0,0,0}
	};

// *** Q.931 4.5.19: Low layer compatibility

// Q.931 4.5.19. User information Layer 2 protocol: Bits 0-4
const TokenDict Q931Parser::s_dict_loLayerProto2[] = {
	{"iso1745",       0x01},         // Basic mode ISO 1745
	{"q921",          0x02},         // Recommendation Q.921 or I441
	{"x25",           0x06},         // Recommendation X.25 link layer
	{"x25-multilink", 0x0f},         // Recommendation X.25 multilink
	{"lapb",          0x08},         // Extended LAPB; for half duplex operation
	{"hdlc-arm",      0x09},         // HDLC ARM (ISO 4335)
	{"hdlc-nrm",      0x0a},         // HDLC NRM (ISO 4335)
	{"hdlc-abm",      0x0b},         // HDLC ABM (ISO 4335)
	{"lan",           0x0c},         // LAN logical link control
	{"x75",           0x0d},         // Recommendation X.75. Single Link Procedure (SLP)
	{"q922",          0x0e},         // Recommendation Q.922
	{"q922-core",     0x0f},         // Core aspects of Recommendation Q.922
	{"user",          0x10},         // User specified
	{"iso7776",       0x11},         // ISO 7776 DTE-DTE operation
	{0,0}
	};

// Q.931 4.5.19. User information Layer 3 protocol: Bits 0-4
const TokenDict Q931Parser::s_dict_loLayerProto3[] = {
	{"q931",          0x02},         // Recommendation Q.931 or I451
	{"x25",           0x06},         // Recommendation X.25 packet layer
	{"iso8208",       0x07},         // ISO/IEC 8208 (X.25 packet level protocol for data terminal equipment)
	{"x223",          0x08},         // CCITT Rec. X.223|ISO 8878
	{"iso8473",       0x09},         // ISO/IEC 8473 (OSI connectionless mode protocol)
	{"t70",           0x0a},         // Recommendation T.70 minimum network layer
	{"iso-tr-9577",   0x0b},         // ISO/IEC TR 9577 (Protocol identification in the network layer)
	{"user",          0x10},         // User specified
	{0,0}
	};

// IE description
static const IEParam s_ie_ieLoLayerCompat[] = {
	{"transfer-cap",      0x1f, Q931Parser::s_dict_bearerTransCap},       // Tranfer capability
	{"out-band",          0x40, 0},                           // Outband negotiation possible or not
	{"transfer-mode",     0x60, Q931Parser::s_dict_bearerTransMode},      // Transfer mode
	{"transfer-rate",     0x1f, Q931Parser::s_dict_bearerTransRate},      // Transfer rate
	{"rate-multiplier",   0x7f, 0},                           // Rate multiplier
	{"layer1-protocol",   0x1f, Q931Parser::s_dict_bearerProto1},         // Layer 1 protocol
	{"layer1-data",       0xff, 0},                           // Unparsed layer 1 data
	{"layer2-protocol",   0x1f, Q931Parser::s_dict_loLayerProto2},        // Layer 2 protocol
	{"layer2-data",       0xff, 0},                           // Unparsed layer 2 data
	{"layer2-window-size",0x1f, 0},                           // Window size (k)
	{"layer3-protocol",   0x1f, Q931Parser::s_dict_loLayerProto3},        // Layer 3 protocol
	{"layer3-mode",       0x60, 0},                           // Mode for CCITT 'layer3-protocol' values
	{"layer3-user-data",  0x7f, 0},                           // Optional Layer 3 user data
	{"layer3-7a",         0x7f, 0},                           // Unparsed octet 7a
	{"layer3-def-size",   0x1f, 0},                           // Default packet size
	{"layer3-packet-size",0x7f, 0},                           // Packet window size
	{0,0,0}
	};

// *** Q.931 4.5.21: Network-specific facilities
//     Q.931 4.5.29: Transit network selection

// Q.931 4.5.21. Type of network identification: Bits 4-6
const TokenDict Q931Parser::s_dict_networkIdType[] = {
	{"user",          0x00},         // User specified
	{"national",      0x20},         // National network identification
	{"international", 0x30},         // International network identification
	{0,0}
	};

// Q.931 4.5.21. Network identification plan: Bits 0-3
const TokenDict Q931Parser::s_dict_networkIdPlan[] = {
	{"unknown",       0x00},         // Unknown
	{"carrier",       0x01},         // Carrier identification code
	{"data",          0x03},         // Data network identification code (Recommendation X.121)
	{0,0}
	};

// Q.931 4.5.21: Network-specific facilities
static const IEParam s_ie_ieNetFacility[] = {
	{"type",     0x70, Q931Parser::s_dict_networkIdType}, // Type of network identification
	{"plan",     0x0f, Q931Parser::s_dict_networkIdPlan}, // Network identification plan
	{"id",       0xff, 0},                                // Network identification
	{"facility", 0xff, 0},                                // Network-specific facility
	{0,0,0}
	};

// Q.931 4.5.29: Transit network selection
static const IEParam s_ie_ieNetTransit[] = {
	{"type", 0x70, Q931Parser::s_dict_networkIdType}, // Type of network identification
	{"plan", 0x0f, Q931Parser::s_dict_networkIdPlan}, // Network identification plan
	{"id",   0xff, 0},                                // Network identification
	{0,0,0}
	};

// *** Q.931 4.5.22: Notification

const TokenDict Q931Parser::s_dict_notification[] = {
	{"suspended",             0x00},
	{"resumed",               0x01},
	{"bearer-service-change", 0x02},
	{0,0}
	};

// IE description
static const IEParam s_ie_ieNotification[] = {
	{"notification", 0x7f, Q931Parser::s_dict_notification},
	{0,0,0}
	};

// *** Q.931 4.5.23: Progress indication

// Progress description: Bits 0-6
const TokenDict Q931Parser::s_dict_progressDescr[] = {
	{"non-isdn",              0x01}, // Call is not end-to-end ISDN, further call progress info may be present in-band
	{"non-isdn-destination",  0x02}, // Destination address is non ISDN
	{"non-isdn-source",       0x03}, // Source address is non ISDN
	{"return-to-isdn",        0x04}, // Call has returned to the ISDN
	{"interworking",          0x05}, // Interworking has occurred and has resulted in a telecommunication change
	{"in-band-info",          0x08}, // In-band info or an appropriate pattern is now available
	{0,0}
	};

// IE description
static const IEParam s_ie_ieProgress[] = {
	{"location",    0x0f, SignallingUtils::locations()},
	{"description", 0x7f, Q931Parser::s_dict_progressDescr},
	{0,0,0}
	};

// *** Q.931 4.5.25: Restart indicator

// Class: Bits 0-2
const TokenDict Q931Parser::s_dict_restartClass[] = {
	{"channels",       0x00},        // Indicated channels
	{"interface",      0x06},        // Single interface
	{"all-interfaces", 0x07},        // All interfaces
	{0,0}
	};

// IE description
static const IEParam s_ie_ieRestart[] = {
	{"class", 0x07, Q931Parser::s_dict_restartClass},
	{0,0,0}
	};

// *** Q.931 4.5.26: Segmented message

// IE description
static const IEParam s_ie_ieSegmented[] = {
	{"first",     0x80, 0},          // First/subsequent segment
	{"remaining", 0x7f, 0},          // Number of segments remaining
	{"message",   0x7f, 0},          // Segmented message type
	{0,0,0}
	};

// *** Q.931 4.5.28: Signal

// Q.931 4.5.28 Signal values: first byte
const TokenDict Q931Parser::s_dict_signalValue[] = {
	{"dial",         0x00},  // Dial tone on
	{"ring",         0x01},  // Ring back tone on
	{"intercept",    0x02},  // Intercept tone on
	{"congestion",   0x03},  // Network congestion tone on
	{"busy",         0x04},  // Busy tone on
	{"confirm",      0x05},  // Confirm tone on
	{"answer",       0x06},  // Answer tone on
	{"call-waiting", 0x07},  // Call waiting tone on
	{"off-hook",     0x08},  // Off-hook tone on
	{"preemption",   0x09},  // Preemption tone on
	{"tones-off",    0x3f},  // Tones off
	{"patern0",      0x40},  // Alering on - patern 0
	{"patern1",      0x41},  // Alering on - patern 1
	{"patern2",      0x42},  // Alering on - patern 2
	{"patern3",      0x43},  // Alering on - patern 3
	{"patern4",      0x44},  // Alering on - patern 4
	{"patern5",      0x45},  // Alering on - patern 5
	{"patern6",      0x46},  // Alering on - patern 6
	{"patern7",      0x47},  // Alering on - patern 7
	{"alerting-off", 0x4f},  // Alerting off
	{0,0}
	};

// IE description
static const IEParam s_ie_ieSignal[] = {
	{"signal", 0xff, Q931Parser::s_dict_signalValue}, // Signal value
	{0,0,0}
	};

// *** Q.931 4.5.30: User-user

// IE description
static const IEParam s_ie_ieUserUser[] = {
	{"protocol",    0xff, 0},        // Protocol discriminator
	{"information", 0xff, 0},        // User information
	{0,0,0}
	};

// Decode received buffer
ISDNQ931Message* Q931Parser::decode(const DataBlock& buffer, DataBlock* segData)
{
    XDebug(m_settings->m_dbg,DebugAll,"Start parse %u bytes",buffer.length());
    // Set data
    u_int8_t* data = (u_int8_t*)buffer.data();
    u_int32_t len = buffer.length();
    // Parse header. Create message
    if (!createMessage(data,len))
	return reset();
    // Skip header bytes:
    //   3: protocol discriminator, call reference length, message type
    //   n: call reference
    u_int32_t consumed = 3 + m_msg->callRefLen();
    ISDNQ931IE* ie = 0;
    // Parse SEGMENT
    if (m_msg->type() == ISDNQ931Message::Segment) {
	len -= consumed;
	data += consumed;
	return processSegment(data,len,segData);
    }
    // Parse IEs
    m_activeCodeset = m_codeset = 0;
    for (;;) {
	// Append IE if any
	if (ie) {
	    // Skip non-locked IEs if told to do so
	    if (m_settings->flag(ISDNQ931::IgnoreNonLockedIE)) {
		bool ignore = false;
		if (ie->type() == ISDNQ931IE::Shift)
		    ignore = m_skip = !ie->getBoolValue(YSTRING("lock"),false);
		else if (m_skip) {
		    ignore = true;
		    m_skip = false;
		}
		if (ignore) {
		    String* s = static_cast<String*>(ie);
		    *s = String("ignored-") + *s;
		}
	    }
	    XDebug(m_settings->m_dbg,DebugAll,"Adding IE '%s'. %u bytes consumed [%p]",
		ie->c_str(),consumed,m_msg);
	    if (m_settings->m_extendedDebug)
		ie->m_buffer.assign(data,consumed);
	    m_msg->append(ie);
	}
	// Reset the active codeset
	m_activeCodeset = m_codeset;
	// End of data ?
	if (consumed >= len)
	    break;
	len -= consumed;
	data += consumed;
	consumed = 0;
	ie = getIE(data,len,consumed);
	if (!ie)
	    break;
	// Check shift
	if (ie->type() == ISDNQ931IE::Shift)
	    shiftCodeset(ie);
    }
    return reset();
}

// Encode a message to a buffer. If buffer is too long, split it into segments if allowed
u_int8_t Q931Parser::encode(ISDNQ931Message* msg, ObjList& dest)
{
    if (!msg)
	return 0;
    m_msg = msg;
    // Set message header buffer
    // Proto discriminator (1) + call reference length (1) + call reference (max 4) + type (1) + [Segmented IE]
    u_int8_t header[7 + Q931_MAX_SEGMENTED_LEN];
    ::memset(header,0,sizeof(header));
    u_int8_t headerLen = fillHeader(header,m_msg,m_settings->m_dbg);
    if (!headerLen) {
	reset();
	return 0;
    }
    if (m_settings->m_extendedDebug)
	msg->m_buffer.assign(header,headerLen);
    // We assume that at this point the IE list is ready to be encoded as it is
    // Check if segmentation is allowed
    if (!m_settings->m_allowSegment)
	return encodeMessage(dest,false,header,headerLen);
    // Segmentation is allowed
    bool segmented = false;
    // Encode each IE into it's buffer. Check if the largest IE will fit in a message
    if (!encodeIEList(segmented,headerLen))
	return reset(0);
    // Check if the message is segmented
    if (!segmented)
	return encodeMessage(dest,true,header,headerLen);
    // Message will be segmented. Change the header
    // Change the message type to Segment. Append Segmented IE
    u_int8_t msgType = header[headerLen - 1];        // Message type it's the last byte of the header
    header[headerLen - 1] = 0x7f & (u_int8_t)ISDNQ931Message::Segment;
    header[headerLen++] = 0x7f & (u_int8_t)ISDNQ931IE::Segmented;
    header[headerLen++] = 2;                         // IE information length after IE header
    u_int8_t remainingIdx = headerLen;               // Remember the index to write the remaining segments count
    header[headerLen++] = 0;                         // Reserved space for remaining segments
    header[headerLen++] = msgType;                   // Message type
    // Create message segments
    ObjList* obj = m_msg->ieList()->skipNull();
    u_int8_t count = 0;
    DataBlock* segment = 0;
    while (true) {
	ISDNQ931IE* ie = static_cast<ISDNQ931IE*>(obj->get());
	DataBlock* data = &(ie->m_buffer);
	obj = obj->skipNext();
	// Force append when done with the list
	bool append = (bool)(!obj);
	if (!segment)
	    segment = new DataBlock(header,headerLen);
	// Add data to buffer if we have enough place
	// Force append if new data excceeds the segment length
	if (segment->length() + data->length() <= m_settings->m_maxMsgLen) {
	    *segment += *data;
	    data = 0;
	}
	else
	    append = true;
	// Append segment to list
	if (append) {
	    if (!appendSegment(dest,segment,count)) {
		count = 0;
		break;
	    }
	    segment = 0;
	}
	// Append data to segment if not already added
	if (data) {
	    if (!segment)
		segment = new DataBlock(header,headerLen);
	    *segment += *data;
	}
	// Keep going if we have more IEs
	if (obj)
	    continue;
	// No more IEs. Check if last one was added to segment
	if (segment && !appendSegment(dest,segment,count)) {
	    count = 0;
	    break;
	}
	break;
    }
    if (!count) {
	dest.clear();
	return reset(0);
    }
    u_int8_t remaining = count;
    bool first = true;
    obj = dest.skipNull();
    for (; obj; obj = obj->skipNext()) {
	segment = static_cast<DataBlock*>(obj->get());
	u_int8_t* data = (u_int8_t*)(segment->data());
	if (!first)
	    data[remainingIdx] = --remaining;
	else {
	    data[remainingIdx] = 0x80 | --remaining;
	    first = false;
	}
    }
    return reset(count);
}

// Create message segments if segmented
u_int8_t Q931Parser::encodeMessage(ObjList& dest, bool ieEncoded,
	u_int8_t* header, u_int8_t headerLen)
{
    DataBlock* buf = new DataBlock(header,headerLen);
    ObjList* obj = m_msg->ieList()->skipNull();
    for (; obj; obj = obj->skipNext()) {
	ISDNQ931IE* ie = static_cast<ISDNQ931IE*>(obj->get());
	// Encode current IE if not already encoded
	if (!ieEncoded && !encodeIE(ie,ie->m_buffer)) {
	    delete buf;
	    return reset(0);
	}
	// Check for valid data length
	if (buf->length() + ie->m_buffer.length() > m_settings->m_maxMsgLen) {
	    Debug(m_settings->m_dbg,DebugWarn,
		"Can't encode message. Length %u exceeds limit %u [%p]",
		buf->length() + ie->m_buffer.length(),m_settings->m_maxMsgLen,m_msg);
	    delete buf;
	    return reset(0);
	}
	*buf += ie->m_buffer;
    }
    dest.append(buf);
    return reset(1);
}

// Encode a list of IEs
bool Q931Parser::encodeIEList(bool& segmented, u_int8_t headerLen)
{
    segmented = false;
    ObjList* obj = m_msg->ieList()->skipNull();
    // Empty message
    if (!obj)
	return true;
    // Encode each IE into it's buffer
    u_int32_t dataLen = headerLen;
    ISDNQ931IE* ieMax = 0;
    for (; obj; obj = obj->skipNext()) {
	// Encode current IE
	ISDNQ931IE* ie = static_cast<ISDNQ931IE*>(obj->get());
	if (!encodeIE(ie,ie->m_buffer))
	    return false;
	// Check if the message will be segmented
	if (!segmented) {
	    dataLen += ie->m_buffer.length();
	    if (dataLen > m_settings->m_maxMsgLen)
		segmented = true;
	}
	// Keep the IE with the largest buffer
	if (!ieMax || ieMax->m_buffer.length() < ie->m_buffer.length())
	    ieMax = ie;
    }
    // Check if the largest IE buffer fits a message
    if (ieMax && ieMax->m_buffer.length() > m_settings->m_maxMsgLen - headerLen) {
	Debug(m_settings->m_dbg,DebugWarn,
	    "Can't encode message. IE '%s' with length %u won't fit limit %u [%p]",
	    ieMax->c_str(),ieMax->m_buffer.length(),m_settings->m_maxMsgLen,m_msg);
	return false;
    }
    return true;
}

// Append a segment to a given list
bool Q931Parser::appendSegment(ObjList& dest, DataBlock* segment,
	u_int8_t& count)
{
    count++;
    // We can't split a message in more then 128 segments (see Q.931 4.5.26)
    if (count <= m_settings->m_maxSegments) {
	dest.append(segment);
	return true;
    }
    delete segment;
    Debug(m_settings->m_dbg,DebugWarn,
	"Can't encode message. Too many segments [%p]",m_msg);
    return false;
}

// Encode a single IE
bool Q931Parser::encodeIE(ISDNQ931IE* ie, DataBlock& buffer)
{
    switch (ie->type()) {
	case ISDNQ931IE::BearerCaps:      return encodeBearerCaps(ie,buffer);
	case ISDNQ931IE::Cause:
	    {
		DataBlock tmp;
		if (SignallingUtils::encodeCause(
		    static_cast<SignallingComponent*>(m_settings->m_dbg),
		    tmp,*ie,ISDNQ931IE::typeName(ie->type()),false)) {
		    unsigned char id = ISDNQ931IE::Cause;
		    buffer.assign(&id,1);
		    buffer += tmp;
		    return true;
		}
		return false;
	    }
	case ISDNQ931IE::Display:         return encodeDisplay(ie,buffer);
	case ISDNQ931IE::CallingNo:       return encodeCallingNo(ie,buffer);
	case ISDNQ931IE::CalledNo:        return encodeCalledNo(ie,buffer);
	case ISDNQ931IE::CallState:       return encodeCallState(ie,buffer);
	case ISDNQ931IE::ChannelID:       return encodeChannelID(ie,buffer);
	case ISDNQ931IE::Progress:        return encodeProgress(ie,buffer);
	case ISDNQ931IE::Notification:    return encodeNotification(ie,buffer);
	case ISDNQ931IE::Keypad:          return encodeKeypad(ie,buffer);
	case ISDNQ931IE::Signal:          return encodeSignal(ie,buffer);
	case ISDNQ931IE::Restart:         return encodeRestart(ie,buffer);
	case ISDNQ931IE::SendComplete:    return encodeSendComplete(ie,buffer);
	case ISDNQ931IE::HiLayerCompat:   return encodeHighLayerCap(ie,buffer);
	case ISDNQ931IE::UserUser:        return encodeUserUser(ie,buffer);
    }
    Debug(m_settings->m_dbg,DebugMild,"Encoding not implemented for IE '%s' [%p]",
	ie->c_str(),m_msg);
    // Encode anyway. Only type with length=0
    u_int8_t header[2] = {(u_int8_t)ie->type(),0};
    buffer.assign(header,sizeof(header));
    return true;
}

ISDNQ931IE* Q931Parser::errorParseIE(ISDNQ931IE* ie,
	const char* reason, const u_int8_t* data, u_int32_t len)
{
    Debug(m_settings->m_dbg,DebugNote,"Error parse IE ('%s'): %s [%p]",
	ie->c_str(),reason,m_msg);
    ie->addParam("error",reason);
    if (len)
	SignallingUtils::dumpData(0,*ie,"error-data",data,len);
    return ie;
}

// Check the coding standard of an IE
bool Q931Parser::checkCoding(u_int8_t value, u_int8_t expected, ISDNQ931IE* ie)
{
    value &= 0x60;
    if (value == expected)
	return true;
    String s = lookup(value,SignallingUtils::codings(),0);
    if (s.null())
	s = (unsigned int)value;
    ie->addParam("coding",s.c_str());
    return false;
}

// Skip extended bytes until a byte with bit 0 is reached
u_int8_t Q931Parser::skipExt(const u_int8_t* data, u_int8_t len, u_int8_t& crt)
{
    u_int8_t skip = 0;
    for (; crt < len && !Q931_EXT_FINAL(data[crt]); crt++, skip++) ;
    if (crt < len) {
	crt++;
	skip++;
    }
    return skip;
}

// Create a message from received data (parse message header)
// See Q.931 5.8.1, 5.8.2, 5.8.3.1 for protocol discriminator, message length
//   and call reference length errors
bool Q931Parser::createMessage(u_int8_t* data, u_int32_t len)
{
    bool initiator = false;
    u_int32_t callRef = 0;
    u_int8_t callRefLen = 0;
    // We should have at least 3 bytes:
    //   1 for protocol discriminator, 1 for call reference and 1 for message type
    if (!data || len < 3) {
	Debug(m_settings->m_dbg,DebugWarn,
	    "Not enough data (%u) for message header",len);
	return false;
    }
    // Check protocol discriminator
    if (data[0] != Q931_MSG_PROTOQ931) {
	Debug(m_settings->m_dbg,DebugWarn,"Unknown protocol discriminator %u",data[0]);
	return false;
    }
    // Check for dummy call reference
    if (data[1]) {
	// Call id length: bits 4-7 of the 2nd byte should be 0
	if (data[1] & 0xf0) {
	    Debug(m_settings->m_dbg,DebugWarn,
		"Call reference length %u is incorrect",data[1]);
	    return false;
	}
	// Call id length: bits 0-3 of the 2nd byte
	callRefLen = data[1] & 0x0f;
	// Initiator flag: bit 7 of the 3rd byte - 0: From initiator. 1: To initiator
	initiator = (data[2] & 0x80) == 0;
	// We should have at least (callRefLen + 3) bytes:
	//   1 for protocol discriminator, 1 for call reference length,
	//   1 for message type and the call reference
	if ((unsigned int)(callRefLen + 3) > len) {
	    Debug(m_settings->m_dbg,DebugWarn,
		"Call reference length %u greater then data length %u",
		callRefLen,len);
	    return false;
	}
	// Call reference
	switch (callRefLen) {
	    case 4:
		callRef = (data[2] & 0x7f) << 24 | data[3] << 16 | data[4] << 8 | data[5];
		break;
	    case 3:
		callRef = (data[2] & 0x7f) << 16 | data[3] << 8 | data[4];
		break;
	    case 2:
		callRef = (data[2] & 0x7f) << 8 | data[3];
		break;
	    case 1:
		callRef = data[2] & 0x7f;
		break;
	    default:
		Debug(m_settings->m_dbg,DebugWarn,
		    "Unsupported call reference length %u",callRefLen);
		return false;
	}
    }
    // Message type: bits 0-6 of the 1st byte after the call reference
    u_int8_t t = data[callRefLen + 2] & 0x7f;
    if (!ISDNQ931Message::typeName(t)) {
	Debug(m_settings->m_dbg,DebugNote,"Unknown message type %u",t);
	return false;
    }
    if (callRefLen)
	m_msg = new ISDNQ931Message((ISDNQ931Message::Type)t,initiator,callRef,
	    callRefLen);
    else
	m_msg = new ISDNQ931Message((ISDNQ931Message::Type)t);
    if (m_settings->m_extendedDebug)
	m_msg->m_buffer.assign(data,callRefLen + 3);
    XDebug(m_settings->m_dbg,DebugAll,"Created message (%p): '%s'",
	m_msg,m_msg->name());
    return true;
}

// Process received Segment message
ISDNQ931Message* Q931Parser::processSegment(const u_int8_t* data, u_int32_t len,
	DataBlock* segData)
{
    if (!segData) {
	Debug(m_settings->m_dbg,DebugNote,
	    "Dropping segment message. Not allowed [%p]",m_msg);
	TelEngine::destruct(m_msg);
	return reset();
    }
    u_int32_t consumed = 0;
    ISDNQ931IE* ie = getIE(data,len,consumed);
    if (!ie) {
	TelEngine::destruct(m_msg);
	return reset();
    }
    if (ie->type() != ISDNQ931IE::Segmented || consumed > len) {
	Debug(m_settings->m_dbg,DebugNote,
	    "Dropping segment message with missing or invalid Segmented IE [%p]",
	    m_msg);
	delete ie;
	TelEngine::destruct(m_msg);
	return reset();
    }
    m_msg->append(ie);
    segData->assign((void*)(data + consumed),len - consumed);
    return reset();
}

// Get a single IE from a buffer
ISDNQ931IE* Q931Parser::getIE(const u_int8_t* data, u_int32_t len, u_int32_t& consumed)
{
    consumed = 0;
    if (!(data && len))
	return 0;
    // Check if this is a fixed (1 byte length) or variable length IE
    // Fixed: Bit 7 is 1. See Q.931 4.5.1
    if ((data[0] >> 7)) {
	consumed = 1;
	return getFixedIE(data[0]);
    }
    // Get type
    u_int16_t type = ((u_int16_t)m_activeCodeset << 8) | data[0];
    // Variable length
    // Check/Get length. Byte 2 is the length of the rest of the IE
    u_int8_t ieLen = ((len == 1) ? 1 : data[1]);
    XDebug(m_settings->m_dbg,DebugAll,"Decoding IE %u=%s len=%u [%p]",
	type,ISDNQ931IE::typeName(type,"Unknown"),ieLen,m_msg);
    if (len == 1 || ieLen > len - 2) {
	Debug(m_settings->m_dbg,DebugNote,
	    "Invalid variable IE length %u. Remaing data: %u [%p]",
	    ieLen,len,m_msg);
	consumed = len;
	return 0;
    }
    consumed = 2 + ieLen;
    // Skip type and length
    u_int8_t* ieData = (u_int8_t*)data + 2;
    switch (type) {
#define CASE_DECODE_IE(id,method) case id: return method(new ISDNQ931IE(id),ieData,ieLen);
	CASE_DECODE_IE(ISDNQ931IE::BearerCaps,decodeBearerCaps)
	CASE_DECODE_IE(ISDNQ931IE::Display,decodeDisplay)
	CASE_DECODE_IE(ISDNQ931IE::CallingNo,decodeCallingNo)
	CASE_DECODE_IE(ISDNQ931IE::CalledNo,decodeCalledNo)
	CASE_DECODE_IE(ISDNQ931IE::CallIdentity,decodeCallIdentity)
	CASE_DECODE_IE(ISDNQ931IE::CallState,decodeCallState)
	CASE_DECODE_IE(ISDNQ931IE::ChannelID,decodeChannelID)
	CASE_DECODE_IE(ISDNQ931IE::Progress,decodeProgress)
	CASE_DECODE_IE(ISDNQ931IE::NetFacility,decodeNetFacility)
	CASE_DECODE_IE(ISDNQ931IE::Notification,decodeNotification)
	CASE_DECODE_IE(ISDNQ931IE::DateTime,decodeDateTime)
	CASE_DECODE_IE(ISDNQ931IE::Keypad,decodeKeypad)
	CASE_DECODE_IE(ISDNQ931IE::Signal,decodeSignal)
	CASE_DECODE_IE(ISDNQ931IE::ConnectedNo,decodeConnectedNo)
	CASE_DECODE_IE(ISDNQ931IE::CallingSubAddr,decodeCallingSubAddr)
	CASE_DECODE_IE(ISDNQ931IE::CalledSubAddr,decodeCalledSubAddr)
	CASE_DECODE_IE(ISDNQ931IE::Restart,decodeRestart)
	CASE_DECODE_IE(ISDNQ931IE::Segmented,decodeSegmented)
	CASE_DECODE_IE(ISDNQ931IE::NetTransit,decodeNetTransit)
	CASE_DECODE_IE(ISDNQ931IE::LoLayerCompat,decodeLoLayerCompat)
	CASE_DECODE_IE(ISDNQ931IE::HiLayerCompat,decodeHiLayerCompat)
	CASE_DECODE_IE(ISDNQ931IE::UserUser,decodeUserUser)
#undef CASE_DECODE_IE
	case ISDNQ931IE::Cause:
	    {
		ISDNQ931IE* ie = new ISDNQ931IE(type);
		if (SignallingUtils::decodeCause(
		    static_cast<SignallingComponent*>(m_settings->m_dbg),
		    *ie,ieData,ieLen,ie->c_str(),false))
		    return ie;
		TelEngine::destruct(ie);
		return 0;
	    }
	default: ;
    }
    // Unknown or unhandled IE
    // Check bits 4-7: If 0: the value MUST be a known one (See Q.931, Table 4-3, Note 5)
    if ((data[0] >> 4) == 0) {
	Debug(m_settings->m_dbg,DebugMild,
	    "Found unknown mandatory IE: %u [%p]",type,m_msg);
	m_msg->setUnknownMandatory();
    }
    ISDNQ931IE* ie = new ISDNQ931IE(type);
    SignallingUtils::dumpData(0,*ie,"dumped-data",ieData,ieLen);
    return ie;
}

// Check Shift IE. Change current codeset
void Q931Parser::shiftCodeset(const ISDNQ931IE* ie)
{
    bool locking = ie->getBoolValue(YSTRING("lock"),false);
    int value = ie->getIntValue(YSTRING("codeset"),0);
    XDebug(m_settings->m_dbg,DebugAll,
	"Process %s shift with codeset %u [%p]",
	locking?"locking":"non locking",value,m_msg);
    // Values 1,2,3 are reserved
    if (value && value < 4) {
	Debug(m_settings->m_dbg,DebugNote,
	    "Ignoring shift with reserved codeset [%p]",m_msg);
	return;
    }
    // Non locking shift
    if (!locking) {
	DDebug(m_settings->m_dbg,DebugNote,
	    "Non locking shift. Set active codeset to %u [%p]",
	    value,m_msg);
	m_activeCodeset = value;
	return;
    }
    // Locking shift. MUST not be lower then the current one
    if (value < m_codeset) {
	Debug(m_settings->m_dbg,DebugNote,
	    "Ignoring locking shift with lower value %u then the current one %u [%p]",
	    value,m_codeset,m_msg);
	return;
    }
    m_activeCodeset = m_codeset = value;
    DDebug(m_settings->m_dbg,DebugNote,
	"Locking shift. Codeset set to %u [%p]",m_codeset,m_msg);
}

// Parse a single fixed length IE
ISDNQ931IE* Q931Parser::getFixedIE(u_int8_t data)
{
    // Type1: bits 7-4 define the IE type. Bits 3-0 contain the value
    // Type2: bits 7-4 are 1010. The type is the whole byte
    u_int16_t type = data & 0xf0;
    if (type == 0xa0)
	type = data;
    type |= (u_int16_t)m_activeCodeset << 8;
    ISDNQ931IE* ie = new ISDNQ931IE(type);
    switch (type) {
	// Type 1
	case ISDNQ931IE::Shift:
	    s_ie_ieFixed[0].addBoolParam(ie,data,true);
	    s_ie_ieFixed[1].addIntParam(ie,data);
	    break;
	case ISDNQ931IE::Congestion:
	    s_ie_ieFixed[2].addIntParam(ie,data);
	    break;
	case ISDNQ931IE::Repeat:
	    s_ie_ieFixed[3].addIntParam(ie,data);
	    break;
	// Type 2
	case ISDNQ931IE::MoreData:
	case ISDNQ931IE::SendComplete:
	    break;
	default:
	    SignallingUtils::dumpData(0,*ie,"Unknown fixed IE",&data,1);
    }
    return ie;
}

// Q.931 4.5.5
ISDNQ931IE* Q931Parser::decodeBearerCaps(ISDNQ931IE* ie, const u_int8_t* data,
	u_int32_t len)
{
#define CHECK_INDEX(idx) {if (idx >= len) return errorParseIE(ie,len ? s_errorWrongData : s_errorNoData,0,0);}
    CHECK_INDEX(0)
    // Byte 0: Coding standard (bit 5,6), Information transfer capability (bit 0-4)
    // Translate transfer cap 0x08 to 0x10
    if (!checkCoding(data[0],0,ie))                       // Check coding standard (CCITT: 0)
	return errorParseIE(ie,s_errorUnsuppCoding,data,len);
    s_ie_ieBearerCaps[0].addIntParam(ie,data[0]);
    if (m_settings->flag(ISDNQ931::Translate31kAudio)) {
	NamedString* ns = ie->getParam(s_ie_ieBearerCaps[0].name);
	if (ns && *ns == lookup(0x08,s_ie_ieBearerCaps[0].values))
	    *ns = lookup(0x10,s_ie_ieBearerCaps[0].values);
    }
    // End of data ?
    CHECK_INDEX(1)
    // Byte 1: Transfer mode (bit 5,6), Transfer rate (bit 0-4)
    s_ie_ieBearerCaps[1].addIntParam(ie,data[1]);         // Transfer mode
    s_ie_ieBearerCaps[2].addIntParam(ie,data[1]);         // Transfer rate
    u_int8_t crt = 2;
    // Figure 4.11 Note 1: Next byte is the rate multiplier if the transfer rate is 'multirate' (0x18)
    if ((data[1] & 0x1f) == 0x18) {
	CHECK_INDEX(2)
	s_ie_ieBearerCaps[3].addIntParam(ie,data[2]);
	crt = 3;
    }
    // Get user information layer data
    u_int8_t crtLayer = 0;
    while (true) {
	// End of data ?
	if (crt >= len)
	    return ie;
	// Get and check layer (must be greater than the current one)
	u_int8_t layer = (data[crt] & 0x60) >> 5;
	if (layer <= crtLayer || layer > 3)
	    return errorParseIE(ie,s_errorWrongData,data + crt,len - crt);
	crtLayer = layer;
	// Process layer information
	switch (crtLayer) {
	    case 1:
		decodeLayer1(ie,data,len,crt,s_ie_ieBearerCaps,4);
		continue;
	    case 2:
		decodeLayer2(ie,data,len,crt,s_ie_ieBearerCaps,6);
		continue;
	    case 3:
		decodeLayer3(ie,data,len,crt,s_ie_ieBearerCaps,7);
	}
	break;
    }
    // Dump any remaining data
    if (crt < len)
	SignallingUtils::dumpData(0,*ie,"garbage",data+crt,len-crt);
    return ie;
#undef CHECK_INDEX
}

// Q.931 4.5.6
ISDNQ931IE* Q931Parser::decodeCallIdentity(ISDNQ931IE* ie, const u_int8_t* data,
	u_int32_t len)
{
    if (!len)
	return errorParseIE(ie,s_errorNoData,0,0);
    s_ie_ieCallIdentity[0].dumpData(ie,data,len);
    return ie;
}

// Q.931 4.5.7
ISDNQ931IE* Q931Parser::decodeCallState(ISDNQ931IE* ie, const u_int8_t* data,
	u_int32_t len)
{
    if (!len)
	return errorParseIE(ie,s_errorNoData,0,0);
    if (!checkCoding(data[0],0,ie))                            // Check coding standard (CCITT: 0)
	return errorParseIE(ie,s_errorUnsuppCoding,data,len);
    s_ie_ieCallState[0].addIntParam(ie,data[0]);
    if (len > 1)
	SignallingUtils::dumpData(0,*ie,"garbage",data + 1,len - 1);
    return ie;
}

// Q.931 4.5.13
ISDNQ931IE* Q931Parser::decodeChannelID(ISDNQ931IE* ie, const u_int8_t* data,
	u_int32_t len)
{
#define DUMP_DATA_AND_EXIT {if (crt < len) SignallingUtils::dumpData(0,*ie,"garbage",data+crt,len-crt); return ie;}
    if (!len)
	return errorParseIE(ie,s_errorNoData,0,0);
    // Byte 0
    // Bit 6 - Interface identifier	   0: implicit 1: identified by the next byte(s)
    // Bit 5 - Interface type		   0: basic 1: other (e.g. primary rate)
    // Bit 3 - Preferred/exclusive channel 0: indicated channel is preferred 1: only indicated channel is acceptable
    // Bit 2 - Identified channel is a D-channel or not
    // Bit 0,1 - Channel selection
    bool briInterface = s_ie_ieChannelID[0].addBoolParam(ie,data[0],true);  // Interface type
    s_ie_ieChannelID[1].addBoolParam(ie,data[0],false);                     // Preferred/Exclusive B channel
    s_ie_ieChannelID[2].addBoolParam(ie,data[0],false);                     // D-channel flag
    // Channel selection
    if (briInterface)
	s_ie_ieChannelID[3].addParam(ie,data[0]);                           // Channel select for BRI interface
    else
	s_ie_ieChannelID[4].addParam(ie,data[0]);                           // Channel select for PRI interface
    // Optional Byte 1: Interface identifier if present
    u_int8_t crt = 1;
    bool interfaceIDExplicit = (data[0] & 0x40) != 0;
    if (interfaceIDExplicit) {
	if (len == 1)
	    return errorParseIE(ie,s_errorWrongData,0,0);
	// Calculate length of the interface ID
	for (; crt < len && !Q931_EXT_FINAL(data[crt]); crt++);
	s_ie_ieChannelID[5].dumpData(ie,data + 1,crt - 1);
	crt++;
    }
    // See Q.931 Figure 4.18, Note 2 and 5. Terminate if it's a BRI interface or the interface is explicitely given
    // If not a BRI interface or the interface is not explicit:
    //   check channel selection. If 1: the channel is indicated by the following bytes = continue
    if (briInterface || interfaceIDExplicit || 1 != (data[0] & 0x03))
	DUMP_DATA_AND_EXIT
    // Optional Byte: Coding standard (bit 5,6), Channel indication (bit 4), Channel type (bit 0-3)
    // Check coding standard (CCITT: 0)
    if (crt >= len)
	return ie;
    if (!checkCoding(data[crt],0,ie))
	return errorParseIE(ie,s_errorUnsuppCoding,data + crt,len - crt);
    bool byNumber = s_ie_ieChannelID[6].addBoolParam(ie,data[crt],true);    // Channel is indicated by number/slot-map
    s_ie_ieChannelID[7].addIntParam(ie,data[crt]);                          // Channel type
    crt++;
    // Optional Byte: Channel number or slot map
    // The rest of the data is a list of channels or the slot map
    if (crt >= len)
	return ie;
    u_int8_t idx = byNumber ? 8 : 9;
    String param;
    for (; crt < len; crt++) {
	String tmp((unsigned int)(data[crt] & s_ie_ieChannelID[idx].mask));
	param.append(tmp,",");
	// Bit 7 is used to end channel numbers. See Q.931 Figure 4.18 Note 3
	if (byNumber && Q931_EXT_FINAL(data[crt])) {
	    crt++;
	    break;
	}
    }
    ie->addParam(s_ie_ieChannelID[idx].name,param);
    DUMP_DATA_AND_EXIT
#undef DUMP_DATA_AND_EXIT
}

// Q.931 4.5.23
ISDNQ931IE* Q931Parser::decodeProgress(ISDNQ931IE* ie, const u_int8_t* data,
	u_int32_t len)
{
    if (!len)
	return errorParseIE(ie,s_errorNoData,0,0);
    // data[0]: Bits 5,6: coding standard
    //          Bits 0-3: Location
    if (!checkCoding(data[0],0,ie))                              // Check coding standard (CCITT: 0)
	return errorParseIE(ie,s_errorUnsuppCoding,data,len);
    s_ie_ieProgress[0].addIntParam(ie,data[0]);
    // data[1]: Progress indication
    if (len == 1)
	return errorParseIE(ie,s_errorWrongData,0,0);
    s_ie_ieProgress[1].addIntParam(ie,data[1]);
    // Dump any remaining data
    if (len > 2)
	SignallingUtils::dumpData(0,*ie,"garbage",data + 2,len - 2);
    return ie;
}

// Q.931 4.5.21
ISDNQ931IE* Q931Parser::decodeNetFacility(ISDNQ931IE* ie, const u_int8_t* data,
	u_int32_t len)
{
    if (!len)
	return errorParseIE(ie,s_errorNoData,0,0);
    // data[0]: Length of network identification (0 bytes or at least 2 bytes)
    // If non 0: data[1]: Bits 4-6: Type of network identification. Bits 0-3: Network identification plan
    //           data[2] --> data[crt-1]: Network identification
    // data[crt]: Network specific facilities
    // Start of 'Network specific facilities'
    u_int8_t crt = data[0] + 1;
    // Check if the indicated length is correct
    if (crt >= len)
	return errorParseIE(ie,s_errorWrongData,data,len);
    // Network identification exists
    if (crt > 1) {
	// Mandatory: data[1], data[2]
	if (crt < 3)
	     return errorParseIE(ie,s_errorWrongData,data + 1,1);
	s_ie_ieNetFacility[0].addIntParam(ie,data[1]);
	s_ie_ieNetFacility[1].addIntParam(ie,data[1]);
	s_ie_ieNetFacility[2].dumpDataBit7(ie,data + 2,crt - 2,true);
    }
    // Network specific facilities
    s_ie_ieNetFacility[3].addIntParam(ie,data[crt]);
    // Dump any remaining data
    crt++;
    if (crt < len)
	SignallingUtils::dumpData(0,*ie,"garbage",data + crt,len - crt);
    return ie;
}

// Q.931 4.5.22
ISDNQ931IE* Q931Parser::decodeNotification(ISDNQ931IE* ie, const u_int8_t* data,
	u_int32_t len)
{
    if (!len)
	return errorParseIE(ie,s_errorNoData,0,0);
    s_ie_ieNotification[0].addIntParam(ie,data[0]);
    // Dump any remaining data
    if (len > 1)
	SignallingUtils::dumpData(0,*ie,"garbage",data + 1,len - 1);
    return ie;
}

// Q.931 4.5.15
ISDNQ931IE* Q931Parser::decodeDateTime(ISDNQ931IE* ie, const u_int8_t* data,
	u_int32_t len)
{
#define DATETIME_SET(crt) \
    if (crt >= len) return errorParseIE(ie,s_errorWrongData,0,0);\
    s_ie_ieDateTime[crt].addIntParam(ie,data[crt]);
#define DATETIME_SET_OPT(crt) \
    if (crt >= len) return ie;\
    s_ie_ieDateTime[crt].addIntParam(ie,data[crt]); \
    crt++;
    if (!len)
	return errorParseIE(ie,s_errorNoData,0,0);
    DATETIME_SET(0)
    DATETIME_SET(1)
    DATETIME_SET(2)
    u_int8_t crt = 3;
    DATETIME_SET_OPT(crt)
    DATETIME_SET_OPT(crt)
    DATETIME_SET_OPT(crt)
    // Dump any remaining data
    if (crt < len)
	SignallingUtils::dumpData(0,*ie,"garbage",data + crt,len - crt);
    return ie;
#undef DATETIME_SET
#undef DATETIME_SET_OPT
}

// Q.931 4.5.16
ISDNQ931IE* Q931Parser::decodeDisplay(ISDNQ931IE* ie, const u_int8_t* data,
	u_int32_t len)
{
    if (!len)
	return errorParseIE(ie,s_errorNoData,0,0);
    // Check charset
    if (0 != (data[0] & 0x80)) {
	s_ie_ieDisplay[0].addIntParam(ie,data[0]);
	data++;
	len--;
    }
    s_ie_ieDisplay[1].dumpDataBit7(ie,data,len,false);
    return ie;
}

// Q.931 4.5.18
ISDNQ931IE* Q931Parser::decodeKeypad(ISDNQ931IE* ie, const u_int8_t* data,
	u_int32_t len)
{
    if (!len)
	return errorParseIE(ie,s_errorNoData,0,0);
    s_ie_ieKeypad[0].dumpDataBit7(ie,data,len,false);
    return ie;
}

// Q.931 4.5.28
ISDNQ931IE* Q931Parser::decodeSignal(ISDNQ931IE* ie, const u_int8_t* data,
	u_int32_t len)
{
    if (!len)
	return errorParseIE(ie,s_errorNoData,0,0);
    s_ie_ieSignal[0].addIntParam(ie,data[0]);
    // Dump any remaining data
    if (len > 1)
	SignallingUtils::dumpData(0,*ie,"garbage",data + 1,len - 1);
    return ie;
}

// Q.931 4.5.10
ISDNQ931IE* Q931Parser::decodeCallingNo(ISDNQ931IE* ie, const u_int8_t* data,
	u_int32_t len)
{
    if (!len)
	return errorParseIE(ie,s_errorNoData,0,0);
    // Byte 0: Type of number (bit 4-6), Numbering plan (bit 0-3)
    // Number type
    s_ie_ieNumber[0].addParam(ie,data[0]);                // Type of number
    switch (data[0] & 0x70) {                             // Numbering plan (applicable only if type is 0,1,2,4)
	case 0x00: case 0x10: case 0x20: case 0x40:
	    s_ie_ieNumber[1].addParam(ie,data[0]);
    }
    // End of data ?
    if (len == 1)
	return ie;
    // Optional Byte 1: Presentation indicator (bit 5,6), Screening (bit 0,1)
    // Presentation exists ?
    u_int8_t crt = Q931_EXT_FINAL(data[0]) ? 1 : 2;
    if (crt == 2) {
	s_ie_ieNumber[2].addParam(ie,data[1]);
	s_ie_ieNumber[3].addParam(ie,data[1]);
    }
    // Rest of data: The number
    if (crt < len)
	s_ie_ieNumber[4].dumpDataBit7(ie,data + crt,len - crt,false);
    return ie;
}

// Q.931 4.5.11
ISDNQ931IE* Q931Parser::decodeCallingSubAddr(ISDNQ931IE* ie, const u_int8_t* data,
	u_int32_t len)
{
    if (!len)
	return errorParseIE(ie,s_errorNoData,0,0);
    s_ie_ieSubAddress[0].addIntParam(ie,data[0]);
    s_ie_ieSubAddress[1].addBoolParam(ie,data[0],false);
    if (len == 1)
	return errorParseIE(ie,s_errorNoData,0,0);
    s_ie_ieSubAddress[2].dumpData(ie,data + 1,len - 1);
    return ie;
}

// Q.931 4.5.8
ISDNQ931IE* Q931Parser::decodeCalledNo(ISDNQ931IE* ie, const u_int8_t* data,
	u_int32_t len)
{
    if (!len)
	return errorParseIE(ie,s_errorNoData,0,0);
    // Byte 0: Type of number (bit 4-6), Numbering plan (bit 0-3)
    s_ie_ieNumber[0].addParam(ie,data[0]);                // Type of number
    switch (data[0] & 0x70) {                             // Numbering plan (applicable only if type is 0,1,2,4)
	case 0x00: case 0x10: case 0x20: case 0x40:
	    s_ie_ieNumber[1].addParam(ie,data[0]);
    }
    // Rest of data: The number
    if (len > 1)
	s_ie_ieNumber[4].dumpDataBit7(ie,data + 1,len - 1,false);
    return ie;
}

// Q.931 4.5.9
ISDNQ931IE* Q931Parser::decodeCalledSubAddr(ISDNQ931IE* ie, const u_int8_t* data,
	u_int32_t len)
{
    if (!len)
	return errorParseIE(ie,s_errorNoData,0,0);
    s_ie_ieSubAddress[0].addIntParam(ie,data[0]);
    s_ie_ieSubAddress[1].addBoolParam(ie,data[0],false);
    if (len == 1)
	return errorParseIE(ie,s_errorNoData,0,0);
    s_ie_ieSubAddress[2].dumpData(ie,data + 1,len - 1);
    return ie;
}

// Q.931 4.5.25
ISDNQ931IE* Q931Parser::decodeRestart(ISDNQ931IE* ie, const u_int8_t* data,
	u_int32_t len)
{
    if (!len)
	return errorParseIE(ie,s_errorNoData,0,0);
    // data[0]: Bits 0-2: Restart class
    s_ie_ieRestart[0].addIntParam(ie,data[0]);
    // Dump any remaining data
    if (len > 1)
	SignallingUtils::dumpData(0,*ie,"garbage",data + 1,len - 1);
    return ie;
}

// Q.931 4.5.26
ISDNQ931IE* Q931Parser::decodeSegmented(ISDNQ931IE* ie, const u_int8_t* data,
	u_int32_t len)
{
    if (!len)
	return errorParseIE(ie,s_errorNoData,0,0);
    // data[0]: bit 7: First/subsequent segment. bits 0-6: number of segments remaining
    s_ie_ieSegmented[0].addBoolParam(ie,data[0],false);
    s_ie_ieSegmented[1].addIntParam(ie,data[0]);
    // Segmented message type
    if (len == 1)
	return errorParseIE(ie,s_errorWrongData,0,0);
    s_ie_ieSegmented[2].addIntParam(ie,data[1]);
    // Dump any remaining data
    if (len > 2)
	SignallingUtils::dumpData(0,*ie,"garbage",data + 2,len - 2);
    return ie;
}

// Q.931 4.5.29
ISDNQ931IE* Q931Parser::decodeNetTransit(ISDNQ931IE* ie, const u_int8_t* data,
	u_int32_t len)
{
    if (!len)
	return errorParseIE(ie,s_errorNoData,0,0);
    // data[0]: Bits 4-6: Type of network identification. Bits 0-3: Network identification plan
    s_ie_ieNetTransit[0].addIntParam(ie,data[0]);
    s_ie_ieNetTransit[1].addIntParam(ie,data[0]);
    // Network identification
    if (len == 1)
	return errorParseIE(ie,s_errorNoData,0,0);
    s_ie_ieNetTransit[2].dumpDataBit7(ie,data + 1,len - 1,false);
    return ie;
}

// Q.931 4.5.19
ISDNQ931IE* Q931Parser::decodeLoLayerCompat(ISDNQ931IE* ie, const u_int8_t* data,
	u_int32_t len)
{
#define CHECK_INDEX(idx) {if (idx >= len) return errorParseIE(ie,len ? s_errorWrongData : s_errorNoData,0,0);}
    CHECK_INDEX(0)
    // data[0]: Bits 5,6: coding standard. Bits 0-4: transfer capability
    if (!checkCoding(data[0],0,ie))                             // Check coding standard (CCITT: 0)
	return errorParseIE(ie,s_errorUnsuppCoding,data,len);
    s_ie_ieLoLayerCompat[0].addIntParam(ie,data[0]);
    u_int8_t crt = 1;
    // Out-band negotiation is present only if data[0] has bit 7 not set
    if (!Q931_EXT_FINAL(data[0])) {
	CHECK_INDEX(1)
	s_ie_ieLoLayerCompat[1].addBoolParam(ie,data[1],false);
	crt = 2;
    }
    CHECK_INDEX(crt)
    // Transfer mode and transfer rate
    s_ie_ieLoLayerCompat[2].addIntParam(ie,data[1]);
    s_ie_ieLoLayerCompat[3].addIntParam(ie,data[1]);
    crt++;
    // Rate multiplier. Only if transfer rate is 'multirate'
    if ((data[crt-1] & 0x1f) == 0x18) {
	CHECK_INDEX(crt)
	s_ie_ieLoLayerCompat[4].addIntParam(ie,data[1]);
	crt++;
    }
    // Get user information layer data
    u_int8_t crtLayer = 0;
    while (true) {
	// End of data ?
	if (crt >= len)
	    return ie;
	// Get and check layer (must be greater than the current one)
	u_int8_t layer = (data[crt] & 0x60) >> 5;
	if (layer <= crtLayer || layer > 3)
	    return errorParseIE(ie,s_errorWrongData,data + crt,len - crt);
	crtLayer = layer;
	// Process layer information
	switch (crtLayer) {
	    case 1:
		decodeLayer1(ie,data,len,crt,s_ie_ieLoLayerCompat,5);
		continue;
	    case 2:
		decodeLayer2(ie,data,len,crt,s_ie_ieLoLayerCompat,7);
		continue;
	    case 3:
		decodeLayer3(ie,data,len,crt,s_ie_ieLoLayerCompat,10);
	}
	break;
    }
    // Dump any remaining data
    if (crt < len)
	SignallingUtils::dumpData(0,*ie,"garbage",data + crt,len - crt);
    return ie;
#undef CHECK_INDEX
}

// Q.931 4.5.17
ISDNQ931IE* Q931Parser::decodeHiLayerCompat(ISDNQ931IE* ie, const u_int8_t* data,
	u_int32_t len)
{
    if (!len)
	return errorParseIE(ie,s_errorNoData,0,0);
    // data[0]: Bits 5,6: coding standard
    //          Bits 2-4: interpretation
    //          Bits 0,1: presenttion
    if (!checkCoding(data[0],0,ie))                          // Check coding standard (CCITT: 0)
	return errorParseIE(ie,s_errorUnsuppCoding,data,len);
    s_ie_ieHiLayerCompat[0].addIntParam(ie,data[0]);         // interpretation
    s_ie_ieHiLayerCompat[1].addIntParam(ie,data[0]);         // presentation
    if (len == 1)
	return errorParseIE(ie,s_errorWrongData,0,0);
    u_int8_t crt = 2;
    u_int8_t presIndex = ((data[0] & 0x03) == 0x01) ? 2 : 4;
    // High layer characteristics identification
    s_ie_ieHiLayerCompat[presIndex].addIntParam(ie,data[1]);
    // Extended high layer characteristics identification
    if (!Q931_EXT_FINAL(data[1])) {
	if (len == 2)
	    return errorParseIE(ie,s_errorWrongData,0,0);
	s_ie_ieHiLayerCompat[presIndex+1].addIntParam(ie,data[2]);
	crt = 3;
    }
    // Dump any remaining data
    if (crt < len)
	SignallingUtils::dumpData(0,*ie,"garbage",data + crt,len - crt);
    return ie;
}

// Q.931 4.5.30
ISDNQ931IE* Q931Parser::decodeUserUser(ISDNQ931IE* ie, const u_int8_t* data,
	u_int32_t len)
{
    if (!len)
	return errorParseIE(ie,s_errorNoData,0,0);
    // data[0]: Protocol discriminator
    s_ie_ieUserUser[0].addIntParam(ie,data[0]);
    if (len == 1)
	return errorParseIE(ie,s_errorWrongData,0,0);
    // Remaining data: user information
    s_ie_ieUserUser[1].dumpData(ie,data + 1,len - 1);
    return ie;
}

void Q931Parser::decodeLayer1(ISDNQ931IE* ie, const u_int8_t* data, u_int32_t len,
	u_int8_t& crt, const IEParam* ieParam, u_int8_t ieParamIdx)
{
    ieParam[ieParamIdx].addIntParam(ie,data[crt]);
    crt++;
    // Done with layer 1 data ?
    if (Q931_EXT_FINAL(data[crt-1]))
	return;
    // Skip data up to (and including) the first byte with bit 7 set
    u_int8_t skip = skipExt(data,len,crt);
    if (skip)
	ieParam[ieParamIdx+1].dumpData(ie,data + crt - skip,skip);
}

void Q931Parser::decodeLayer2(ISDNQ931IE* ie, const u_int8_t* data, u_int32_t len,
	u_int8_t& crt, const IEParam* ieParam, u_int8_t ieParamIdx)
{
#define CHECK_INDEX \
    if (Q931_EXT_FINAL(data[crt-1])) \
	return; \
    if (crt >= len) { \
	errorParseIE(ie,s_errorWrongData,0,0); \
	return; \
    }
    ieParam[ieParamIdx].addIntParam(ie,data[crt]);
    crt++;
    // This is all for bearer capabilities
    if (ie->type() == ISDNQ931IE::BearerCaps)
	return;
    // IE is 'Low layer compatibility'
    // Skip data: see Q.931 Table 4-16 description for octet 6a
    CHECK_INDEX
    ieParam[ieParamIdx+1].addIntParam(ie,data[crt]);
    crt++;
    // This byte should be the window size
    CHECK_INDEX
    ieParam[ieParamIdx+2].addIntParam(ie,data[crt]);
    crt++;
#undef CHECK_INDEX
}

void Q931Parser::decodeLayer3(ISDNQ931IE* ie, const u_int8_t* data, u_int32_t len,
	u_int8_t& crt, const IEParam* ieParam, u_int8_t ieParamIdx)
{
#define CHECK_INDEX \
    if (Q931_EXT_FINAL(data[crt-1])) \
	return; \
    if (crt >= len) { \
	errorParseIE(ie,s_errorWrongData,0,0); \
	return; \
    }
    ieParam[ieParamIdx].addIntParam(ie,data[crt]);
    crt++;
    // This is all for bearer capabilities
    if (ie->type() == ISDNQ931IE::BearerCaps)
	return;
    // IE is 'Low layer compatibility'
    CHECK_INDEX
    // See Q.931 Figure 4-25 Notes 7,8
    bool advance = false;
    switch (data[crt-1] & 0x1f) {
	// x25, iso8208, x223
	case 0x06: case 0x07: case 0x08:
	    ieParam[ieParamIdx+1].addIntParam(ie,data[crt]);
	    advance = true;
	    break;
	// User specified
	case 0x10:
	    ieParam[ieParamIdx+2].addIntParam(ie,data[crt]);
	    break;
	default:
	    ieParam[ieParamIdx+3].addIntParam(ie,data[crt]);
    }
    crt++;
    if (!advance)
	return;
    // Default packet size
    CHECK_INDEX
    ieParam[ieParamIdx+4].addIntParam(ie,data[crt]);
    crt++;
    // Packet window size
    CHECK_INDEX
    ieParam[ieParamIdx+5].addIntParam(ie,data[crt]);
    crt++;
#undef CHECK_INDEX
}

#define CHECK_IE_LENGTH(len,maxlen) \
    if (len > maxlen) { \
	Debug(m_settings->m_dbg,DebugNote, \
	    "Can't encode '%s' IE. Length %lu exceeds maximum allowed %u [%p]", \
	    ie->c_str(),(long unsigned int)len,maxlen,m_msg); \
	return false; \
    }

bool Q931Parser::encodeBearerCaps(ISDNQ931IE* ie, DataBlock& buffer)
{
    u_int8_t data[8] = {(u_int8_t)ie->type(),2,0x80,0x80};
    // 2: Coding standard (bit 5,6) 0:CCITT, Transfer capability (bit 0-4)
    // Translate '3.1khz-audio' (0x10) to 0x08
    data[2] |= s_ie_ieBearerCaps[0].getValue(ie);
    u_int8_t transCap = data[2] & 0x1f;
    if (m_settings->flag(ISDNQ931::Translate31kAudio) && (0x10 == transCap)) {
	transCap = 0x08;
	data[2] = (data[2] & 0xd0) | 0x08;
    }
    // 3: Transfer mode (bit 5,6), Transfer rate (bit 0-4)
    data[3] |= s_ie_ieBearerCaps[1].getValue(ie);
    // Figure 4.11 Note 1: Next byte is the rate multiplier if the transfer
    //  rate is 'multirate' (0x18)
    u_int8_t transRate = s_ie_ieBearerCaps[2].getValue(ie);
    data[3] |= transRate;
    if (transRate == 0x18) {
	data[1] = 3;
	data[4] = 0x80 | s_ie_ieBearerCaps[3].getValue(ie);
    }
    // Check if this all data we'll send with Bearer Capability
    unsigned int layer = 1;
    if (m_settings->flag(ISDNQ931::NoLayer1Caps) ||
	(m_settings->flag(ISDNQ931::URDITransferCapsOnly) &&
	(transCap == 0x08 || transCap == 0x09)))
	layer = 4;
    // User information layer data
    // Bit 7 = 1, Bits 5,6 = layer, Bits 0-4: the value
    // Layer 1 data is at index 4 in s_ie_ieBearerCaps
    // Layer 2 data is at index 6 in s_ie_ieBearerCaps
    // Layer 3 data is at index 7 in s_ie_ieBearerCaps
    for (unsigned int idx = 4; layer < 4; idx++) {
	int tmp = s_ie_ieBearerCaps[idx].getValue(ie,false,-1);
	if (tmp == -1) {
	    DDebug(m_settings->m_dbg,DebugAll,
		"Stop encoding '%s' IE. No user information layer %d protocol [%p]",
		ie->c_str(),layer,m_msg);
	    break;
	}
	data[1]++;
	data[data[1] + 1] = 0x80 | ((u_int8_t)layer << 5) |
	    ((u_int8_t)tmp & s_ie_ieBearerCaps[idx].mask);
	if (layer == 1)
	    layer += 2;
	else
	    layer++;
    }
    CHECK_IE_LENGTH(data[1] + 2,Q931_MAX_BEARERCAPS_LEN)
    buffer.assign(data,data[1] + 2);
    return true;
}

bool Q931Parser::encodeCallState(ISDNQ931IE* ie, DataBlock& buffer)
{
    u_int8_t data[3] = {(u_int8_t)ie->type(),1,0};
    u_int8_t callstate = (u_int8_t)s_ie_ieCallState[0].getValue(ie,false,255);
    if (callstate == 255) {
	const char* name = s_ie_ieCallState[0].name;
	Debug(m_settings->m_dbg,DebugNote,
	    "Can't encode '%s' IE with unknown or missing field %s=%s [%p]",
	    ie->c_str(),name,ie->getValue(name),m_msg);
	return false;
    }
    data[2] |= callstate & s_ie_ieCallState[0].mask;
    buffer.assign(data,sizeof(data));
    return true;
}

bool Q931Parser::encodeChannelID(ISDNQ931IE* ie, DataBlock& buffer)
{
    DataBlock dataBuffer;
    u_int8_t tmp;
    // *** Byte 0
    // Bit 6 - Interface identifier		0: implicit 1: identified by the next byte(s)
    // Bit 5 - Interface type			0: basic 1: other (e.g. primary rate)
    // Bit 3 - Preferred/exclusive channel	0: indicated channel is preferred 1: only indicated channel is acceptable
    // Bit 2 - Identified channel is a D-channel or not
    // Bit 0,1	- Channel selection
    tmp = 0x80;
    String interfaceID = ie->getValue(s_ie_ieChannelID[5].name);
    if (!interfaceID.null()) {
	Debug(m_settings->m_dbg,DebugWarn,
	    "Can't encode '%s' IE. Interface identifier encoding not implemeted [%p]",
	    ie->c_str(),m_msg);
	return false;
	//TODO: tmp |= 0x40;
    }
    // BRI flag is 0 is briInterface is true
    bool briInterface = ie->getBoolValue(s_ie_ieChannelID[0].name);
    if (!briInterface)
	tmp |= s_ie_ieChannelID[0].mask;
    if (ie->getBoolValue(s_ie_ieChannelID[1].name))    // Preferred/Exclusive B channel
	tmp |= s_ie_ieChannelID[1].mask;
    if (ie->getBoolValue(s_ie_ieChannelID[2].name))    // D-channel flag
	tmp |= s_ie_ieChannelID[2].mask;
    // Channel selection
    if (briInterface)
	tmp |= (u_int8_t)s_ie_ieChannelID[3].getValue(ie);
    else
	tmp |= (u_int8_t)s_ie_ieChannelID[4].getValue(ie);
    dataBuffer.assign(&tmp,1);
    // Optional Byte 1: Interface identifier if present
    if (!interfaceID.null()) {
	if (!interfaceID.length() || interfaceID.length() > 254) {
	    Debug(m_settings->m_dbg,DebugNote,
		"Can't encode '%s' IE with incorrect interface identifier length %u [%p]",
		ie->c_str(),interfaceID.length(),m_msg);
	    return false;
	}
	//TODO: Encode interface identifier. Add to dataBuffer
    }
    // See Q.931 Figure 4.18, Note 2 and 5. Terminate if it's a BRI interface or the interface is explicitely given
    // If not a BRI interface or the interface is not explicit:
    //   check channel selection. If 1: the channel is indicated by the following bytes
    if (!(briInterface || !interfaceID.null() || 1 != (tmp & 0x03))) {
	tmp = 0x80;                                    // Coding standard 0: CCITT
	// Channel is indicated by number/slot-map flag is 0 for number
	bool byNumber = ie->getBoolValue(s_ie_ieChannelID[6].name);
	if (!byNumber)
	    tmp |= s_ie_ieChannelID[6].mask;
	tmp |= s_ie_ieChannelID[7].getValue(ie);       // Channel type
	dataBuffer += DataBlock(&tmp,1);
	String s;
	if (byNumber)
	    s = ie->getValue(s_ie_ieChannelID[8].name);
	else
	    s = ie->getValue(s_ie_ieChannelID[9].name);
	ObjList* list = s.split(',',false);
	ObjList* obj = list->skipNull();
	unsigned int count = list->count();
	for (; obj; obj = obj->skipNext(), count--) {
	    tmp = (static_cast<String*>(obj->get()))->toInteger(255);
	    if (tmp == 255)
		continue;
	    // Last octet must have bit 7 set to 1
	    if (count == 1)
		tmp |= 0x80;
	    else
		tmp &= 0x7f;
	    dataBuffer += DataBlock(&tmp,1);
	}
	delete list;
    }
    // Create buffer
    u_int8_t header[2] = {(u_int8_t)ie->type(),(u_int8_t)dataBuffer.length()};
    CHECK_IE_LENGTH(dataBuffer.length() + sizeof(header),Q931_MAX_CHANNELID_LEN)
    buffer.assign(header,sizeof(header));
    buffer += dataBuffer;
    return true;
}

bool Q931Parser::encodeDisplay(ISDNQ931IE* ie, DataBlock& buffer)
{
    u_int8_t header[3] = {(u_int8_t)ie->type(),0,0x80};
    u_int8_t headerLen = 2;
    // Check charset
    if (!m_settings->flag(ISDNQ931::NoDisplayCharset)) {
	headerLen++;
	header[1] = 1;
	header[2] |= 0x31;
    }
    // Process display
    String display = ie->getValue(s_ie_ieDisplay[1].name);
    // Check size (the charset will steel a char from display)
    unsigned int maxlen = m_settings->m_maxDisplay - headerLen;
    if (display.length() > maxlen) {
	Debug(m_settings->m_dbg,DebugMild,
	    "Truncating '%s' IE. Size %u greater then %u [%p]",
	    ie->c_str(),display.length(),maxlen,m_msg);
	display = display.substr(0,maxlen);
    }
    header[1] += display.length();
    clearBit7(display.c_str(),display.length());
    // Encode
    CHECK_IE_LENGTH(display.length() + headerLen,m_settings->m_maxDisplay)
    buffer.assign(header,headerLen);
    buffer.append(display);
    return true;
}

bool Q931Parser::encodeCallingNo(ISDNQ931IE* ie, DataBlock& buffer)
{
    u_int8_t data[4] = {(u_int8_t)ie->type(),1,0x80,0x80};
    // Byte 2: Type of number (bit 4-6), Numbering plan (bit 0-3)
    u_int8_t tmp = s_ie_ieNumber[0].getValue(ie);           // Type of number
    data[2] |= tmp;
    switch (tmp) {                                          // Numbering plan (applicable only if type is 0,1,2,4)
	case 0x00: case 0x10: case 0x20: case 0x40:
	    data[2] |= s_ie_ieNumber[1].getValue(ie);
    }
    // Optional: Presentation indicator (bit 5,6), Screening (bit 0,1)
    String s = ie->getValue(s_ie_ieNumber[2].name);
    if (!s.null()) {
	data[1] = 2;                // Set length
	data[2] &= 0x7f;            // Clear bit 7 to signal the presence of the next octet
	data[3] |= s_ie_ieNumber[2].getValue(ie);
	data[3] |= s_ie_ieNumber[3].getValue(ie);
    }
    // Rest of data: The number
    String number = ie->getValue(s_ie_ieNumber[4].name);
    clearBit7(number.c_str(),number.length());
    u_int8_t dataLen = data[1] + 2;
    CHECK_IE_LENGTH(number.length() + dataLen,Q931_MAX_CALLINGNO_LEN)
    data[1] += number.length();
    buffer.assign(data,dataLen);
    buffer += number;
    return true;
}

bool Q931Parser::encodeCalledNo(ISDNQ931IE* ie, DataBlock& buffer)
{
    u_int8_t data[3] = {(u_int8_t)ie->type(),1,0x80};
    // Byte 2: Type of number (bit 4-6), Numbering plan (bit 0-3)
    u_int8_t tmp = s_ie_ieNumber[0].getValue(ie);           // Type of number
    data[2] |= tmp;
    switch (tmp) {                                          // Numbering plan (applicable only if type is 0,1,2,4)
	case 0x00: case 0x10: case 0x20: case 0x40:
	    data[2] |= s_ie_ieNumber[1].getValue(ie);
    }
    // Rest of data: The number
    String number = ie->getValue(s_ie_ieNumber[4].name);
    clearBit7(number.c_str(),number.length());
    CHECK_IE_LENGTH(number.length() + sizeof(data),Q931_MAX_CALLEDNO_LEN)
    data[1] += number.length();
    buffer.assign(data,sizeof(data));
    buffer += number;
    return true;
}

bool Q931Parser::encodeProgress(ISDNQ931IE* ie, DataBlock& buffer)
{
    u_int8_t data[4] = {(u_int8_t)ie->type(),2,0x80,0x80};
    // data[2]: Bits 5,6: coding standard
    //          Bits 0-3: Location
    // Coding standard (0: CCITT). If no location, set it to 0x01: "LPN"
    data[2] |= s_ie_ieProgress[0].getValue(ie,true,0x01);
    // data[3]: Progress indicatior
    data[3] |= s_ie_ieProgress[1].getValue(ie);
    buffer.assign(data,sizeof(data));
    return true;
}

bool Q931Parser::encodeNotification(ISDNQ931IE* ie, DataBlock& buffer)
{
    u_int8_t data[3] = {(u_int8_t)ie->type(),1,0x80};
    data[2] |= s_ie_ieNotification[0].getValue(ie,true,0xff);
    buffer.assign(data,sizeof(data));
    return true;
}

bool Q931Parser::encodeKeypad(ISDNQ931IE* ie, DataBlock& buffer)
{
    u_int8_t data[2] = {(u_int8_t)ie->type(),0};
    // Process keypad
    String keypad = ie->getValue(s_ie_ieKeypad[0].name);
    CHECK_IE_LENGTH(keypad.length() + sizeof(data),Q931_MAX_KEYPAD_LEN)
    data[1] = keypad.length();
    clearBit7(keypad.c_str(),keypad.length());
    // Encode
    buffer.assign(data,sizeof(data));
    buffer.append(keypad);
    return true;
}

bool Q931Parser::encodeSignal(ISDNQ931IE* ie, DataBlock& buffer)
{
    u_int8_t data[3] = {(u_int8_t)ie->type(),1,0};
    data[2] = s_ie_ieSignal[0].getValue(ie,true,0xff);
    buffer.assign(data,sizeof(data));
    return true;
}

bool Q931Parser::encodeRestart(ISDNQ931IE* ie, DataBlock& buffer)
{
    u_int8_t data[3] = {(u_int8_t)ie->type(),1,0x80};
    data[2] |= s_ie_ieRestart[0].getValue(ie,true,0xff);
    buffer.assign(data,sizeof(data));
    return true;
}

bool Q931Parser::encodeSendComplete(ISDNQ931IE* ie, DataBlock& buffer)
{
    u_int8_t data[1] = {(u_int8_t)ie->type()};
    buffer.assign(data,sizeof(data));
    return true;
}

bool Q931Parser::encodeHighLayerCap(ISDNQ931IE* ie, DataBlock& buffer)
{
    //        **coding standard **
    //octet 1:information element identifier 7d
    //      2:the length of contents
    //      3:bit -8 extension set to 1
    //            -7-6 coding standad
    //            -5-4-3 interpretation
    //            -2-1 presentation method of protocol profile
    //      4:bit -8 extension set to 0
    //            -7-1 high layer caracteristics identification

    // TODO: implement it!
    u_int8_t tmp[4];
    tmp[0]=0x7d; tmp[1]=0x02; tmp[2]=0x91; tmp[3]=0x81;
    buffer.assign(tmp,sizeof(tmp));
    return true;
}

bool Q931Parser::encodeUserUser(ISDNQ931IE* ie, DataBlock& buffer)
{
    // TODO: implement it!
    u_int8_t tmp[10];
    tmp[0]=0x7e;tmp[1]=0x08;tmp[2]=0x04;tmp[3]=0x30;tmp[4]=0x39;
    tmp[5]=0x32;tmp[6]=0x21;tmp[7]=0x30;tmp[8]=0x39;tmp[9]=0x32;
    buffer.assign(tmp,sizeof(tmp));
    return true;
}

/* vi: set ts=8 sw=4 sts=4 noet: */<|MERGE_RESOLUTION|>--- conflicted
+++ resolved
@@ -1591,19 +1591,13 @@
     m_data.m_display = sigMsg->params().getValue(YSTRING("display"));
     m_data.processDisplay(msg,true,&q931()->parserData());
     // Check tones or ringing
-<<<<<<< HEAD
-    const char* tone = sigMsg->params().getValue("tone");
+    const char* tone = sigMsg->params().getValue(YSTRING("tone"));
     if (tone) {
 	if(state() == OverlapSend)
 	    msg->appendIEValue(ISDNQ931IE::CalledNo,"number",tone);
 	else
 	    msg->appendIEValue(ISDNQ931IE::Keypad,"keypad",tone);
     }
-=======
-    const char* tone = sigMsg->params().getValue(YSTRING("tone"));
-    if (tone)
-	msg->appendIEValue(ISDNQ931IE::Keypad,"keypad",tone);
->>>>>>> 548f5a8d
     return q931()->sendMessage(msg,callTei());
 }
 
@@ -1727,18 +1721,11 @@
 	m_data.m_callerNo = sigMsg->params().getValue(YSTRING("caller"));
 	m_data.processCallingNo(msg,true);
 	// CalledNo
-<<<<<<< HEAD
-	m_data.m_calledType = sigMsg->params().getValue("callednumtype");
-	m_data.m_calledPlan = sigMsg->params().getValue("callednumplan");
-	m_data.m_calledNo = sigMsg->params().getValue("called");
-	if(!(m_overlap && !m_data.m_calledNo))
-	    m_data.processCalledNo(msg,true);
-=======
 	m_data.m_calledType = sigMsg->params().getValue(YSTRING("callednumtype"));
 	m_data.m_calledPlan = sigMsg->params().getValue(YSTRING("callednumplan"));
 	m_data.m_calledNo = sigMsg->params().getValue(YSTRING("called"));
-	m_data.processCalledNo(msg,true);
->>>>>>> 548f5a8d
+	if(!(m_overlap && !m_data.m_calledNo))
+	    m_data.processCalledNo(msg,true);
 	// Send
 	changeState(CallInitiated);
 	if (m_net && !q931()->primaryRate()) {
